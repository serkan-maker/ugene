/**
 * UGENE - Integrated Bioinformatics Tools.
 * Copyright (C) 2008-2017 UniPro <ugene@unipro.ru>
 * http://ugene.net
 *
 * This program is free software; you can redistribute it and/or
 * modify it under the terms of the GNU General Public License
 * as published by the Free Software Foundation; either version 2
 * of the License, or (at your option) any later version.
 *
 * This program is distributed in the hope that it will be useful,
 * but WITHOUT ANY WARRANTY; without even the implied warranty of
 * MERCHANTABILITY or FITNESS FOR A PARTICULAR PURPOSE. See the
 * GNU General Public License for more details.
 *
 * You should have received a copy of the GNU General Public License
 * along with this program; if not, write to the Free Software
 * Foundation, Inc., 51 Franklin Street, Fifth Floor, Boston,
 * MA 02110-1301, USA.
 */

#include <QMessageBox>
#include <QPushButton>

#include <U2Core/QObjectScopedPointer.h>
#include <U2Core/U2SafePoints.h>

#include <U2Designer/MarkerEditor.h>
#include <U2Designer/MarkerEditorWidget.h>

#include <U2Gui/HelpButton.h>

#include <U2Lang/Marker.h>
#include <U2Lang/MarkerUtils.h>

#include "EditMarkerGroupDialog.h"

namespace U2 {

/************************************************************************/
/* EditMarkerGroupDialog */
/************************************************************************/
EditMarkerGroupDialog::EditMarkerGroupDialog(bool isNew, Marker *marker, Workflow::MarkerGroupListCfgModel *_allModel, QWidget *parent)
    : QDialog(parent), isNew(isNew), marker(NULL), allModel(_allModel), currentTypeIndex(-1)
{
    setupUi(this);
    new HelpButton(this, buttonBox, "19759938");
    buttonBox->button(QDialogButtonBox::Ok)->setText(tr("OK"));
    buttonBox->button(QDialogButtonBox::Cancel)->setText(tr("Cancel"));
    {
        QStringList types;
        types << MarkerTypes::SEQ_LENGTH().getDisplayName(); typeIds << MarkerTypes::SEQ_LENGTH().getId();
        types << MarkerTypes::SEQ_NAME().getDisplayName(); typeIds << MarkerTypes::SEQ_NAME().getId();
        types << MarkerTypes::ANNOTATION_COUNT().getDisplayName(); typeIds << MarkerTypes::ANNOTATION_COUNT().getId();
        //types << MarkerTypes::ANNOTATION_LENGTH().getDisplayName(); typeIds << MarkerTypes::ANNOTATION_LENGTH().getId();
        types << MarkerTypes::QUAL_INT_VALUE().getDisplayName(); typeIds << MarkerTypes::QUAL_INT_VALUE().getId();
        types << MarkerTypes::QUAL_TEXT_VALUE().getDisplayName(); typeIds << MarkerTypes::QUAL_TEXT_VALUE().getId();
        types << MarkerTypes::QUAL_FLOAT_VALUE().getDisplayName(); typeIds << MarkerTypes::QUAL_FLOAT_VALUE().getId();
        types << MarkerTypes::TEXT().getDisplayName(); typeIds << MarkerTypes::TEXT().getId();
        typeBox->addItems(types);
        typeBox->setCurrentIndex(0);

        table->horizontalHeader()->setSectionResizeMode(QHeaderView::Interactive);
        table->horizontalHeader()->setSectionsClickable(false);
<<<<<<< HEAD

=======
>>>>>>> b3ee000b
        table->horizontalHeader()->setStretchLastSection(true);
        table->verticalHeader()->hide();
        table->verticalHeader()->setDefaultSectionSize(QFontMetrics(QFont()).height() + 6);
    }

    if (!isNew) {
        this->marker = marker->clone();
        oldName = marker->getName();
        markerGroupNameEdit->setText(marker->getName());
        int res = typeIds.indexOf(marker->getType());
        if (-1 == res) {
            typeBox->setCurrentIndex(0);
        } else {
            typeBox->setCurrentIndex(res);
        }
    } else {
        this->setWindowTitle(tr("Create Marker Group"));
        this->marker = MarkerFactory::createInstanse(typeIds.at(typeBox->currentIndex()), QVariant());
        sl_onTypeChanged(typeBox->currentIndex());
    }
    currentTypeIndex = typeBox->currentIndex();

    editButton->setEnabled(false);
    removeButton->setEnabled(false);

    connect(addButton, SIGNAL(clicked()), SLOT(sl_onAddButtonClicked()));
    connect(editButton, SIGNAL(clicked()), SLOT(sl_onEditButtonClicked()));
    connect(removeButton, SIGNAL(clicked()), SLOT(sl_onRemoveButtonClicked()));
    connect(typeBox, SIGNAL(currentIndexChanged(int)), SLOT(sl_onTypeChanged(int)));
    connect(table, SIGNAL(entered(const QModelIndex &)), SLOT(sl_onItemEntered(const QModelIndex &)));
    connect(table, SIGNAL(pressed(const QModelIndex &)), SLOT(sl_onItemSelected(const QModelIndex &)));

    updateUi();
}

void EditMarkerGroupDialog::updateUi() {
    markerModel = new MarkerListCfgModel(this, this->marker);
    table->setModel(markerModel);

    if (NONE != marker->hasAdditionalParameter()) {
        addParamLabel->setText(marker->getAdditionalParameterName()+":");
        addParamEdit->setText(marker->getAdditionalParameter().toString());
        addParamLabel->setVisible(true);
        addParamEdit->setVisible(true);
    } else {
        addParamLabel->setVisible(false);
        addParamEdit->setVisible(false);
    }
}

EditMarkerGroupDialog::~EditMarkerGroupDialog() {
    delete marker;
}

Marker *EditMarkerGroupDialog::getMarker() {
    return marker->clone();
}

void EditMarkerGroupDialog::sl_onItemEntered(const QModelIndex &idx) {
    Qt::MouseButtons bs = QApplication::mouseButtons();
    if (bs.testFlag(Qt::LeftButton)) {
        sl_onItemSelected(idx);
    }
}

void EditMarkerGroupDialog::sl_onItemSelected(const QModelIndex &) {
    editButton->setEnabled(true);
    removeButton->setEnabled(true);
}

void EditMarkerGroupDialog::sl_onAddButtonClicked() {
    QObjectScopedPointer<EditMarkerDialog> dlg = new EditMarkerDialog(true, marker->getType(), "", QVariantList(), this);

    const int dialogResult = dlg->exec();
    CHECK(!dlg.isNull(), );

    if (QDialog::Accepted == dialogResult) {
        QString valueString;
        QString name = dlg->getName();

        MarkerUtils::valueToString(MarkerTypes::getDataTypeById(marker->getType()), dlg->getValues(), valueString);
        markerModel->addMarker(valueString, name);
    }
}

void EditMarkerGroupDialog::sl_onEditButtonClicked() {
    QItemSelectionModel *m = table->selectionModel();
    QModelIndexList selected = m->selectedRows();
    if (1 != selected.size()) {
        return;
    }

    QMap<QString, QString>::iterator i = marker->getValues().begin();
    i += selected.first().row();
    QVariantList values;
    MarkerUtils::stringToValue(MarkerTypes::getDataTypeById(marker->getType()),marker->getValues().key(*i), values);
    QObjectScopedPointer<EditMarkerDialog> dlg = new EditMarkerDialog(false, marker->getType(), *i, values, this);

    const int dialogResult = dlg->exec();
    CHECK(!dlg.isNull(), );

    if (QDialog::Accepted == dialogResult) {
        QString newValueString;
        QString newName = dlg->getName();

        MarkerUtils::valueToString(MarkerTypes::getDataTypeById(marker->getType()), dlg->getValues(), newValueString);
        markerModel->removeRows(selected.first().row(), 1, selected.first());
        markerModel->addMarker(newValueString, newName);
    }
}

void EditMarkerGroupDialog::sl_onRemoveButtonClicked() {
    QItemSelectionModel *m = table->selectionModel();
    QModelIndexList selected = m->selectedRows();
    if (1 != selected.size()) {
        return;
    }

    if (!markerModel->removeRows(selected.first().row(), 1, selected.first())) {
        QMessageBox::information(this, tr("Error"), tr("You can not remove the required marker \"rest\""));
    }
}

void EditMarkerGroupDialog::sl_onTypeChanged(int newTypeIndex) {
    if (newTypeIndex == currentTypeIndex) {
        return;
    }

    MarkerDataType oldType = MarkerTypes::getDataTypeById(marker->getType());
    MarkerDataType newType = MarkerTypes::getDataTypeById(typeIds.at(newTypeIndex));

    bool changeMarker = false;
    if (1 == marker->getValues().size()) { // contains only "rest"
        changeMarker = true;
    } else {
        if (oldType == newType) {
            changeMarker = true;
        } else {
            changeMarker = (QMessageBox::Ok == QMessageBox::question(this, tr("Warning"), tr("Are you really want to change marker's type? Some data can be lost!"), QMessageBox::Ok | QMessageBox::Cancel));
        }
    }

    if (changeMarker) {
        Marker *oldMarker = marker;
        marker = MarkerFactory::createInstanse(typeIds.at(newTypeIndex), addParamEdit->text());
        {
            marker->setName(oldMarker->getName());
            MarkerDataType oldType = MarkerTypes::getDataTypeById(oldMarker->getType());
            MarkerDataType newType = MarkerTypes::getDataTypeById(marker->getType());
            if (oldType == newType) {
                foreach (const QString &key, oldMarker->getValues().keys()) {
                    marker->addValue(key, oldMarker->getValues().value(key));
                }
            } else {
                marker->addValue(MarkerUtils::REST_OPERATION, oldMarker->getValues().value(MarkerUtils::REST_OPERATION));
            }
        }
        updateUi();
        currentTypeIndex = newTypeIndex;
        delete oldMarker;
    } else {
        typeBox->setCurrentIndex(currentTypeIndex);
    }
    markerGroupNameEdit->setText(allModel->suggestName(marker->getType()));
}

bool EditMarkerGroupDialog::checkEditMarkerResult(const QString &oldName, const QString &newName, const QString &newValue, QString &message) {
    QMap<QString, QString> values = marker->getValues();

    if (newName.contains(",")) {
        message.append(tr("Marker's name contains a comma symbol: \"%1\". It is not permitted for marker names").arg(newName));
        return false;
    }

    if (values.contains(newValue)) {
        if (values.value(newValue) != oldName) { // adding duplicating marker value
            message.append(tr("Duplicate marker's value: %1").arg(newValue));
            return false;
        }
    }

    if (newName != oldName) {
        if (values.values().contains(newName)) {
            message.append(tr("Duplicate marker's name: %1").arg(newName));
            return false;
        }
    }
    return true;
}

bool EditMarkerGroupDialog::checkAddMarkerResult(const QString &newName, const QString &newValue, QString &message) {
    QMap<QString, QString> values = marker->getValues();

    if (newName.contains(",")) {
        message.append(tr("Marker's name contains a comma symbol: \"%1\". It is not permitted for marker names").arg(newName));
        return false;
    }

    if (values.contains(newValue)) {
        message.append(tr("Duplicate marker's value: %1").arg(newValue));
        return false;
    }

    if (values.values().contains(newName)) {
        message.append(tr("Duplicate marker's name: %1").arg(newName));
        return false;
    }
    return true;
}

void EditMarkerGroupDialog::accept() {
    marker->setName(markerGroupNameEdit->text());
    { // check edit/add marker result
        MarkerEditorWidget *parent = dynamic_cast<MarkerEditorWidget*>(this->parent());
        QString message;

        ParameterState state = marker->hasAdditionalParameter();
        if (NONE != state) {
            marker->setAdditionalParameter(addParamEdit->text());
            if (REQUIRED == state && addParamEdit->text().isEmpty()) {
                QMessageBox::critical(this, tr("Error"), tr("Parameter '%1' is not set").arg(marker->getAdditionalParameterName()));
                return;
            }
        }

        if (isNew) {
            if (!parent->checkAddMarkerGroupResult(marker, message)) {
                QMessageBox::critical(this, tr("Error"), message);
                return;
            }
        } else {
            if (!parent->checkEditMarkerGroupResult(oldName, marker, message)) {
                QMessageBox::critical(this, tr("Error"), message);
                return;
            }
        }
    }
    QDialog::accept();
}

/************************************************************************/
/* MarkerListCfgModel */
/************************************************************************/
MarkerListCfgModel::MarkerListCfgModel(QObject *parent, Marker *marker)
: QAbstractTableModel(parent), marker(marker)
{

}

QVariant MarkerListCfgModel::data(const QModelIndex &index, int role) const {
    if (Qt::DisplayRole == role || Qt::ToolTipRole == role) {
        QString key = marker->getValues().keys()[index.row()];

        if (0 == index.column()) {
            return marker->getValues().value(key);
        } else if (1 == index.column()) {
            return key;
        }
    } else {
        return QVariant();
    }
    return QVariant();
}

int MarkerListCfgModel::columnCount(const QModelIndex &) const {
    return 2;
}

int MarkerListCfgModel::rowCount(const QModelIndex &) const {
    return marker->getValues().size();
}

Qt::ItemFlags MarkerListCfgModel::flags( const QModelIndex & index ) const {
    Q_UNUSED(index);
    return Qt::ItemIsEnabled | Qt::ItemIsSelectable;
}

QVariant MarkerListCfgModel::headerData(int section, Qt::Orientation orientation, int role) const {
    if (orientation == Qt::Horizontal && role == Qt::DisplayRole) {
        switch(section) {
        case 0:
            return tr("Marker name");
        case 1:
            return tr("Marker value");
        default:
            assert(false);
        }
    }
    // unreachable code
    return QVariant();
}

bool MarkerListCfgModel::setData(const QModelIndex & index, const QVariant & value, int role) {
    Q_UNUSED(index); Q_UNUSED(value); Q_UNUSED(role);
    return true;
}

bool MarkerListCfgModel::removeRows(int row, int count, const QModelIndex &parent) {
    Q_UNUSED(parent);
    if (1 != count) {
        return true;
    }

    QMap<QString, QString>::iterator i = marker->getValues().begin();
    i += row;
    if (MarkerUtils::REST_OPERATION == marker->getValues().key(*i)) {
        return false;
    }
    beginRemoveRows(QModelIndex(), row, row+count-1);
    marker->getValues().erase(i);
    endRemoveRows();

    return true;
}

void MarkerListCfgModel::addMarker(const QString &valueString, const QString &name) {
    QMap<QString, QString> allValues = marker->getValues();
    allValues[valueString] = name;
    int newRow = allValues.keys().indexOf(valueString);

    beginInsertRows(QModelIndex(), newRow, newRow);
    marker->getValues().insert(valueString, name);
    endInsertRows();
}

/************************************************************************/
/* EditMarkerDialog */
/************************************************************************/
EditMarkerDialog::EditMarkerDialog(bool isNew, const QString &type, const QString &name, const QVariantList &values, QWidget *parent)
: QDialog(parent), isNew(isNew), type(type), name(name), values(values), editWidget(NULL)
{
    setupUi(this);
    new HelpButton(this, buttonBox, "19759938");
    buttonBox->button(QDialogButtonBox::Ok)->setText(tr("OK"));
    buttonBox->button(QDialogButtonBox::Cancel)->setText(tr("Cancel"));
    if (!isNew) {
        markerNameEdit->setText(name);

        if (values.at(0).toString() == MarkerUtils::REST_OPERATION) {
            return;
        }
    } else {
        this->setWindowTitle(tr("Create Marker"));
    }

    if (!type.isEmpty()) {
        MarkerDataType dataType = MarkerTypes::getDataTypeById(type);
        switch (dataType) {
            case INTEGER:
                editWidget = new EditIntegerMarkerWidget(isNew, values, this);
                break;
            case FLOAT:
                editWidget = new EditFloatMarkerWidget(isNew, values, this);
                break;
            case STRING:
                editWidget = new EditStringMarkerWidget(isNew, values, this);
                break;
            default:
                assert(0);
        }
        QVBoxLayout *layout = qobject_cast<QVBoxLayout*>(this->layout());
        layout->insertWidget(1, editWidget);
    }
}

void EditMarkerDialog::accept() {
    { // check edit/add marker result
        EditMarkerGroupDialog *parent = dynamic_cast<EditMarkerGroupDialog*>(this->parent());
        QString message;
        QString valueString;
        QVariantList newVals;
        if (NULL == editWidget) {
            newVals << MarkerUtils::REST_OPERATION;
        } else {
            newVals = editWidget->getValues();
        }
        MarkerUtils::valueToString(MarkerTypes::getDataTypeById(type), newVals, valueString);

        if (isNew) {
            if (!parent->checkAddMarkerResult(markerNameEdit->text(), valueString, message)) {
                QMessageBox::critical(this, tr("Error"), message);
                return;
            }
        } else {
            if (!parent->checkEditMarkerResult(name, markerNameEdit->text(), valueString, message)) {
                QMessageBox::critical(this, tr("Error"), message);
                return;
            }
        }
    }

    if (NULL != editWidget) {
        values = editWidget->getValues();
    }
    name = markerNameEdit->text().trimmed();
    QDialog::accept();
}

/************************************************************************/
/* EditTypedMarkerWidget */
/************************************************************************/
EditIntegerMarkerWidget::EditIntegerMarkerWidget(bool isNew, const QVariantList &values, QWidget *parent)
: EditTypedMarkerWidget(values, parent)
{
    setupUi(this);
    lessButton->toggle();
    greaterButton->toggle();
    intervalButton->toggle();

    if (!isNew) {
        assert(values.size() > 1);
        if (MarkerUtils::INTERVAL_OPERATION == values.at(0)) {
            assert(3 == values.size());
            intervalButton->toggle();
            bool ok = false;
            intMinBox->setValue(values.at(1).toInt(&ok));
            assert(ok);
            intMaxBox->setValue(values.at(2).toInt(&ok));
            assert(ok);
        } else if (MarkerUtils::LESS_OPERATION == values.at(0)) {
            assert(2 == values.size());
            lessButton->toggle();
            bool ok = false;
            lessBox->setValue(values.at(1).toInt(&ok));
            assert(ok);
        } else if (MarkerUtils::GREATER_OPERATION == values.at(0)) {
            assert(2 == values.size());
            greaterButton->toggle();
            bool ok = false;
            greaterBox->setValue(values.at(1).toInt(&ok));
            assert(ok);
        } else {
            assert(0);
        }
    }
}

QVariantList EditIntegerMarkerWidget::getValues() {
    QVariantList values;
    if (lessButton->isChecked()) {
        values << MarkerUtils::LESS_OPERATION;
        values << lessBox->value();
    } else if (greaterButton->isChecked()) {
        values << MarkerUtils::GREATER_OPERATION;
        values << greaterBox->value();
    } else if (intervalButton->isChecked()) {
        values << MarkerUtils::INTERVAL_OPERATION;
        values << intMinBox->value();
        values << intMaxBox->value();
    }
    return values;
}

EditFloatMarkerWidget::EditFloatMarkerWidget(bool isNew, const QVariantList &values, QWidget *parent)
: EditTypedMarkerWidget(values, parent)
{
    setupUi(this);
    lessButton->toggle();
    greaterButton->toggle();
    intervalButton->toggle();

    if (!isNew) {
        assert(values.size() > 1);
        if (MarkerUtils::INTERVAL_OPERATION == values.at(0)) {
            assert(3 == values.size());
            intervalButton->toggle();
            bool ok = false;
            intMinBox->setValue(values.at(1).toFloat(&ok));
            assert(ok);
            intMaxBox->setValue(values.at(2).toFloat(&ok));
            assert(ok);
        } else if (MarkerUtils::LESS_OPERATION == values.at(0)) {
            assert(2 == values.size());
            lessButton->toggle();
            bool ok = false;
            lessBox->setValue(values.at(1).toFloat(&ok));
            assert(ok);
        } else if (MarkerUtils::GREATER_OPERATION == values.at(0)) {
            assert(2 == values.size());
            greaterButton->toggle();
            bool ok = false;
            greaterBox->setValue(values.at(1).toFloat(&ok));
            assert(ok);
        } else {
            assert(0);
        }
    }
}

QVariantList EditFloatMarkerWidget::getValues() {
    QVariantList values;
    if (lessButton->isChecked()) {
        values << MarkerUtils::LESS_OPERATION;
        values << lessBox->value();
    } else if (greaterButton->isChecked()) {
        values << MarkerUtils::GREATER_OPERATION;
        values << greaterBox->value();
    } else if (intervalButton->isChecked()) {
        values << MarkerUtils::INTERVAL_OPERATION;
        values << intMinBox->value();
        values << intMaxBox->value();
    }
    return values;
}

EditStringMarkerWidget::EditStringMarkerWidget(bool isNew, const QVariantList &values, QWidget *parent)
: EditTypedMarkerWidget(values, parent)
{
    setupUi(this);
    endsButton->toggle();
    containsButton->toggle();
    regexpButton->toggle();
    startsButton->toggle();

    if (!isNew) {
        assert(2 == values.size());
        if (MarkerUtils::STARTS_OPERATION == values.at(0)) {
            startsButton->toggle();
            startsEdit->setText(values.at(1).toString());
        } else if (MarkerUtils::ENDS_OPERATION == values.at(0)) {
            endsButton->toggle();
            endsEdit->setText(values.at(1).toString());
        } else if (MarkerUtils::CONTAINS_OPERATION == values.at(0)) {
            containsButton->toggle();
            containsEdit->setText(values.at(1).toString());
        } else if (MarkerUtils::REGEXP_OPERATION == values.at(0)) {
            regexpButton->toggle();
            regexpEdit->setText(values.at(1).toString());
        } else {
            assert(0);
        }
    }
}

QVariantList EditStringMarkerWidget::getValues() {
    QVariantList values;
    if (startsButton->isChecked()) {
        values << MarkerUtils::STARTS_OPERATION;
        values << startsEdit->text();
    } else if (endsButton->isChecked()) {
        values << MarkerUtils::ENDS_OPERATION;
        values << endsEdit->text();
    } else if (containsButton->isChecked()) {
        values << MarkerUtils::CONTAINS_OPERATION;
        values << containsEdit->text();
    } else if (regexpButton->isChecked()) {
        values << MarkerUtils::REGEXP_OPERATION;
        values << regexpEdit->text();
    }
    return values;
}

} // U2<|MERGE_RESOLUTION|>--- conflicted
+++ resolved
@@ -62,10 +62,6 @@
 
         table->horizontalHeader()->setSectionResizeMode(QHeaderView::Interactive);
         table->horizontalHeader()->setSectionsClickable(false);
-<<<<<<< HEAD
-
-=======
->>>>>>> b3ee000b
         table->horizontalHeader()->setStretchLastSection(true);
         table->verticalHeader()->hide();
         table->verticalHeader()->setDefaultSectionSize(QFontMetrics(QFont()).height() + 6);
