--- conflicted
+++ resolved
@@ -22,7 +22,6 @@
 #ifndef _U2_DASHBOARD_H_
 #define _U2_DASHBOARD_H_
 
-<<<<<<< HEAD
 #include <qglobal.h>
 
 #if (QT_VERSION < 0x050500)
@@ -35,10 +34,6 @@
 #include <QWebChannel>
 #include <QWebEngineView>
 #endif
-=======
-#include <QWebElement>
-#include <QWebView>
->>>>>>> b3ee000b
 
 #include <U2Core/U2SafePoints.h>
 
@@ -128,20 +123,11 @@
 class DashboardWidget : public QObject {
     Q_OBJECT
 public:
-<<<<<<< HEAD
     DashboardWidget(const QString &container, Dashboard *parent);
 
 protected:
     Dashboard *dashboard;
     QString container;
-=======
-    DashboardWidget(const QWebElement &container, const QString &id, Dashboard *parent);
-
-protected:
-    Dashboard *dashboard;
-    QWebElement container;
-    const QString id;
->>>>>>> b3ee000b
 };
 
 ////////////////////////////////////////////////////////////////////////////////////////////
