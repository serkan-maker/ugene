/**
 * UGENE - Integrated Bioinformatics Tools.
 * Copyright (C) 2008-2017 UniPro <ugene@unipro.ru>
 * http://ugene.net
 *
 * This program is free software; you can redistribute it and/or
 * modify it under the terms of the GNU General Public License
 * as published by the Free Software Foundation; either version 2
 * of the License, or (at your option) any later version.
 *
 * This program is distributed in the hope that it will be useful,
 * but WITHOUT ANY WARRANTY; without even the implied warranty of
 * MERCHANTABILITY or FITNESS FOR A PARTICULAR PURPOSE. See the
 * GNU General Public License for more details.
 *
 * You should have received a copy of the GNU General Public License
 * along with this program; if not, write to the Free Software
 * Foundation, Inc., 51 Franklin Street, Fifth Floor, Boston,
 * MA 02110-1301, USA.
 */

<<<<<<< HEAD
#include <QtGui/QFocusEvent>
#include <QtWidgets/QLayout>

=======
#include <QFocusEvent>
#include <QLayout>
>>>>>>> b3ee000b

#include <U2Core/AppContext.h>
#include <U2Core/DocumentModel.h>
#include <U2Core/GUrlUtils.h>
#include <U2Core/U2SafePoints.h>

#include <U2Gui/LastUsedDirHelper.h>
#include <U2Gui/SuggestCompleter.h>
#include <U2Gui/U2FileDialog.h>

#include <U2Lang/SchemaConfig.h>

#include "PropertyWidget.h"
#include "URLLineEdit.h"

namespace U2 {

class FilenameCompletionFiller : public CompletionFiller {
public:
    FilenameCompletionFiller(URLWidget *_widget)
        :CompletionFiller(), widget(_widget)
    {

    }

    virtual QStringList getSuggestions(const QString &str) {
        QString fileName = str;
        if (fileName.endsWith(".")) {
            fileName = fileName.left(fileName.size() - 1);
        }

        QStringList choices;
        const QFileInfo f(fileName);
        const QString completeFileName = f.fileName();
        choices << completeFileName;

        const QStringList presetExtensions = DelegateTags::getStringList(widget->tags(), "extensions");
        if (presetExtensions.isEmpty()) {
            bool ok = fillChoisesWithFormatExtensions(fileName, choices);
            CHECK(ok, QStringList());
        } else {
            fillChoisesWithPresetExtensions(fileName, presetExtensions, choices);
        }

        return choices;
    }

    bool fillChoisesWithFormatExtensions(const QString &fileName, QStringList &choices) {
        const QFileInfo f(fileName);
        const QString curExt = f.suffix();
        const QString baseName = f.completeBaseName();
        const QString completeFileName = f.fileName();

        const QString fileFormat = DelegateTags::getString(widget->tags(), "format");
        DocumentFormat *format = AppContext::getDocumentFormatRegistry()->getFormatById(fileFormat);
        CHECK(NULL != format, false);

        QStringList formats = format->getSupportedDocumentFileExtensions();
        CHECK(formats.size() > 0, false);
        formats.append("gz");

        foreach (const QString &ext, formats) {
            if (!curExt.isEmpty()) {
                if (ext.startsWith(curExt, Qt::CaseInsensitive)) {
                    choices << baseName + "." + ext;
                    if (ext != "gz"){
                        choices << baseName + "." + ext + ".gz";
                    }
                }
            }
        }

        if (choices.size() == 1) {
            foreach (const QString &ext, formats) {
                choices << completeFileName + "." + ext;
                if (ext != "gz") {
                    choices << completeFileName + "." + ext + ".gz";
                }
            }
        }
        return true;
    }

    static void fillChoisesWithPresetExtensions(const QString &fileName, const QStringList &presetExtensions, QStringList &choices) {
        const QFileInfo f(fileName);
        const QString baseName = f.completeBaseName();

        foreach (const QString &extenstion, presetExtensions) {
            choices << baseName + "." + extenstion;
        }
    }

    virtual QString finalyze(const QString &editorText, const QString &suggestion) {
        QString path = editorText;
        path.replace("\\", "/");

        int slashPos = path.lastIndexOf("/");
        QString dirPath = path.left(slashPos + 1);

        return dirPath + suggestion;
    }

private:
    URLWidget *widget;
};

URLLineEdit::URLLineEdit(const QString &type,
                         bool multi,
                         bool isPath,
                         bool saveFile,
                         URLWidget *_parent)
    : QLineEdit(_parent),
      schemaConfig(NULL),
      type(type),
      multi(multi),
      isPath(isPath),
      saveFile(saveFile),
      parent(_parent)
{
    if (saveFile && NULL != parent) {
        new BaseCompleter(new FilenameCompletionFiller(parent), this);
    }
    setPlaceholderText(DelegateTags::getString(parent->tags(), DelegateTags::PLACEHOLDER_TEXT));
}

CompletionFiller * URLLineEdit::getCompletionFillerInstance() {
    if (saveFile && NULL != parent) {
        return new FilenameCompletionFiller(parent);
    }
    return NULL;
}

void URLLineEdit::sl_onBrowse() {
    this->browse(false);
}

void URLLineEdit::sl_onBrowseWithAdding() {
    this->browse(true);
}

void URLLineEdit::browse(bool addFiles) {
    QString FileFilter;
    if (NULL != parent) {
        FileFilter = DelegateTags::getString(parent->tags(), "filter");
    }
    LastUsedDirHelper lod(type);
    QString lastDir = lod.dir;
    if(!text().isEmpty()) {
        QString curPath(text());
        int slashPos = curPath.lastIndexOf("/");
        slashPos = qMax(slashPos, curPath.lastIndexOf("\\"));
        if (slashPos >= 0) {
            QDir dir(curPath.left(slashPos + 1));
            if (dir.exists()) {
                lastDir = dir.absolutePath();
            }
        }
    }

    QString name;
    if(isPath || multi){
        QStringList lst;
        if (isPath) {
            QString dir = U2FileDialog::getExistingDirectory(NULL, tr("Select a folder"), lastDir);
            lst << dir;
        } else {
            lst = U2FileDialog::getOpenFileNames(NULL, tr("Select file(s)"), lastDir, FileFilter);
        }

        if (addFiles) {
            name = this->text();
            if (!lst.isEmpty()) {
                name += ";";
            }
        }
        name += lst.join(";");
        if (!lst.isEmpty()) {
            lod.url = lst.first();
        }
    } else {
        if(saveFile) {
            lod.url = name = U2FileDialog::getSaveFileName(NULL, tr("Select a file"), lastDir, FileFilter, 0, QFileDialog::DontConfirmOverwrite);
            this->checkExtension(name);
        } else {
            #ifdef Q_OS_MAC
                if (qgetenv(ENV_GUI_TEST).toInt() == 1 && qgetenv(ENV_USE_NATIVE_DIALOGS).toInt() == 0) {
                    lod.url = name = U2FileDialog::getOpenFileName(NULL, tr("Select a file"), lastDir, FileFilter, 0, QFileDialog::DontUseNativeDialog );
                } else
            #endif
            lod.url = name = U2FileDialog::getOpenFileName(NULL, tr("Select a file"), lastDir, FileFilter );
        }
    }
    if (!name.isEmpty()) {
        if (name.length() > this->maxLength()) {
            this->setMaxLength(name.length() + this->maxLength());
        }
        setText(name);
    }
    setFocus();
    emit si_finished();
}

void URLLineEdit::focusOutEvent(QFocusEvent *event) {
    sl_completionFinished();
    QLineEdit::focusOutEvent(event);
}

void URLLineEdit::keyPressEvent(QKeyEvent *event) {
    if (Qt::Key_Enter == event->key()) {
        sl_completionFinished();
    }
    QLineEdit::keyPressEvent(event);
}

void URLLineEdit::checkExtension(QString &name) {
    QString fileFormat;
    if (NULL != parent) {
        fileFormat = DelegateTags::getString(parent->tags(), "format");
    }
    DocumentFormat *format = AppContext::getDocumentFormatRegistry()->getFormatById(fileFormat);
    if (NULL != format && !name.isEmpty()) {
        QString newName(name);
        GUrl url(newName);
        QString lastSuffix = url.lastFileSuffix();
        if ("gz" == lastSuffix) {
            int dotPos = newName.length() - lastSuffix.length() - 1;
            if ((dotPos >= 0) && (QChar('.') == newName[dotPos])) {
                newName = url.getURLString().left(dotPos);
                GUrl tmp(newName);
                lastSuffix = tmp.lastFileSuffix();
            }
        }
        bool foundExt = false;
        foreach (QString supExt, format->getSupportedDocumentFileExtensions()) {
            if (lastSuffix == supExt) {
                foundExt = true;
                break;
            }
        }
        if (!foundExt) {
            name = name + "." + format->getSupportedDocumentFileExtensions().first();
        } else {
            int dotPos = newName.length() - lastSuffix.length() - 1;
            if ((dotPos < 0) || (QChar('.') != newName[dotPos])) {
                name = name + "." + format->getSupportedDocumentFileExtensions().first();
            }
        }
    }
}

bool URLLineEdit::isMulti() {
    return multi;
}

void URLLineEdit::sl_completionFinished() {
    emit si_finished();
}

} // U2<|MERGE_RESOLUTION|>--- conflicted
+++ resolved
@@ -19,14 +19,8 @@
  * MA 02110-1301, USA.
  */
 
-<<<<<<< HEAD
-#include <QtGui/QFocusEvent>
-#include <QtWidgets/QLayout>
-
-=======
 #include <QFocusEvent>
 #include <QLayout>
->>>>>>> b3ee000b
 
 #include <U2Core/AppContext.h>
 #include <U2Core/DocumentModel.h>
