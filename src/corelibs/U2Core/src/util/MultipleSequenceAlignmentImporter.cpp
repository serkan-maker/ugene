/**
 * UGENE - Integrated Bioinformatics Tools.
 * Copyright (C) 2008-2016 UniPro <ugene@unipro.ru>
 * http://ugene.unipro.ru
 *
 * This program is free software; you can redistribute it and/or
 * modify it under the terms of the GNU General Public License
 * as published by the Free Software Foundation; either version 2
 * of the License, or (at your option) any later version.
 *
 * This program is distributed in the hope that it will be useful,
 * but WITHOUT ANY WARRANTY; without even the implied warranty of
 * MERCHANTABILITY or FITNESS FOR A PARTICULAR PURPOSE. See the
 * GNU General Public License for more details.
 *
 * You should have received a copy of the GNU General Public License
 * along with this program; if not, write to the Free Software
 * Foundation, Inc., 51 Franklin Street, Fifth Floor, Boston,
 * MA 02110-1301, USA.
 */

#include <U2Core/L10n.h>
#include <U2Core/MsaDbiUtils.h>
#include <U2Core/MultipleSequenceAlignmentInfo.h>
#include <U2Core/MultipleSequenceAlignmentObject.h>
#include <U2Core/U2AlphabetUtils.h>
#include <U2Core/U2AttributeDbi.h>
#include <U2Core/U2MsaDbi.h>
#include <U2Core/U2ObjectDbi.h>
#include <U2Core/U2OpStatusUtils.h>
#include <U2Core/U2SequenceDbi.h>
#include <U2Core/U2SequenceUtils.h>

#include "MultipleSequenceAlignmentImporter.h"

namespace U2 {

MultipleSequenceAlignmentObject * MultipleSequenceAlignmentImporter::createAlignment(const U2DbiRef& dbiRef, MultipleSequenceAlignment& al, U2OpStatus& os) {
    return createAlignment(dbiRef, U2ObjectDbi::ROOT_FOLDER, al, os);
}

MultipleSequenceAlignmentObject * MultipleSequenceAlignmentImporter::createAlignment(const U2DbiRef &dbiRef, const QString &folder, MultipleSequenceAlignment &al,
    U2OpStatus &os, const QList<U2Sequence> &alignedSeqs)
{
    if (!alignedSeqs.isEmpty() && alignedSeqs.size() != al->getNumRows()) {
        os.setError(QObject::tr("Unexpected number of sequences in a multiple alignment"));
        return NULL;
    }
    DbiConnection con(dbiRef, true, os);
    CHECK(!os.isCanceled(), NULL);
    SAFE_POINT_OP(os, NULL);
    SAFE_POINT_EXT(NULL != con.dbi, os.setError(L10N::nullPointerError("Destination database")), NULL);

    TmpDbiObjects objs(dbiRef, os); // remove the MSA object if opStatus is incorrect

    // MSA object and info
    U2Msa msa = importMsaObject(con, folder, al, os);
    objs.objects << msa.id;

    CHECK_OP(os, NULL);

    importMsaInfo(con, msa.id, al, os);
    CHECK_OP(os, NULL);

    // MSA rows
    QList<U2Sequence> sequences;
    U2MsaListGapModel gapModel;

    if (alignedSeqs.isEmpty()) {
        sequences = importSequences(con, folder, al, os);
        gapModel = al->getGapModel();
        CHECK_OP(os, NULL);
    } else {
        setChildRankForSequences(con, alignedSeqs, os);
        CHECK_OP(os, NULL);

        sequences = alignedSeqs;
        splitToCharsAndGaps(con, sequences, gapModel, os);
        CHECK_OP(os, NULL);
    }

    QList<U2MsaRow> rows = importRows(con, al, msa, sequences, gapModel, os);
    CHECK_OP(os, NULL);
    SAFE_POINT_EXT(rows.size() == al->getNumRows(), os.setError(QObject::tr("Unexpected error on MSA rows import")), NULL);

    for (int i = 0, n = al->getNumRows(); i < n; ++i) {
        al->getMsaRow(i)->setRowDbInfo(rows.at(i));
    }

    return new MultipleSequenceAlignmentObject(al->getName(), U2EntityRef(dbiRef, msa.id), QVariantMap(), al);
}

void MultipleSequenceAlignmentImporter::setChildRankForSequences(const DbiConnection &con, const QList<U2Sequence> &sequences, U2OpStatus &os) {
    SAFE_POINT(NULL != con.dbi, L10N::nullPointerError("database connection"), );
    U2ObjectDbi *objDbi = con.dbi->getObjectDbi();
    SAFE_POINT(NULL != objDbi, L10N::nullPointerError("object storage"), );

    foreach (const U2Sequence &seq, sequences) {
        objDbi->setObjectRank(seq.id, U2DbiObjectRank_Child, os);
        CHECK_OP(os, );
    }
}

U2Msa MultipleSequenceAlignmentImporter::importMsaObject(const DbiConnection& con, const QString& folder, const MultipleSequenceAlignment& al, U2OpStatus& os) {
    U2Msa msa;
    const DNAAlphabet* alphabet = al->getAlphabet();
    SAFE_POINT(NULL != alphabet, "The alignment alphabet is NULL during importing!", U2Msa());

    msa.alphabet.id = alphabet->getId();
    msa.length = al->getLength();
    msa.visualName = al->getName();
    if (msa.visualName.isEmpty()) {
        QDate date = QDate::currentDate();
        QString generatedName = "MSA" + date.toString();
        coreLog.trace(QString("A multiple alignment name was empty! Generated a new name %1").arg(generatedName));
        msa.visualName = generatedName;
    }

    U2MsaDbi* msaDbi = con.dbi->getMsaDbi();
    SAFE_POINT(NULL != msaDbi, "NULL MSA Dbi during importing an alignment!", U2Msa());

    msa.id = msaDbi->createMsaObject(folder, msa.visualName, msa.alphabet, msa.length, os);
    CHECK_OP(os, U2Msa());

    return msa;
}

void MultipleSequenceAlignmentImporter::importMsaInfo(const DbiConnection& con, const U2DataId& msaId, const MultipleSequenceAlignment& al, U2OpStatus& os) {
    QVariantMap alInfo = al->getInfo();

    U2AttributeDbi* attrDbi = con.dbi->getAttributeDbi();
    SAFE_POINT(NULL != attrDbi, "NULL Attribute Dbi during importing an alignment!",);

    foreach (QString key, alInfo.keys()) {
        if (key != MultipleSequenceAlignmentInfo::NAME) { // name is stored in the object
            QString val =  alInfo.value(key).value<QString>();
            U2StringAttribute attr(msaId, key, val);

            attrDbi->createStringAttribute(attr, os);
            CHECK_OP(os, );
        }
    }
}

QList<U2Sequence> MultipleSequenceAlignmentImporter::importSequences(const DbiConnection& con, const QString& folder, const MultipleSequenceAlignment& al, U2OpStatus& os) {
    U2SequenceDbi* seqDbi = con.dbi->getSequenceDbi();
    SAFE_POINT(NULL != seqDbi, "NULL Sequence Dbi during importing an alignment!", QList<U2Sequence>());

    QList<U2Sequence> sequences;
    for (int i = 0; i < al->getNumRows(); ++i) {
        DNASequence dnaSeq = al->getRow(i)->getSequence();

        U2Sequence sequence = U2Sequence();
        sequence.visualName = dnaSeq.getName();
        sequence.circular = dnaSeq.circular;
        sequence.length = dnaSeq.length();

        const DNAAlphabet* alphabet = dnaSeq.alphabet;
        if (NULL == alphabet) {
            alphabet = U2AlphabetUtils::findBestAlphabet(dnaSeq.constData(), dnaSeq.length());
        }
        SAFE_POINT(NULL != alphabet, "Failed to get alphabet for a sequence!", QList<U2Sequence>());
        sequence.alphabet.id = alphabet->getId();

        seqDbi->createSequenceObject(sequence, folder, os, U2DbiObjectRank_Child);
        CHECK_OP(os, QList<U2Sequence>());

        QVariantMap hints;
        const QByteArray& seqData = dnaSeq.constSequence();
        seqDbi->updateSequenceData(sequence.id, U2_REGION_MAX, seqData, hints, os);
        CHECK_OP(os, QList<U2Sequence>());

        sequences.append(sequence);
    }
    return sequences;
}

void MultipleSequenceAlignmentImporter::splitToCharsAndGaps(const DbiConnection &con, QList<U2Sequence> &sequences, U2MsaListGapModel &gapModel, U2OpStatus &os) {
    U2SequenceDbi* seqDbi = con.dbi->getSequenceDbi();
    SAFE_POINT(NULL != seqDbi, "NULL Sequence Dbi during importing an alignment!", );

    gapModel.clear();
    for (int i = 0; i < sequences.size(); i++) {
        const QByteArray sequenceData = seqDbi->getSequenceData(sequences[i].id, U2_REGION_MAX, os);
        CHECK_OP(os, );

        QByteArray pureSequenceData;
        U2MsaRowGapModel sequenceGapModel;
        MsaDbiUtils::splitBytesToCharsAndGaps(sequenceData, pureSequenceData, sequenceGapModel);
        gapModel << sequenceGapModel;

        if (sequenceGapModel.isEmpty()) {
            continue;
        }

        QVariantMap hints;
        hints[U2SequenceDbiHints::UPDATE_SEQUENCE_LENGTH] = true;
        hints[U2SequenceDbiHints::EMPTY_SEQUENCE] = false;

        seqDbi->updateSequenceData(sequences[i].id, U2_REGION_MAX, pureSequenceData, hints, os);
        CHECK_OP(os, );

        sequences[i].length = pureSequenceData.size();
    }
}

QList<U2MsaRow> MultipleSequenceAlignmentImporter::importRows(const DbiConnection& con, MultipleSequenceAlignment& al, U2Msa& msa, const QList<U2Sequence> &sequences, const U2MsaListGapModel &msaGapModel, U2OpStatus& os) {
    QList<U2MsaRow> rows;
    SAFE_POINT_EXT(sequences.size() == msaGapModel.size(), os.setError("Gap model doesn't fit sequences count"), rows);

    for (int i = 0; i < al->getNumRows(); ++i) {
        U2Sequence seq = sequences[i];
        if (seq.length > 0) {
<<<<<<< HEAD
            MultipleSequenceAlignmentRow alignmentRow = al->getRow(i);
=======
            MultipleSequenceAlignmentRow alignmentRow = al->getMsaRow(i);
>>>>>>> e065ddf4
            const U2MsaRowGapModel gapModel = msaGapModel[i];
            if (!gapModel.isEmpty() && (gapModel.last().offset + gapModel.last().gap) == MsaRowUtils::getRowLength(alignmentRow->getSequence().seq, gapModel)) {
                // remove trailing gap if it exists
                U2MsaRowGapModel newGapModel = gapModel;
                newGapModel.removeLast();
                alignmentRow->setGapModel(newGapModel);
            }

            U2MsaRow row;
            row.sequenceId = seq.id;
            row.gstart = 0;
            row.gend = seq.length;
            row.gaps = alignmentRow->getGapModel();
            row.length = alignmentRow->getRowLengthWithoutTrailing();

            rows.append(row);
        } else {
            al->removeRow(i, os);
            --i;
        }
    }

    U2MsaDbi* msaDbi = con.dbi->getMsaDbi();
    SAFE_POINT(NULL != msaDbi, "NULL MSA Dbi during importing an alignment!", QList<U2MsaRow>());

    msaDbi->addRows(msa.id, rows, os);
    CHECK_OP(os, QList<U2MsaRow>());
    return rows;
}

} // namespace<|MERGE_RESOLUTION|>--- conflicted
+++ resolved
@@ -21,7 +21,7 @@
 
 #include <U2Core/L10n.h>
 #include <U2Core/MsaDbiUtils.h>
-#include <U2Core/MultipleSequenceAlignmentInfo.h>
+#include <U2Core/MultipleAlignmentInfo.h>
 #include <U2Core/MultipleSequenceAlignmentObject.h>
 #include <U2Core/U2AlphabetUtils.h>
 #include <U2Core/U2AttributeDbi.h>
@@ -132,7 +132,7 @@
     SAFE_POINT(NULL != attrDbi, "NULL Attribute Dbi during importing an alignment!",);
 
     foreach (QString key, alInfo.keys()) {
-        if (key != MultipleSequenceAlignmentInfo::NAME) { // name is stored in the object
+        if (key != MultipleAlignmentInfo::NAME) { // name is stored in the object
             QString val =  alInfo.value(key).value<QString>();
             U2StringAttribute attr(msaId, key, val);
 
@@ -148,7 +148,7 @@
 
     QList<U2Sequence> sequences;
     for (int i = 0; i < al->getNumRows(); ++i) {
-        DNASequence dnaSeq = al->getRow(i)->getSequence();
+        DNASequence dnaSeq = al->getMsaRow(i)->getSequence();
 
         U2Sequence sequence = U2Sequence();
         sequence.visualName = dnaSeq.getName();
@@ -211,11 +211,7 @@
     for (int i = 0; i < al->getNumRows(); ++i) {
         U2Sequence seq = sequences[i];
         if (seq.length > 0) {
-<<<<<<< HEAD
-            MultipleSequenceAlignmentRow alignmentRow = al->getRow(i);
-=======
             MultipleSequenceAlignmentRow alignmentRow = al->getMsaRow(i);
->>>>>>> e065ddf4
             const U2MsaRowGapModel gapModel = msaGapModel[i];
             if (!gapModel.isEmpty() && (gapModel.last().offset + gapModel.last().gap) == MsaRowUtils::getRowLength(alignmentRow->getSequence().seq, gapModel)) {
                 // remove trailing gap if it exists
