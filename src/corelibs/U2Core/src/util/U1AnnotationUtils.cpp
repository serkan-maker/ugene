/**
 * UGENE - Integrated Bioinformatics Tools.
 * Copyright (C) 2008-2020 UniPro <ugene@unipro.ru>
 * http://ugene.net
 *
 * This program is free software; you can redistribute it and/or
 * modify it under the terms of the GNU General Public License
 * as published by the Free Software Foundation; either version 2
 * of the License, or (at your option) any later version.
 *
 * This program is distributed in the hope that it will be useful,
 * but WITHOUT ANY WARRANTY; without even the implied warranty of
 * MERCHANTABILITY or FITNESS FOR A PARTICULAR PURPOSE. See the
 * GNU General Public License for more details.
 *
 * You should have received a copy of the GNU General Public License
 * along with this program; if not, write to the Free Software
 * Foundation, Inc., 51 Franklin Street, Fifth Floor, Boston,
 * MA 02110-1301, USA.
 */

#include "U1AnnotationUtils.h"

#include <QStringBuilder>

#include <U2Core/AnnotationTableObject.h>
#include <U2Core/AppContext.h>
#include <U2Core/DNASequenceObject.h>
#include <U2Core/DNATranslation.h>
#include <U2Core/DocumentModel.h>
#include <U2Core/GObjectRelationRoles.h>
#include <U2Core/GObjectUtils.h>
#include <U2Core/GenbankFeatures.h>
#include <U2Core/L10n.h>
#include <U2Core/TextUtils.h>
#include <U2Core/U2AlphabetUtils.h>
#include <U2Core/U2DbiRegistry.h>
#include <U2Core/U2ObjectDbi.h>
#include <U2Core/U2OpStatusUtils.h>

namespace U2 {

typedef QPair<QString, QString> QStrStrPair;

QString U1AnnotationUtils::lowerCaseAnnotationName("lower_case");
QString U1AnnotationUtils::upperCaseAnnotationName("upper_case");

AnnotatedRegion::AnnotatedRegion()
    : annotation(NULL), regionIdx(-1) {
}

AnnotatedRegion::AnnotatedRegion(Annotation *annotation, int regionIdx)
    : annotation(annotation), regionIdx(regionIdx) {
}

AnnotatedRegion::AnnotatedRegion(const AnnotatedRegion &annRegion)
    : annotation(annRegion.annotation), regionIdx(annRegion.regionIdx) {
}

QList<QVector<U2Region>> U1AnnotationUtils::fixLocationsForReplacedRegion(const U2Region &region2Remove, qint64 region2InsertLength, const QVector<U2Region> &original, AnnotationStrategyForResize s) {
    QList<QVector<U2Region>> res;
    const qint64 dLen = region2InsertLength - region2Remove.length;
    if (AnnotationStrategyForResize_Resize == s) {
        if (region2Remove.length == region2InsertLength) {
            res << original;
            return res;
        }
    }
    res << QVector<U2Region>();
    QVector<U2Region> &updated = res[0];

    foreach (U2Region r, original) {
        //if location ends before modification
        if (r.endPos() <= region2Remove.startPos) {
            updated << r;
            continue;
        }
        // if location starts after the modification
        if (r.startPos >= region2Remove.endPos()) {
            r.startPos += dLen;
            updated << r;
            continue;
        }
        if (AnnotationStrategyForResize_Remove == s) {
            continue;
        } else if (AnnotationStrategyForResize_Resize == s) {
            // if location is in the region to remove -> remove it
            if (region2Remove.contains(r)) {
                continue;
            }
            // if location contains modified region -> update it length
            if (r.contains(region2Remove)) {
                // if set A = set B - do nothing
                if (!(r.startPos == region2Remove.startPos && r.endPos() == region2Remove.endPos())) {
                    r.length += dLen;
                    updated << r;
                }
            }
            // if location partly contain (in the end) region2remove - update length
            else if (r.contains(U2Region(region2Remove.startPos, 0))) {
                if (dLen < 0) {
                    r.length -= (r.endPos() - region2Remove.startPos);
                }
                updated << r;
            } else if (r.contains(U2Region(region2Remove.endPos(), 0))) {
                if (dLen < 0) {
                    int diff = region2Remove.endPos() - r.startPos;
                    r.startPos += diff + dLen;
                    r.length -= diff;
                }
                updated << r;
            }
            continue;
        }
        SAFE_POINT(AnnotationStrategyForResize_Split_To_Joined == s || AnnotationStrategyForResize_Split_To_Separate == s,
                   "Unexpected resize strategy detected!",
                   res);
        //leave left part in original(updated) locations and push right into new one
        const bool join = (AnnotationStrategyForResize_Split_To_Joined == s);
        const U2Region interR = r.intersect(region2Remove);
        const U2Region leftR = r.startPos < interR.startPos ? U2Region(r.startPos, interR.startPos - r.startPos) : U2Region();
        const U2Region rightR = (r.endPos() > interR.endPos()) ? U2Region(interR.endPos() + dLen, r.endPos() - interR.endPos()) : U2Region();
        if (leftR.isEmpty()) {
            if (!rightR.isEmpty()) {
                updated << rightR;
            }
            continue;
        }
        updated << leftR;
        if (!rightR.isEmpty()) {
            if (join) {
                updated << rightR;
            } else {
                QVector<U2Region> extraAnnReg;
                extraAnnReg << rightR;
                res << extraAnnReg;
            }
        }
    }
    return res;
}

int U1AnnotationUtils::getRegionFrame(int sequenceLen, const U2Strand &strand, bool order, int region, const QVector<U2Region> &location) {
    int frame = 0;
    const U2Region &r = location.at(region);
    if (strand.isCompementary()) {
        frame = (sequenceLen - r.endPos()) % 3;
    } else {
        frame = r.startPos % 3;
    }
    if (!order) {    //join -> need to join region with prev regions to derive frame
        if (strand.isCompementary()) {
            int offset = 0;
            for (int i = location.size(); --i > region;) {
                const U2Region &rb = location.at(i);
                offset += rb.length;
            }
            int dFrame = offset % 3;
            frame = (frame + (3 - dFrame)) % 3;
        } else {
            int offset = 0;
            for (int i = 0; i < region; i++) {
                const U2Region &rb = location.at(i);
                offset += rb.length;
            }
            int dFrame = offset % 3;
            frame = (frame + (3 - dFrame)) % 3;
        }
    }
    return frame;
}

bool U1AnnotationUtils::isSplitted(const U2Location &location, const U2Region &seqRange) {
    QVector<U2Region> regions = location->regions;
    if (2 != regions.size()) {
        return false;
    } else if ((regions[0].endPos() == seqRange.endPos() && regions[1].startPos == seqRange.startPos) || (regions[1].endPos() == seqRange.endPos() && regions[0].startPos == seqRange.startPos)) {
        return true;
    }

    return false;
}

bool findCaseRegion(const char *data, int dataLen, int startFrom, int globalOffset, U2Region &reg, bool &unfinished, bool isLowerCaseSearching) {
    bool foundStart = false;
    int strIdx = startFrom;
    unfinished = false;

    // find start of lower case block
    while (!foundStart && strIdx < dataLen) {
        QChar c(data[strIdx]);
        if (isLowerCaseSearching) {
            foundStart = c.isLower();
        } else {
            foundStart = c.isUpper();
        }
        strIdx++;
    }

    if (foundStart) {
        int startPos = globalOffset + strIdx - 1;

        // find end of lower case block
        bool foundEnd = false;
        while (!foundEnd && strIdx < dataLen) {
            QChar c(data[strIdx]);
            if (isLowerCaseSearching) {
                foundEnd = c.isUpper();
            } else {
                foundEnd = c.isLower();
            }
            strIdx++;
        }
        int endPos = 0;
        if (foundEnd) {
            endPos = globalOffset + strIdx - 2;
        } else {
            endPos = globalOffset + strIdx - 1;
        }
        reg = U2Region(startPos, endPos - startPos + 1);
        unfinished = !foundEnd;
    }

    return foundStart;
}

QList<SharedAnnotationData> U1AnnotationUtils::getCaseAnnotations(const char *data, int dataLen, int globalOffset, bool &isUnfinishedRegion, U2Region &unfinishedRegion, bool isLowerCaseSearching) {
    QList<SharedAnnotationData> result;

    U2Region reg;
    int startPos = 0;
    bool unfinished = false;
    while (findCaseRegion(data, dataLen, startPos, globalOffset, reg, unfinished, isLowerCaseSearching)) {
        startPos = reg.endPos() - globalOffset;
        if (isUnfinishedRegion) {
            reg.startPos = unfinishedRegion.startPos;
            reg.length += unfinishedRegion.length;
            isUnfinishedRegion = false;
        }

        if (unfinished) {
            isUnfinishedRegion = true;
            unfinishedRegion = reg;
            break;
        } else {
            result << finalizeUnfinishedRegion(true, reg, isLowerCaseSearching);
        }
    }

    return result;
}

QList<SharedAnnotationData> U1AnnotationUtils::finalizeUnfinishedRegion(bool isUnfinishedRegion, U2Region &unfinishedRegion, bool isLowerCaseSearching) {
    QList<SharedAnnotationData> result;

    if (isUnfinishedRegion) {
        SharedAnnotationData annData(new AnnotationData);
        annData->name = isLowerCaseSearching ? lowerCaseAnnotationName : upperCaseAnnotationName;
        annData->location->regions.append(unfinishedRegion);
        annData->caseAnnotation = true;
        result.append(annData);
    }

    return result;
}

void U1AnnotationUtils::addAnnotations(QList<GObject *> &objects, const QList<SharedAnnotationData> &annList, const GObjectReference &sequenceRef, AnnotationTableObject *annotationsObject, const QVariantMap &hints) {
    U2OpStatusImpl os;
    if (!annList.isEmpty()) {
        if (NULL == annotationsObject) {
            U2DbiRef dbiRef;
            if (hints.contains(DocumentFormat::DBI_REF_HINT)) {
                dbiRef = hints.value(DocumentFormat::DBI_REF_HINT).value<U2DbiRef>();
            } else {
                dbiRef = AppContext::getDbiRegistry()->getSessionTmpDbiRef(os);
                SAFE_POINT_OP(os, );
            }

            QVariantMap objectHints;
            objectHints.insert(DocumentFormat::DBI_FOLDER_HINT, hints.value(DocumentFormat::DBI_FOLDER_HINT, U2ObjectDbi::ROOT_FOLDER));

            annotationsObject = new AnnotationTableObject(sequenceRef.objName + " features", dbiRef, objectHints);
            annotationsObject->addObjectRelation(
                GObjectRelation(sequenceRef, ObjectRole_Sequence));
        }
        annotationsObject->addAnnotations(annList);
        if (!objects.contains(annotationsObject)) {
            objects.append(annotationsObject);
        }
    }
}

QList<U2Region> U1AnnotationUtils::getRelatedLowerCaseRegions(const U2SequenceObject *so,
                                                              const QList<GObject *> &anns) {
    QList<GObject *> aos;
    if (NULL != so->getDocument()) {
        aos = GObjectUtils::findObjectsRelatedToObjectByRole(so, GObjectTypes::ANNOTATION_TABLE, ObjectRole_Sequence, anns, UOF_LoadedOnly);
    } else {
        aos = anns;
    }

    QList<U2Region> lowerCaseRegs;
    QList<U2Region> upperCaseRegs;
    foreach (GObject *o, aos) {
        AnnotationTableObject *ato = dynamic_cast<AnnotationTableObject *>(o);
        foreach (Annotation *a, ato->getAnnotations()) {
            if (a->getName() == lowerCaseAnnotationName) {
                lowerCaseRegs << a->getRegions().toList();
            } else if (a->getName() == upperCaseAnnotationName) {
                upperCaseRegs << a->getRegions().toList();
            }
        }
    }

    if (upperCaseRegs.isEmpty()) {
        return lowerCaseRegs;
    }

    // extract lower case annotations from upper case ones
    qStableSort(upperCaseRegs.begin(), upperCaseRegs.end());

    qint64 nextStartPos = 0;
    foreach (const U2Region &reg, upperCaseRegs) {
        if (reg.startPos > nextStartPos) {
            lowerCaseRegs.append(U2Region(nextStartPos, reg.startPos - nextStartPos));
        }
        nextStartPos = reg.endPos();
    }
    if (nextStartPos < so->getSequenceLength()) {
        lowerCaseRegs.append(U2Region(nextStartPos, so->getSequenceLength() - nextStartPos));
    }

    return lowerCaseRegs;
}

bool U1AnnotationUtils::isAnnotationContainsJunctionPoint(const Annotation *annotation,
                                                          const qint64 sequenceLength)
{
    const QList<RegionsPair> mergedRegions =  mergeAnnotatiedRegionsAroundJunctionPoint
                                             (annotation->getRegions(),
                                              sequenceLength);
    return isAnnotationContainsJunctionPoint(mergedRegions);
}

bool U1AnnotationUtils::isAnnotationContainsJunctionPoint(const QList<RegionsPair> &mergedRegions) {
    bool result = false;
    foreach (const RegionsPair &pair, mergedRegions) {
        CHECK_CONTINUE(!pair.second.isEmpty());
        result = true;
        break;
    }
    return result;
}

QList<RegionsPair> U1AnnotationUtils::mergeAnnotatiedRegionsAroundJunctionPoint(const QVector<U2Region> &regions,
                                                                             const qint64 sequenceLength)
{
    QList<RegionsPair> result;

    for (int i = 0; i < regions.size(); i++) {
        const U2Region reg = regions[i];
        if (reg.endPos() != sequenceLength) {
            result.append(RegionsPair(reg, U2Region()));
            continue;
        }
        if ((i + 1) >= regions.size()) {
            result.append(RegionsPair(reg, U2Region()));
            break;
        }

        const U2Region secondReg = regions.value(i + 1);
        if (secondReg.startPos != 0) {
            result.append(RegionsPair(reg, U2Region()));
            continue;
        }

        result.append(RegionsPair(reg, secondReg));
        i++;
    }

    return result;
}

char *U1AnnotationUtils::applyLowerCaseRegions(char *seq, qint64 first, qint64 len, qint64 globalOffset, const QList<U2Region> &regs) {
    const U2Region seqRegion(first + globalOffset, len);
    foreach (const U2Region &reg, regs) {
        const U2Region &intersection = seqRegion.intersect(reg);

        TextUtils::translate(TextUtils::LOWER_CASE_MAP, seq + intersection.startPos - globalOffset, intersection.length);
    }

    return seq;
}

QString U1AnnotationUtils::guessAminoTranslation(AnnotationTableObject *ao, const DNAAlphabet *al) {
    DNATranslation *res = NULL;
    DNATranslationRegistry *tr = AppContext::getDNATranslationRegistry();

    if (NULL != ao && NULL != al) {
        if (al->isNucleic()) {
            foreach (Annotation *ann, ao->getAnnotationsByName("CDS")) {
                QList<U2Qualifier> ql;
                ann->findQualifiers("transl_table", ql);
                if (!ql.isEmpty()) {
                    const QString guess = "NCBI-GenBank #" + ql.first().value;
                    res = tr->lookupTranslation(al, DNATranslationType_NUCL_2_AMINO, guess);
                    if (NULL != res) {
                        return guess;
                    }
                }
            }
        }
    }
    return "";
}

QList<AnnotatedRegion> U1AnnotationUtils::getAnnotatedRegionsByStartPos(QList<AnnotationTableObject *> annotationObjects, qint64 startPos) {
    QList<AnnotatedRegion> result;
    foreach (AnnotationTableObject *annObject, annotationObjects) {
        QList<Annotation *> annots = annObject->getAnnotationsByRegion(U2Region(startPos, 1));
        foreach (Annotation *a, annots) {
            QVector<U2Region> regions = a->getRegions();
            for (int i = 0; i < regions.size(); i++) {
                if (regions[i].startPos == startPos) {
                    AnnotatedRegion ar(a, i);
                    result.append(ar);
                }
            }
        }
    }
    return result;
}

void U1AnnotationUtils::addDescriptionQualifier(QList<SharedAnnotationData> &annotations, const QString &description) {
    for (int i = 0; i < annotations.size(); i++) {
        addDescriptionQualifier(annotations[i], description);
    }
}

void U1AnnotationUtils::addDescriptionQualifier(SharedAnnotationData &annotationData, const QString &description) {
    CHECK(!description.isEmpty(), );

    for (int i = 0; i < annotationData->qualifiers.size(); i++) {
        U2Qualifier &qualifier = annotationData->qualifiers[i];
        if (GBFeatureUtils::QUALIFIER_NOTE == qualifier.name) {
            qualifier.value = description;
            return;
        }
    }

    annotationData->qualifiers << U2Qualifier(GBFeatureUtils::QUALIFIER_NOTE, description);
}

bool U1AnnotationUtils::containsQualifier(const QList<U2Qualifier> &qualifiers, const QString &qualifierName) {
    foreach (const U2Qualifier &qualifier, qualifiers) {
        if (qualifier.name == qualifierName) {
            return true;
        }
    }
    return false;
}

void U1AnnotationUtils::removeAllQualifier(SharedAnnotationData &annotationData, const QString &qualifierName) {
    QMutableVectorIterator<U2Qualifier> i(annotationData->qualifiers);
    while (i.hasNext()) {
        if (i.next().name == qualifierName) {
            i.remove();
        }
    }
}

QString U1AnnotationUtils::buildLocationString(const U2LocationData &location) {
    bool complement = location.strand.isCompementary();
    bool multi = location.regions.size() > 1;
    QString locationStr = complement ? "complement(" : "";
    if (!location.regions.empty()) {
        if (multi) {
            locationStr += location.isOrder() ? "order(" : (location.isBond() ? "bond(" : "join(");
        }
        locationStr += buildLocationString(location.regions);
    }
    if (multi) {
        locationStr += ")";
    }
    if (complement) {
        locationStr.append(")");
    }
    return locationStr;
}

QString U1AnnotationUtils::buildLocationString(const SharedAnnotationData &d) {
    return buildLocationString(*d->location);
}

QString U1AnnotationUtils::buildLocationString(const QVector<U2Region> &regions) {
    QString locationStr;
    for (int i = 0, n = regions.size(); i < n; ++i) {
        const U2Region &r = regions[i];
        locationStr = locationStr % QString::number(r.startPos + 1) % ".." % QString::number(r.endPos()) % ",";
    }
    locationStr.chop(1);
    return locationStr;
}

<<<<<<< HEAD

U2Location U1AnnotationUtils::shiftLocation(const U2Location& location, qint64 shift, qint64 sequenceLength) {
    const QVector<U2Region>& oldRegions = location->regions;
=======
U2Location U1AnnotationUtils::shiftLocation(const U2Location &location, qint64 shift, qint64 sequenceLength) {
    const QVector<U2Region> &oldRegions = location->regions;
>>>>>>> 92d7268e
    if (shift == 0 || oldRegions.isEmpty()) {
        return location;
    }
    U2Location newLocation(location);
<<<<<<< HEAD
    QVector<U2Region>& newRegions = newLocation->regions;
=======
    QVector<U2Region> &newRegions = newLocation->regions;
>>>>>>> 92d7268e
    newRegions.clear();

    // Check merge location either with the left or the right neighbour on the overflow.
    QVector<int> mergeIndexes;
    for (int i = 0; i < oldRegions.size(); i++) {
<<<<<<< HEAD
        const U2Region& oldRegion = oldRegions[i];
        U2Region shiftedRegion(oldRegion.startPos + (shift % sequenceLength), oldRegion.length);
        if (shiftedRegion.startPos >= 0 && shiftedRegion.endPos() <= sequenceLength) { // no overflow.
            newRegions.append(shiftedRegion);
        } else if (shiftedRegion.endPos() <= 0) { // start overflow with no split.
=======
        const U2Region &oldRegion = oldRegions[i];
        U2Region shiftedRegion(oldRegion.startPos + (shift % sequenceLength), oldRegion.length);
        if (shiftedRegion.startPos >= 0 && shiftedRegion.endPos() <= sequenceLength) {    // no overflow.
            newRegions.append(shiftedRegion);
        } else if (shiftedRegion.endPos() <= 0) {    // start overflow with no split.
>>>>>>> 92d7268e
            U2Region newRegion(shiftedRegion.startPos + sequenceLength, shiftedRegion.length);
            newRegions.append(newRegion);
            bool merge = i > 0 && oldRegions[i - 1].endPos() == sequenceLength;
            if (merge) {
                mergeIndexes << newRegions.length() - 2;
            }
<<<<<<< HEAD
        } else if (shiftedRegion.startPos >= sequenceLength) { // end overflow with no split.
=======
        } else if (shiftedRegion.startPos >= sequenceLength) {    // end overflow with no split.
>>>>>>> 92d7268e
            U2Region newRegion(shiftedRegion.startPos - sequenceLength, shiftedRegion.length);
            newRegions.append(newRegion);
            bool merge = i + 1 < oldRegions.size() && oldRegions[i + 1].startPos == 0;
            if (merge) {
                mergeIndexes << newRegions.length() - 1;
            }
<<<<<<< HEAD
        } else if (shiftedRegion.startPos < 0) { // start overflow with split.
            U2Region newRegion1(shiftedRegion.startPos + sequenceLength,  -shiftedRegion.startPos);
=======
        } else if (shiftedRegion.startPos < 0) {    // start overflow with split.
            U2Region newRegion1(shiftedRegion.startPos + sequenceLength, -shiftedRegion.startPos);
>>>>>>> 92d7268e
            U2Region newRegion2(0, oldRegion.length - newRegion1.length);
            newRegions.append(newRegion1);
            newRegions.append(newRegion2);
            newLocation->op = U2LocationOperator_Join;
            bool merge = i > 0 && oldRegions[i - 1].endPos() == sequenceLength;
            if (merge) {
                mergeIndexes << newRegions.length() - 3;
            }
<<<<<<< HEAD
        } else if (shiftedRegion.endPos() > sequenceLength) { // end overflow with split.
=======
        } else if (shiftedRegion.endPos() > sequenceLength) {    // end overflow with split.
>>>>>>> 92d7268e
            U2Region newRegion1(shiftedRegion.startPos, sequenceLength - shiftedRegion.startPos);
            U2Region newRegion2(0, oldRegion.length - newRegion1.length);
            newRegions.append(newRegion1);
            newRegions.append(newRegion2);
            newLocation->op = U2LocationOperator_Join;
            bool merge = i + 1 < oldRegions.size() && oldRegions[i + 1].startPos == 0;
            if (merge) {
                mergeIndexes << newRegions.length() - 1;
            }
        }
    }

    // If there was an overflow: try to merge regions around overflow point.
    for (int i = mergeIndexes.size(); --i >= 0;) {
        int mergeIndex = mergeIndexes[i];
        Q_ASSERT(mergeIndex + 1 < newRegions.size());
<<<<<<< HEAD
        U2Region& region0 = newRegions[mergeIndex];
        U2Region& region1 = newRegions[mergeIndex + 1];
=======
        U2Region &region0 = newRegions[mergeIndex];
        U2Region &region1 = newRegions[mergeIndex + 1];
>>>>>>> 92d7268e
        Q_ASSERT(region0.endPos() == region1.startPos);
        region0.length += region1.length;
        newRegions.removeAt(mergeIndex + 1);
    }
    return newLocation;
}

<<<<<<< HEAD
QMap<Annotation *, QList<QPair<QString, QString> > > FixAnnotationsUtils::fixAnnotations(U2OpStatus *os, U2SequenceObject *seqObj,
                                         const U2Region &regionToReplace, const DNASequence &sequence2Insert,
                                         bool recalculateQualifiers, U1AnnotationUtils::AnnotationStrategyForResize str, QList<Document *> docs) {
=======
QMap<Annotation *, QList<QPair<QString, QString>>> FixAnnotationsUtils::fixAnnotations(U2OpStatus *os, U2SequenceObject *seqObj, const U2Region &regionToReplace, const DNASequence &sequence2Insert, bool recalculateQualifiers, U1AnnotationUtils::AnnotationStrategyForResize str, QList<Document *> docs) {
>>>>>>> 92d7268e
    FixAnnotationsUtils fixer(os, seqObj, regionToReplace, sequence2Insert, recalculateQualifiers, str, docs);
    fixer.fixAnnotations();
    return fixer.annotationForReport;
}

FixAnnotationsUtils::FixAnnotationsUtils(U2OpStatus *os, U2SequenceObject *seqObj, const U2Region &regionToReplace, const DNASequence &sequence2Insert, bool recalculateQualifiers, U1AnnotationUtils::AnnotationStrategyForResize str, QList<Document *> docs)
    : recalculateQualifiers(recalculateQualifiers),
      strat(str),
      docs(docs),
      seqObj(seqObj),
      regionToReplace(regionToReplace),
      sequence2Insert(sequence2Insert),
      stateInfo(os) {
}

void FixAnnotationsUtils::fixAnnotations() {
    QList<GObject *> annotationTablesList;
    if (AppContext::getProject() != NULL) {
        annotationTablesList = GObjectUtils::findObjectsRelatedToObjectByRole(seqObj, GObjectTypes::ANNOTATION_TABLE, ObjectRole_Sequence, GObjectUtils::findAllObjects(UOF_LoadedOnly, GObjectTypes::ANNOTATION_TABLE), UOF_LoadedOnly);
    } else {
        foreach (Document *d, docs) {
            QList<GObject *> allAnnotationTables = d->findGObjectByType(GObjectTypes::ANNOTATION_TABLE);
            foreach (GObject *table, allAnnotationTables) {
                if (table->hasObjectRelation(seqObj, ObjectRole_Sequence)) {
                    annotationTablesList.append(table);
                }
            }
        }
    }

    foreach (GObject *table, annotationTablesList) {
        AnnotationTableObject *ato = qobject_cast<AnnotationTableObject *>(table);
        if (NULL != ato) {
            QMap<QString, QList<SharedAnnotationData>> group2AnnotationsToAdd;
            QList<Annotation *> annotationToRemove;
            foreach (Annotation *an, ato->getAnnotations()) {
                bool annIsToBeRemoved = false;
                QMap<QString, QList<SharedAnnotationData>> newAnnotations = fixAnnotation(an, annIsToBeRemoved);
                foreach (const QString &groupName, newAnnotations.keys()) {
                    group2AnnotationsToAdd[groupName].append(newAnnotations[groupName]);
                }
                if (annIsToBeRemoved) {
                    annotationToRemove.append(an);
                }
            }
            foreach (const QString &groupName, group2AnnotationsToAdd.keys()) {
                ato->addAnnotations(group2AnnotationsToAdd[groupName], groupName);
            }
            ato->removeAnnotations(annotationToRemove);
        } else {
            assert(false);
            coreLog.error(L10N::nullPointerError("Annotation table object"));
        }
    }
}

QMap<QString, QList<SharedAnnotationData>> FixAnnotationsUtils::fixAnnotation(Annotation *an, bool &annIsRemoved) {
    QMap<QString, QList<SharedAnnotationData>> result;
    SAFE_POINT(NULL != an, L10N::nullPointerError("Annotation"), result);
    AnnotationTableObject *ato = an->getGObject();
    SAFE_POINT(NULL != ato, L10N::nullPointerError("Annotation table object"), result);

    QList<QVector<U2Region>> newRegions = U1AnnotationUtils::fixLocationsForReplacedRegion(regionToReplace,
                                                                                           sequence2Insert.seq.length(),
                                                                                           an->getRegions(),
                                                                                           strat);

    if (newRegions[0].isEmpty()) {
        annIsRemoved = true;
    } else {
        fixAnnotationQualifiers(an);

        an->updateRegions(newRegions[0]);
        fixTranslationQualifier(an);
        for (int i = 1; i < newRegions.size(); i++) {
            SharedAnnotationData splittedAnnotation(new AnnotationData(*an->getData()));
            const QString groupName = an->getGroup()->getGroupPath();
            splittedAnnotation->location->regions = newRegions[i];
            fixTranslationQualifier(splittedAnnotation);
            result[groupName].append(splittedAnnotation);
        }
    }
    return result;
}

void FixAnnotationsUtils::fixAnnotationQualifiers(Annotation *an) {
    CHECK(recalculateQualifiers, );

    QRegExp locationMatcher("(\\d+)\\.\\.(\\d+)");
    foreach (const U2Qualifier &qual, an->getQualifiers()) {
        QString newQualifierValue = qual.value;

        int lastModifiedPos = 0;
        int lastFoundPos = 0;
        while ((lastFoundPos = locationMatcher.indexIn(qual.value, lastFoundPos)) != -1) {
            const QString matchedRegion = locationMatcher.cap();
            const qint64 start = locationMatcher.cap(1).toLongLong() - 1;    // position starts with 0
            const qint64 end = locationMatcher.cap(2).toLongLong() - 1;

            U2Region referencedRegion(start, end - start + 1);
            if (isRegionValid(referencedRegion)) {
                QList<QVector<U2Region>> newRegions = U1AnnotationUtils::fixLocationsForReplacedRegion(regionToReplace,
                                                                                                       sequence2Insert.seq.length(),
                                                                                                       QVector<U2Region>() << referencedRegion,
                                                                                                       U1AnnotationUtils::AnnotationStrategyForResize_Resize);

                if (!newRegions.isEmpty() && !newRegions[0].empty()) {
                    QString newRegionsStr;
                    foreach (const U2Region &region, newRegions[0]) {
                        newRegionsStr += QString("%1..%2,").arg(region.startPos + 1).arg(region.endPos());    // position starts with 1
                    }
                    newRegionsStr.chop(1);    // remove last comma

                    const int oldRegionPos = newQualifierValue.indexOf(matchedRegion, lastModifiedPos);
                    SAFE_POINT(oldRegionPos != -1, "Unexpected region matched", );

                    newQualifierValue.replace(oldRegionPos, matchedRegion.length(), newRegionsStr);
                    lastModifiedPos = oldRegionPos + newRegionsStr.length();
                } else {
                    annotationForReport[an].append(QStrStrPair(qual.name, matchedRegion));
                }
            }

            lastFoundPos += locationMatcher.matchedLength();
        }

        if (newQualifierValue != qual.value) {
            an->removeQualifier(qual);
            an->addQualifier(U2Qualifier(qual.name, newQualifierValue));
        }
    }
}

void FixAnnotationsUtils::fixTranslationQualifier(SharedAnnotationData &ad) {
    CHECK(recalculateQualifiers, );

    const U2Qualifier translQual = getFixedTranslationQualifier(ad);
    CHECK(translQual.isValid(), );

    const QString existingTranslation = ad->findFirstQualifierValue(GBFeatureUtils::QUALIFIER_TRANSLATION);
    const U2Qualifier existingTranslQual(GBFeatureUtils::QUALIFIER_TRANSLATION, existingTranslation);
    for (int i = 0, n = ad->qualifiers.size(); i < n; ++i) {
        if (ad->qualifiers[i] == existingTranslQual) {
            ad->qualifiers.remove(i);
            break;
        }
    }
    ad->qualifiers.append(translQual);
}

void FixAnnotationsUtils::fixTranslationQualifier(Annotation *an) {
    CHECK(recalculateQualifiers, );

    const U2Qualifier newTranslQual = getFixedTranslationQualifier(an->getData());
    CHECK(newTranslQual.isValid(), );

    QList<U2Qualifier> translationQuals;
    an->findQualifiers(GBFeatureUtils::QUALIFIER_TRANSLATION, translationQuals);
    an->removeQualifier(translationQuals.first());
    an->addQualifier(newTranslQual);
}

U2Qualifier FixAnnotationsUtils::getFixedTranslationQualifier(const SharedAnnotationData &ad) {
    QVector<U2Qualifier> translationQuals;
    ad->findQualifiers(GBFeatureUtils::QUALIFIER_TRANSLATION, translationQuals);
    CHECK(!translationQuals.empty(), U2Qualifier());

    DNATranslation *aminoTranslation = GObjectUtils::findAminoTT(seqObj, false);
    SAFE_POINT(NULL != aminoTranslation, L10N::nullPointerError("Amino translation"), U2Qualifier());

    QString completeTranslation;
    foreach (const U2Region &r, ad->getRegions()) {
        const QByteArray annotatedData = seqObj->getSequenceData(r, *stateInfo);
        CHECK(!stateInfo->isCoR(), U2Qualifier());

        const DNAAlphabet *dstAlphabet = aminoTranslation->getDstAlphabet();
        QByteArray transContent(annotatedData.size() / 3, dstAlphabet->getDefaultSymbol());

        aminoTranslation->translate(annotatedData.constData(), annotatedData.length(), transContent.data(), transContent.length());
        completeTranslation.append(transContent);
    }

    return (completeTranslation != translationQuals.first().value) ? U2Qualifier(GBFeatureUtils::QUALIFIER_TRANSLATION, completeTranslation) : U2Qualifier();
}

bool FixAnnotationsUtils::isRegionValid(const U2Region &region) const {
    return region.length > 0 && region.startPos < seqObj->getSequenceLength() - 1;
}

}    // namespace U2<|MERGE_RESOLUTION|>--- conflicted
+++ resolved
@@ -502,65 +502,38 @@
     return locationStr;
 }
 
-<<<<<<< HEAD
-
-U2Location U1AnnotationUtils::shiftLocation(const U2Location& location, qint64 shift, qint64 sequenceLength) {
-    const QVector<U2Region>& oldRegions = location->regions;
-=======
 U2Location U1AnnotationUtils::shiftLocation(const U2Location &location, qint64 shift, qint64 sequenceLength) {
     const QVector<U2Region> &oldRegions = location->regions;
->>>>>>> 92d7268e
     if (shift == 0 || oldRegions.isEmpty()) {
         return location;
     }
     U2Location newLocation(location);
-<<<<<<< HEAD
-    QVector<U2Region>& newRegions = newLocation->regions;
-=======
     QVector<U2Region> &newRegions = newLocation->regions;
->>>>>>> 92d7268e
     newRegions.clear();
 
     // Check merge location either with the left or the right neighbour on the overflow.
     QVector<int> mergeIndexes;
     for (int i = 0; i < oldRegions.size(); i++) {
-<<<<<<< HEAD
-        const U2Region& oldRegion = oldRegions[i];
-        U2Region shiftedRegion(oldRegion.startPos + (shift % sequenceLength), oldRegion.length);
-        if (shiftedRegion.startPos >= 0 && shiftedRegion.endPos() <= sequenceLength) { // no overflow.
-            newRegions.append(shiftedRegion);
-        } else if (shiftedRegion.endPos() <= 0) { // start overflow with no split.
-=======
         const U2Region &oldRegion = oldRegions[i];
         U2Region shiftedRegion(oldRegion.startPos + (shift % sequenceLength), oldRegion.length);
         if (shiftedRegion.startPos >= 0 && shiftedRegion.endPos() <= sequenceLength) {    // no overflow.
             newRegions.append(shiftedRegion);
         } else if (shiftedRegion.endPos() <= 0) {    // start overflow with no split.
->>>>>>> 92d7268e
             U2Region newRegion(shiftedRegion.startPos + sequenceLength, shiftedRegion.length);
             newRegions.append(newRegion);
             bool merge = i > 0 && oldRegions[i - 1].endPos() == sequenceLength;
             if (merge) {
                 mergeIndexes << newRegions.length() - 2;
             }
-<<<<<<< HEAD
-        } else if (shiftedRegion.startPos >= sequenceLength) { // end overflow with no split.
-=======
         } else if (shiftedRegion.startPos >= sequenceLength) {    // end overflow with no split.
->>>>>>> 92d7268e
             U2Region newRegion(shiftedRegion.startPos - sequenceLength, shiftedRegion.length);
             newRegions.append(newRegion);
             bool merge = i + 1 < oldRegions.size() && oldRegions[i + 1].startPos == 0;
             if (merge) {
                 mergeIndexes << newRegions.length() - 1;
             }
-<<<<<<< HEAD
-        } else if (shiftedRegion.startPos < 0) { // start overflow with split.
-            U2Region newRegion1(shiftedRegion.startPos + sequenceLength,  -shiftedRegion.startPos);
-=======
         } else if (shiftedRegion.startPos < 0) {    // start overflow with split.
             U2Region newRegion1(shiftedRegion.startPos + sequenceLength, -shiftedRegion.startPos);
->>>>>>> 92d7268e
             U2Region newRegion2(0, oldRegion.length - newRegion1.length);
             newRegions.append(newRegion1);
             newRegions.append(newRegion2);
@@ -569,11 +542,7 @@
             if (merge) {
                 mergeIndexes << newRegions.length() - 3;
             }
-<<<<<<< HEAD
-        } else if (shiftedRegion.endPos() > sequenceLength) { // end overflow with split.
-=======
         } else if (shiftedRegion.endPos() > sequenceLength) {    // end overflow with split.
->>>>>>> 92d7268e
             U2Region newRegion1(shiftedRegion.startPos, sequenceLength - shiftedRegion.startPos);
             U2Region newRegion2(0, oldRegion.length - newRegion1.length);
             newRegions.append(newRegion1);
@@ -590,13 +559,8 @@
     for (int i = mergeIndexes.size(); --i >= 0;) {
         int mergeIndex = mergeIndexes[i];
         Q_ASSERT(mergeIndex + 1 < newRegions.size());
-<<<<<<< HEAD
-        U2Region& region0 = newRegions[mergeIndex];
-        U2Region& region1 = newRegions[mergeIndex + 1];
-=======
         U2Region &region0 = newRegions[mergeIndex];
         U2Region &region1 = newRegions[mergeIndex + 1];
->>>>>>> 92d7268e
         Q_ASSERT(region0.endPos() == region1.startPos);
         region0.length += region1.length;
         newRegions.removeAt(mergeIndex + 1);
@@ -604,13 +568,7 @@
     return newLocation;
 }
 
-<<<<<<< HEAD
-QMap<Annotation *, QList<QPair<QString, QString> > > FixAnnotationsUtils::fixAnnotations(U2OpStatus *os, U2SequenceObject *seqObj,
-                                         const U2Region &regionToReplace, const DNASequence &sequence2Insert,
-                                         bool recalculateQualifiers, U1AnnotationUtils::AnnotationStrategyForResize str, QList<Document *> docs) {
-=======
 QMap<Annotation *, QList<QPair<QString, QString>>> FixAnnotationsUtils::fixAnnotations(U2OpStatus *os, U2SequenceObject *seqObj, const U2Region &regionToReplace, const DNASequence &sequence2Insert, bool recalculateQualifiers, U1AnnotationUtils::AnnotationStrategyForResize str, QList<Document *> docs) {
->>>>>>> 92d7268e
     FixAnnotationsUtils fixer(os, seqObj, regionToReplace, sequence2Insert, recalculateQualifiers, str, docs);
     fixer.fixAnnotations();
     return fixer.annotationForReport;
