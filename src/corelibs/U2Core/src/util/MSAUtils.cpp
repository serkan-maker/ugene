/**
 * UGENE - Integrated Bioinformatics Tools.
 * Copyright (C) 2008-2017 UniPro <ugene@unipro.ru>
 * http://ugene.net
 *
 * This program is free software; you can redistribute it and/or
 * modify it under the terms of the GNU General Public License
 * as published by the Free Software Foundation; either version 2
 * of the License, or (at your option) any later version.
 *
 * This program is distributed in the hope that it will be useful,
 * but WITHOUT ANY WARRANTY; without even the implied warranty of
 * MERCHANTABILITY or FITNESS FOR A PARTICULAR PURPOSE. See the
 * GNU General Public License for more details.
 *
 * You should have received a copy of the GNU General Public License
 * along with this program; if not, write to the Free Software
 * Foundation, Inc., 51 Franklin Street, Fifth Floor, Boston,
 * MA 02110-1301, USA.
 */

#include "MSAUtils.h"

#include <U2Core/DNAAlphabet.h>
#include <U2Core/DNASequenceObject.h>
#include <U2Core/GObject.h>
#include <U2Core/MultipleSequenceAlignment.h>
#include <U2Core/MultipleSequenceAlignmentImporter.h>
#include <U2Core/MsaDbiUtils.h>
#include <U2Core/TextUtils.h>
#include <U2Core/U2AlphabetUtils.h>
#include <U2Core/U2ObjectDbi.h>
#include <U2Core/U2OpStatus.h>
#include <U2Core/U2OpStatusUtils.h>
#include <U2Core/U2SequenceUtils.h>

#include <QListIterator>

namespace U2 {

bool MSAUtils::equalsIgnoreGaps(const MultipleSequenceAlignmentRow& row, int startPos, const QByteArray& pat, int &alternateLen) {
    int sLen = row->getCoreEnd();
    int pLen = pat.size();
    int i = startPos;
    int gapsCounter = 0;
    for (int j = 0; i  < sLen && j < pLen; i++, j++) {
        char c1 = row->charAt(i);
        char c2 = pat[j];
        while(c1 == U2Msa::GAP_CHAR && ++i < sLen) {
            gapsCounter++;
            c1 = row->charAt(i);
        }
        if (c1 != c2) {
            alternateLen = i - startPos;
            return false;
        }
    }
    alternateLen = i - startPos;
    if (alternateLen - gapsCounter < pLen) {
        return false;
    }
    return true;
}

int MSAUtils::getPatternSimilarityIgnoreGaps(const MultipleSequenceAlignmentRow& row, int startPos, const QByteArray& pat, int &alternateLen) {
    int sLen = row->getCoreEnd();
    int pLen = pat.size();
    int i = startPos;
    int similarity = 0;
    for (int j = 0; i  < sLen && j < pLen; i++, j++) {
        char c1 = row->charAt(i);
        char c2 = pat[j];
        while(c1 == U2Msa::GAP_CHAR && ++i < sLen) {
            c1 = row->charAt(i);
        }
        if (c1 == c2) {
            similarity++;
        }
    }
    alternateLen = i - startPos;
    return similarity;
}

MultipleSequenceAlignment MSAUtils::seq2ma(const QList<DNASequence>& list, U2OpStatus& os) {
    MultipleSequenceAlignment ma(MA_OBJECT_NAME);
    foreach(const DNASequence& seq, list) {
        updateAlignmentAlphabet(ma, seq.alphabet, os);
        //TODO: handle memory overflow
        ma->addRow(seq.getName(), seq.seq);
    }
    CHECK_OP(os, MultipleSequenceAlignment());
    return ma;
}

namespace {

MultipleSequenceAlignmentObject * prepareSequenceHeadersList(const QList<GObject *> &list, bool useGenbankHeader, QList<U2SequenceObject *> &dnaList,
    QList<QString> &nameList)
{
    foreach (GObject *obj, list) {
        U2SequenceObject *dnaObj = qobject_cast<U2SequenceObject *>(obj);
        if (dnaObj == NULL) {
            if (MultipleSequenceAlignmentObject *maObj = qobject_cast<MultipleSequenceAlignmentObject *>(obj)) {
                return maObj;
            }
            continue;
        }

        QString rowName = dnaObj->getSequenceName();
        if (useGenbankHeader) {
            QString sourceName = dnaObj->getStringAttribute(DNAInfo::SOURCE);
            if (!sourceName.isEmpty()) {
                rowName = sourceName;
            }
        }

        dnaList << dnaObj;
        nameList << rowName;
    }
    return NULL;
}


void appendSequenceToAlignmentRow(MultipleSequenceAlignment &ma, int rowIndex, int afterPos, const U2SequenceObject &seq, U2OpStatus &os) {
    U2Region seqRegion(0, seq.getSequenceLength());
    const qint64 blockReadFromBD = 4194305; // 4 MB + 1

    qint64 sequenceLength = seq.getSequenceLength();
    for (qint64 startPosition = seqRegion.startPos; startPosition < seqRegion.length; startPosition += blockReadFromBD) {
        U2Region readRegion(startPosition, qMin(blockReadFromBD, sequenceLength - startPosition));
        QByteArray readedData = seq.getSequenceData(readRegion);
        ma->appendChars(rowIndex, afterPos, readedData.constData(), readedData.size());
        afterPos += readRegion.length;
        CHECK_OP(os, );
    }
}

} // unnamed namespace

MultipleSequenceAlignment MSAUtils::seq2ma(const QList<GObject *> &list, U2OpStatus &os, bool useGenbankHeader) {
    QList<U2SequenceObject *> dnaList;
    QStringList nameList;

    MultipleSequenceAlignmentObject *obj = prepareSequenceHeadersList(list, useGenbankHeader, dnaList, nameList);
    if (NULL != obj) {
        return obj->getMsaCopy();
    }

    MultipleSequenceAlignment ma(MA_OBJECT_NAME);

    int i = 0;
    SAFE_POINT(dnaList.size() == nameList.size(), "DNA list size differs from name list size", MultipleSequenceAlignment());
    QListIterator<U2SequenceObject *> listIterator(dnaList);
    QListIterator<QString> nameIterator(nameList);
    while (listIterator.hasNext()) {
        const U2SequenceObject &seq = *(listIterator.next());
        const QString &objName = nameIterator.next();

        const DNAAlphabet *alphabet = seq.getAlphabet();
        updateAlignmentAlphabet(ma, alphabet, os);
        CHECK_OP(os, MultipleSequenceAlignment());

        ma->addRow(objName, QByteArray(""));

        SAFE_POINT(i < ma->getNumRows(), "Row count differ from expected after adding row", MultipleSequenceAlignment());
        appendSequenceToAlignmentRow(ma, i, 0, seq, os);
        CHECK_OP(os, MultipleSequenceAlignment());
        i++;
    }

    return ma;
}

void MSAUtils::updateAlignmentAlphabet(MultipleSequenceAlignment& ma, const DNAAlphabet* alphabet, U2OpStatus& os) {
    const DNAAlphabet* al = ma->getAlphabet();
    if (al == NULL) {
        al = alphabet;
    } else {
        al = U2AlphabetUtils::deriveCommonAlphabet(al, alphabet);
        if (al == NULL) {
            if (ma->getAlphabet() == NULL && alphabet == NULL){
                os.setError(tr("Alphabets of the alignment and the sequence cannot be derived"));
                return;
            }
            if (ma->getAlphabet() != NULL && ma->getAlphabet()->getType() == DNAAlphabet_AMINO && (alphabet == NULL || alphabet->isNucleic())) {
                al = ma->getAlphabet();
            } else if (ma->getAlphabet() != NULL && ma->getAlphabet()->getId() == BaseDNAAlphabetIds::NUCL_DNA_EXTENDED()) {
                al = alphabet;
            } else {
                os.setError(tr("Sequences have different alphabets."));
                return;
            }
        }
    }
    ma->setAlphabet(al);
}

QList<DNASequence> MSAUtils::ma2seq(const MultipleSequenceAlignment& ma, bool trimGaps) {
    QList<DNASequence> lst;
    QBitArray gapCharMap = TextUtils::createBitMap(U2Msa::GAP_CHAR);
    int len = ma->getLength();
    const DNAAlphabet* al = ma->getAlphabet();
    U2OpStatus2Log os;
    foreach(const MultipleSequenceAlignmentRow& row, ma->getMsaRows()) {
        DNASequence s(row->getName(), row->toByteArray(os, len), al);
        if (trimGaps) {
            int newLen = TextUtils::remove(s.seq.data(), s.length(), gapCharMap);
            s.seq.resize(newLen);
        }
        lst << s;
    }
    return lst;
}


bool MSAUtils::checkPackedModelSymmetry(const MultipleSequenceAlignment& ali, U2OpStatus& ti) {
    if (ali->getLength() == 0) {
        ti.setError(tr("Alignment is empty!"));
        return false;
    }
    int coreLen = ali->getLength();
    if (coreLen == 0) {
        ti.setError(tr("Alignment is empty!"));
        return false;
    }
    for (int i=0, n = ali->getNumRows(); i < n; i++) {
        int rowCoreLength = ali->getMsaRow(i)->getCoreLength();
        if (rowCoreLength > coreLen) {
            ti.setError(tr("Sequences in alignment have different sizes!"));
            return false;
        }
    }
    return true;
}

int MSAUtils::getRowIndexByName(const MultipleSequenceAlignment &ma, const QString &name) {
    int idx = 0;

    foreach(const MultipleSequenceAlignmentRow& row, ma->getMsaRows()) {
        if (row->getName() == name) {
            return idx;
        }
        ++idx;
    }

    return -1;
}

namespace {

bool listContainsSeqObject(const QList<GObject *> &objs, int &firstSeqObjPos) {
    int objectNumber = 0;
    foreach (GObject *o, objs) {
        if (o->getGObjectType() == GObjectTypes::SEQUENCE) {
            firstSeqObjPos = objectNumber;
            return true;
        }
        objectNumber++;
    }
    return false;
}

QList<U2Sequence> getDbSequences(const QList<GObject *> &objects) {
    Document *parentDoc = NULL;
    QList<U2Sequence> sequencesInDb;
    foreach(GObject *o, objects) {
        if (o->getGObjectType() == GObjectTypes::SEQUENCE) {
            if (NULL != (parentDoc = o->getDocument())) {
                parentDoc->removeObject(o, DocumentObjectRemovalMode_Release);
            }
            QScopedPointer<U2SequenceObject> seqObj(qobject_cast<U2SequenceObject *>(o));
            SAFE_POINT(!seqObj.isNull(), "Unexpected object type", QList<U2Sequence>());
            sequencesInDb.append(U2SequenceUtils::getSequenceDbInfo(seqObj.data()));
        }
    }
    return sequencesInDb;
}

}

MultipleSequenceAlignmentObject * MSAUtils::seqObjs2msaObj(const QList<GObject *> &objects, const QVariantMap &hints, U2OpStatus &os, bool shallowCopy) {
    CHECK(!objects.isEmpty(), NULL);

    int firstSeqObjPos = -1;
    CHECK(listContainsSeqObject(objects, firstSeqObjPos), NULL);
    SAFE_POINT_EXT(-1 != firstSeqObjPos, os.setError("Sequence object not found"), NULL);

    const U2DbiRef dbiRef = objects.at(firstSeqObjPos)->getEntityRef().dbiRef; // make a copy instead of referencing since objects will be deleted

    DbiOperationsBlock opBlock(dbiRef, os);
    CHECK_OP(os, NULL);
    Q_UNUSED(opBlock);

    const bool useGenbankHeader = hints.value(ObjectConvertion_UseGenbankHeader, false).toBool();
    MultipleSequenceAlignment ma = seq2ma(objects, os, useGenbankHeader);
    CHECK_OP(os, NULL);
    CHECK(!ma->isEmpty(), NULL);

    const QList<U2Sequence> sequencesInDB = shallowCopy ? getDbSequences(objects) : QList<U2Sequence>();

    const QString dstFolder = hints.value(DocumentFormat::DBI_FOLDER_HINT, U2ObjectDbi::ROOT_FOLDER).toString();
    return MultipleSequenceAlignmentImporter::createAlignment(dbiRef, dstFolder, ma, os, sequencesInDB);
}

MultipleSequenceAlignmentObject* MSAUtils::seqDocs2msaObj(QList<Document*> docs, const QVariantMap& hints, U2OpStatus& os){
    CHECK(!docs.isEmpty(), NULL);
    QList<GObject*> objects;
    foreach(Document* doc, docs){
        objects << doc->getObjects();
    }
    return seqObjs2msaObj(objects, hints, os);
}

QList<qint64> MSAUtils::compareRowsAfterAlignment(const MultipleSequenceAlignment& origMsa, MultipleSequenceAlignment& newMsa, U2OpStatus& os) {
    QList<qint64> rowsOrder;
    const QList<MultipleSequenceAlignmentRow> origMsaRows = origMsa->getMsaRows();
    for (int i = 0, n = newMsa->getNumRows(); i < n; ++i) {
        const MultipleSequenceAlignmentRow newMsaRow = newMsa->getMsaRow(i);
        QString rowName = newMsaRow->getName().replace(" ", "_");

        bool rowFound = false;
        foreach (const MultipleSequenceAlignmentRow &origMsaRow, origMsaRows) {
            if (origMsaRow->getName().replace(" ", "_") == rowName && origMsaRow->getSequence().seq == newMsaRow->getSequence().seq) {
                rowFound = true;
                qint64 rowId = origMsaRow->getRowDbInfo().rowId;
                newMsa->setRowId(i, rowId);
                rowsOrder.append(rowId);

                U2DataId sequenceId = origMsaRow->getRowDbInfo().sequenceId;
                newMsa->setSequenceId(i, sequenceId);

                break;
            }
        }

        if (!rowFound) {
            os.setError(tr("Can't find a row in an alignment!"));
            return QList<qint64>();
        }
    }
    return rowsOrder;
}

U2MsaRow MSAUtils::copyRowFromSequence(U2SequenceObject *seqObj, const U2DbiRef &dstDbi, U2OpStatus &os) {
    U2MsaRow row;
    CHECK_EXT(NULL != seqObj, os.setError("NULL sequence object"), row);

    DNASequence dnaSeq = seqObj->getWholeSequence(os);
    CHECK_OP(os, row);

    return copyRowFromSequence(dnaSeq, dstDbi, os);
}

U2MsaRow MSAUtils::copyRowFromSequence(DNASequence dnaSeq, const U2DbiRef &dstDbi, U2OpStatus &os) {
    U2MsaRow row;
    row.rowId = -1; // set the ID automatically

    QByteArray oldSeqData = dnaSeq.seq;
    int tailGapsIndex = 0;
    for (tailGapsIndex = oldSeqData.length() - 1; tailGapsIndex >= 0; tailGapsIndex--) {
<<<<<<< HEAD
        if (MAlignment_GapChar != oldSeqData[tailGapsIndex]) {
=======
        if (U2Msa::GAP_CHAR != oldSeqData[tailGapsIndex]) {
>>>>>>> b3ee000b
            tailGapsIndex++;
            break;
        }
    }
<<<<<<< HEAD
=======

>>>>>>> b3ee000b
    if (tailGapsIndex < oldSeqData.length()) {
        oldSeqData.chop(oldSeqData.length() - tailGapsIndex);
    }

    dnaSeq.seq.clear();
    MaDbiUtils::splitBytesToCharsAndGaps(oldSeqData, dnaSeq.seq, row.gaps);
    U2Sequence seq = U2SequenceUtils::copySequence(dnaSeq, dstDbi, U2ObjectDbi::ROOT_FOLDER, os);
    CHECK_OP(os, row);

    row.sequenceId = seq.id;
    row.gstart = 0;
    row.gend = seq.length;
    row.length = MsaRowUtils::getRowLengthWithoutTrailing(dnaSeq.seq, row.gaps);
    return row;
}


void MSAUtils::copyRowFromSequence(MultipleSequenceAlignmentObject *msaObj, U2SequenceObject *seqObj, U2OpStatus &os) {
    CHECK_EXT(NULL != msaObj, os.setError("NULL msa object"), );

    U2MsaRow row = copyRowFromSequence(seqObj, msaObj->getEntityRef().dbiRef, os);
    CHECK_OP(os, );

    U2EntityRef entityRef = msaObj->getEntityRef();
    DbiConnection con(entityRef.dbiRef, os);
    CHECK_OP(os, );
    CHECK_EXT(NULL != con.dbi, os.setError("NULL root dbi"), );

    con.dbi->getMsaDbi()->addRow(entityRef.entityId, -1, row, os);
}

MultipleSequenceAlignment MSAUtils::setUniqueRowNames(const MultipleSequenceAlignment &ma) {
    MultipleSequenceAlignment res = ma->getExplicitCopy();
    int rowNumber = res->getNumRows();
    for (int i = 0; i < rowNumber; i++) {
        res->renameRow(i, QString::number(i));
    }
    return res;
}

bool MSAUtils::restoreRowNames(MultipleSequenceAlignment &ma, const QStringList &names) {
    int rowNumber = ma->getNumRows();
    CHECK( rowNumber == names.size(), false);

    QStringList oldNames = ma->getRowNames();
    for (int i = 0; i < rowNumber; i++) {
        int idx = oldNames[i].toInt();
        CHECK( 0 <= idx && idx <= rowNumber, false);
        ma->renameRow(i, names[idx]);
    }
    return true;
}

<<<<<<< HEAD
QList<U2Region> MSAUtils::getColumnsWithGaps(const MAlignment &msa, int requiredGapsCount) {
    const int length = msa.getLength();
    if (-1 == requiredGapsCount) {
        requiredGapsCount = msa.getNumRows();
=======
QList<U2Region> MSAUtils::getColumnsWithGaps(const U2MsaListGapModel &maGapModel, int length, int requiredGapsCount) {
    const int rowsCount = maGapModel.size();
    if (-1 == requiredGapsCount) {
        requiredGapsCount = rowsCount;
>>>>>>> b3ee000b
    }

    QList<U2Region> regionsToDelete;
    for (int columnNumber = 0; columnNumber < length; columnNumber++) {
        int gapCount = 0;
<<<<<<< HEAD
        for (int j = 0; j < msa.getNumRows(); j++) {
            if (msa.isGap(j, columnNumber)) {
=======
        for (int j = 0; j < rowsCount; j++) {
            if (MsaRowUtils::isGap(length, maGapModel[j], columnNumber)) {
>>>>>>> b3ee000b
                gapCount++;
            }
        }

        if (gapCount >= requiredGapsCount) {
            if (!regionsToDelete.isEmpty() && regionsToDelete.last().endPos() == static_cast<qint64>(columnNumber)) {
                regionsToDelete.last().length++;
            } else {
                regionsToDelete << U2Region(columnNumber, 1);
            }
        }
    }

    return regionsToDelete;
}

<<<<<<< HEAD
void MSAUtils::removeColumnsWithGaps(MAlignment &msa, int requiredGapsCount) {
    GTIMER(c, t, "MSAUtils::removeColumnsWithGaps");
    const QList<U2Region> regionsToDelete = getColumnsWithGaps(msa, requiredGapsCount);
    for (int i = regionsToDelete.size() - 1; i >= 0; i--) {
        msa.removeRegion(regionsToDelete[i].startPos, 0, regionsToDelete[i].length, msa.getNumRows(), true);
=======
void MSAUtils::removeColumnsWithGaps(MultipleSequenceAlignment &msa, int requiredGapsCount) {
    GTIMER(c, t, "MSAUtils::removeColumnsWithGaps");
    const QList<U2Region> regionsToDelete = getColumnsWithGaps(msa->getGapModel(), msa->getLength(), requiredGapsCount);
    for (int i = regionsToDelete.size() - 1; i >= 0; i--) {
        msa->removeRegion(regionsToDelete[i].startPos, 0, regionsToDelete[i].length, msa->getNumRows(), true);
>>>>>>> b3ee000b
    }
}

}   // namespace U2<|MERGE_RESOLUTION|>--- conflicted
+++ resolved
@@ -358,19 +358,12 @@
     QByteArray oldSeqData = dnaSeq.seq;
     int tailGapsIndex = 0;
     for (tailGapsIndex = oldSeqData.length() - 1; tailGapsIndex >= 0; tailGapsIndex--) {
-<<<<<<< HEAD
-        if (MAlignment_GapChar != oldSeqData[tailGapsIndex]) {
-=======
         if (U2Msa::GAP_CHAR != oldSeqData[tailGapsIndex]) {
->>>>>>> b3ee000b
             tailGapsIndex++;
             break;
         }
     }
-<<<<<<< HEAD
-=======
-
->>>>>>> b3ee000b
+
     if (tailGapsIndex < oldSeqData.length()) {
         oldSeqData.chop(oldSeqData.length() - tailGapsIndex);
     }
@@ -424,29 +417,17 @@
     return true;
 }
 
-<<<<<<< HEAD
-QList<U2Region> MSAUtils::getColumnsWithGaps(const MAlignment &msa, int requiredGapsCount) {
-    const int length = msa.getLength();
-    if (-1 == requiredGapsCount) {
-        requiredGapsCount = msa.getNumRows();
-=======
 QList<U2Region> MSAUtils::getColumnsWithGaps(const U2MsaListGapModel &maGapModel, int length, int requiredGapsCount) {
     const int rowsCount = maGapModel.size();
     if (-1 == requiredGapsCount) {
         requiredGapsCount = rowsCount;
->>>>>>> b3ee000b
     }
 
     QList<U2Region> regionsToDelete;
     for (int columnNumber = 0; columnNumber < length; columnNumber++) {
         int gapCount = 0;
-<<<<<<< HEAD
-        for (int j = 0; j < msa.getNumRows(); j++) {
-            if (msa.isGap(j, columnNumber)) {
-=======
         for (int j = 0; j < rowsCount; j++) {
             if (MsaRowUtils::isGap(length, maGapModel[j], columnNumber)) {
->>>>>>> b3ee000b
                 gapCount++;
             }
         }
@@ -463,19 +444,11 @@
     return regionsToDelete;
 }
 
-<<<<<<< HEAD
-void MSAUtils::removeColumnsWithGaps(MAlignment &msa, int requiredGapsCount) {
-    GTIMER(c, t, "MSAUtils::removeColumnsWithGaps");
-    const QList<U2Region> regionsToDelete = getColumnsWithGaps(msa, requiredGapsCount);
-    for (int i = regionsToDelete.size() - 1; i >= 0; i--) {
-        msa.removeRegion(regionsToDelete[i].startPos, 0, regionsToDelete[i].length, msa.getNumRows(), true);
-=======
 void MSAUtils::removeColumnsWithGaps(MultipleSequenceAlignment &msa, int requiredGapsCount) {
     GTIMER(c, t, "MSAUtils::removeColumnsWithGaps");
     const QList<U2Region> regionsToDelete = getColumnsWithGaps(msa->getGapModel(), msa->getLength(), requiredGapsCount);
     for (int i = regionsToDelete.size() - 1; i >= 0; i--) {
         msa->removeRegion(regionsToDelete[i].startPos, 0, regionsToDelete[i].length, msa->getNumRows(), true);
->>>>>>> b3ee000b
     }
 }
 
