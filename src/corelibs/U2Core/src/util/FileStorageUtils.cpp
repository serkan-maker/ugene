--- conflicted
+++ resolved
@@ -38,14 +38,6 @@
     return QByteArray::number(modified);
 }
 
-<<<<<<< HEAD
-/**
- * Finds the destination file by @srcUrl and @role.
- * Checks hash for both destination and source files.
- * If hashes are ok then returns the destination file.
- */
-=======
->>>>>>> eba4f2f4
 QString FileStorageUtils::getFileToFileInfo(const QString &srcUrl, const QString &role, WorkflowProcess &process) {
     AppFileStorage *fileStorage = AppContext::getAppFileStorage();
 
