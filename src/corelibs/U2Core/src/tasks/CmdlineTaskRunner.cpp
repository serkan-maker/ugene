--- conflicted
+++ resolved
@@ -28,12 +28,6 @@
 #include <U2Core/Settings.h>
 #include <U2Core/U2SafePoints.h>
 
-#ifdef Q_OS_WIN
-#include <tlhelp32.h>
-#else
-#include <unistd.h>
-#endif
-
 #if (defined(Q_OS_WIN32) || defined(Q_OS_WINCE))
 #include <Windows.h>
 #endif
@@ -160,13 +154,7 @@
     if (fullTree && children.length() > 0) {
         foreach(long child, children) {
             QList<long> children2 = getChildrenProcesses(child, fullTree);
-<<<<<<< HEAD
-            foreach(long child2, children2) {
-                children << child2;
-            }
-=======
             children << children2;
->>>>>>> fda030dc
         }
     }
 
@@ -196,23 +184,14 @@
 
 int CmdlineTaskRunner::killProcessTree(QProcess *process) {
     qint64 processId = process->processId();
-<<<<<<< HEAD
-    killChildrenProcesses(processId);
-    process->kill();
-=======
     int result = killChildrenProcesses(processId);
     process->kill();
     return result;
->>>>>>> fda030dc
 }
 
 int CmdlineTaskRunner::killProcessTree(qint64 processId) {
     killChildrenProcesses(processId);
-<<<<<<< HEAD
-    killProcess(processId);
-=======
     return killProcess(processId);
->>>>>>> fda030dc
 }
 
 int CmdlineTaskRunner::killProcess(qint64 processId) {
