--- conflicted
+++ resolved
@@ -74,16 +74,7 @@
     QList<U2DataId> objectIds = odbi->getObjects(U2ObjectDbi::ROOT_FOLDER, 0, U2DbiOptions::U2_DBI_NO_LIMIT, os);
     CHECK_OP(os, NULL);
 
-<<<<<<< HEAD
-    QList<GObject *> objects;
-    U2EntityRef ref;
-    ref.dbiRef = srcDbiRef;
-
-    objects << prepareObjects(handle, objectIds);
-
-=======
     QList<GObject *> objects = prepareObjects(handle, objectIds);
->>>>>>> 25ca1297
     if (fs.value(DEEP_COPY_OBJECT, false).toBool()) {
         QList<GObject *> clonedObjects = cloneObjects(objects, dstDbiRef, fs, os);
         qDeleteAll(objects);
