/**
 * UGENE - Integrated Bioinformatics Tools.
 * Copyright (C) 2008-2016 UniPro <ugene@unipro.ru>
 * http://ugene.unipro.ru
 *
 * This program is free software; you can redistribute it and/or
 * modify it under the terms of the GNU General Public License
 * as published by the Free Software Foundation; either version 2
 * of the License, or (at your option) any later version.
 *
 * This program is distributed in the hope that it will be useful,
 * but WITHOUT ANY WARRANTY; without even the implied warranty of
 * MERCHANTABILITY or FITNESS FOR A PARTICULAR PURPOSE. See the
 * GNU General Public License for more details.
 *
 * You should have received a copy of the GNU General Public License
 * along with this program; if not, write to the Free Software
 * Foundation, Inc., 51 Franklin Street, Fifth Floor, Boston,
 * MA 02110-1301, USA.
 */

#ifndef _U2_DBI_PACKUTILS_H_
#define _U2_DBI_PACKUTILS_H_

<<<<<<< HEAD
#include <U2Core/U2Msa.h>
=======
#include <U2Core/U2Mca.h>
>>>>>>> e065ddf4

namespace U2 {

class DNAChromatogram;
class U2Region;

class U2CORE_EXPORT PackUtils {
public:
    /** Pack utils version */
    static const QByteArray VERSION;

    /** Gaps */
    static QByteArray packGaps(const QList<U2MsaGap> &gaps);
    static bool unpackGaps(const QByteArray &str, QList<U2MsaGap> &gaps);

    /** Gaps details */
    static QByteArray packGapDetails(qint64 rowId, const QList<U2MsaGap> &oldGaps, const QList<U2MsaGap> &newGaps);
    static bool unpackGapDetails(const QByteArray &modDetails, qint64 &rowId, QList<U2MsaGap> &oldGaps, QList<U2MsaGap> &newGaps);
<<<<<<< HEAD
=======

    static QByteArray packGapDetails(qint64 rowId, const U2DataId &relatedObjectId, const QList<U2MsaGap> &oldGaps, const QList<U2MsaGap> &newGaps);
    static bool unpackGapDetails(const QByteArray &modDetails, qint64 &rowId, U2DataId &relatedObjectId, QList<U2MsaGap> &oldGaps, QList<U2MsaGap> &newGaps);
>>>>>>> e065ddf4

    /** Row order */
    static QByteArray packRowOrder(const QList<qint64>& rowIds);
    static bool unpackRowOrder(const QByteArray& str, QList<qint64>& rowsIds);

    /** Row order details */
    static QByteArray packRowOrderDetails(const QList<qint64>& oldOrder, const QList<qint64>& newOrder);
    static bool unpackRowOrderDetails(const QByteArray &modDetails, QList<qint64>& oldOrder, QList<qint64>& newOrder);

    /** Row name details */
    static QByteArray packRowNameDetails(qint64 rowId, const QString &oldName, const QString &newName);
    static bool unpackRowNameDetails(const QByteArray &modDetails, qint64 &rowId, QString &oldName, QString &newName);

    /** Row */
    static QByteArray packRow(qint64 posInMsa, const U2MsaRow& row);
    static bool unpackRow(const QByteArray &modDetails, qint64& posInMsa, U2MsaRow& row);
<<<<<<< HEAD
=======

    static QByteArray packRow(qint64 posInMca, const U2McaRow &row);
    static bool unpackRow(const QByteArray &modDetails, qint64 &posInMca, U2McaRow &row);
>>>>>>> e065ddf4

    /** Row info details */
    static QByteArray packRowInfoDetails(const U2MsaRow &oldRow, const U2MsaRow &newRow);
    static bool unpackRowInfoDetails(const QByteArray &modDetails, U2MsaRow &oldRow, U2MsaRow &newRow);
<<<<<<< HEAD
=======

    static QByteArray packRowInfoDetails(const U2McaRow &oldRow, const U2McaRow &newRow);
    static bool unpackRowInfoDetails(const QByteArray &modDetails, U2McaRow &oldRow, U2McaRow &newRow);
>>>>>>> e065ddf4

    /** Row info */
    static QByteArray packRowInfo(const U2MsaRow &row);
    static bool unpackRowInfo(const QByteArray &str, U2MsaRow& row);
<<<<<<< HEAD
=======

    static QByteArray packRowInfo(const U2McaRow &row);
    static bool unpackRowInfo(const QByteArray &str, U2McaRow& row);
>>>>>>> e065ddf4

    /** Rows */
    static QByteArray packRows(const QList<qint64> &posInMsa, const QList<U2MsaRow> &rows);
    static bool unpackRows(const QByteArray &modDetails, QList<qint64> &posInMsa, QList<U2MsaRow> &rows);
<<<<<<< HEAD
=======

    static QByteArray packRows(const QList<qint64> &posInMca, const QList<U2McaRow> &rows);
    static bool unpackRows(const QByteArray &modDetails, QList<qint64> &posInMca, QList<U2McaRow> &rows);
>>>>>>> e065ddf4

    /** Alphabet details*/
    static QByteArray packAlphabetDetails(const U2AlphabetId &oldAlphabet, const U2AlphabetId &newAlphabet);
    static bool unpackAlphabetDetails(const QByteArray &modDetails, U2AlphabetId &oldAlphabet, U2AlphabetId &newAlphabet);

    /** Object name details */
    static QByteArray packObjectNameDetails(const QString &oldName, const QString &newName);
    static bool unpackObjectNameDetails(const QByteArray &modDetails, QString &oldName, QString &newName);

    /** Sequence data details */
    static QByteArray packSequenceDataDetails(const U2Region &replacedRegion, const QByteArray &oldData,
                                              const QByteArray &newData, const QVariantMap &hints);
    static bool unpackSequenceDataDetails(const QByteArray &modDetails, U2Region &replacedRegion,
                                          QByteArray &oldData, QByteArray &newData, QVariantMap& hints);

    /** Chromatogram */
    static QByteArray packChromatogramData(const DNAChromatogram &chromatogram);
    static bool unpackChromatogramData(const QByteArray &modDetails, DNAChromatogram &chromatogram);

    /** Chromatogram details */
    static QByteArray packChromatogramDetails(const DNAChromatogram &oldChromatogram, const DNAChromatogram &newChromatogram);
    static bool unpackChromatogramDetails(const QByteArray &modDetails, DNAChromatogram &oldChromatogram, DNAChromatogram &newChromatogram);

    /** Sequence data hints */
    static QByteArray packSequenceDataHints(const QVariantMap &hints);
    static bool unpackSequenceDataHints(const QByteArray &str, QVariantMap &hints);

    /** Alignment length */
    static QByteArray packAlignmentLength(const qint64 oldLen, const qint64 newLen);
    static bool unpackAlignmentLength(const QByteArray &modDetails, qint64 &oldLen, qint64 &newLen);

private:
    static const char SEP;
    static const char SECOND_SEP;
};

} // U2

#endif // _U2_DBI_PACKUTILS_H_<|MERGE_RESOLUTION|>--- conflicted
+++ resolved
@@ -22,11 +22,7 @@
 #ifndef _U2_DBI_PACKUTILS_H_
 #define _U2_DBI_PACKUTILS_H_
 
-<<<<<<< HEAD
-#include <U2Core/U2Msa.h>
-=======
 #include <U2Core/U2Mca.h>
->>>>>>> e065ddf4
 
 namespace U2 {
 
@@ -45,12 +41,9 @@
     /** Gaps details */
     static QByteArray packGapDetails(qint64 rowId, const QList<U2MsaGap> &oldGaps, const QList<U2MsaGap> &newGaps);
     static bool unpackGapDetails(const QByteArray &modDetails, qint64 &rowId, QList<U2MsaGap> &oldGaps, QList<U2MsaGap> &newGaps);
-<<<<<<< HEAD
-=======
 
     static QByteArray packGapDetails(qint64 rowId, const U2DataId &relatedObjectId, const QList<U2MsaGap> &oldGaps, const QList<U2MsaGap> &newGaps);
     static bool unpackGapDetails(const QByteArray &modDetails, qint64 &rowId, U2DataId &relatedObjectId, QList<U2MsaGap> &oldGaps, QList<U2MsaGap> &newGaps);
->>>>>>> e065ddf4
 
     /** Row order */
     static QByteArray packRowOrder(const QList<qint64>& rowIds);
@@ -67,42 +60,30 @@
     /** Row */
     static QByteArray packRow(qint64 posInMsa, const U2MsaRow& row);
     static bool unpackRow(const QByteArray &modDetails, qint64& posInMsa, U2MsaRow& row);
-<<<<<<< HEAD
-=======
 
     static QByteArray packRow(qint64 posInMca, const U2McaRow &row);
     static bool unpackRow(const QByteArray &modDetails, qint64 &posInMca, U2McaRow &row);
->>>>>>> e065ddf4
 
     /** Row info details */
     static QByteArray packRowInfoDetails(const U2MsaRow &oldRow, const U2MsaRow &newRow);
     static bool unpackRowInfoDetails(const QByteArray &modDetails, U2MsaRow &oldRow, U2MsaRow &newRow);
-<<<<<<< HEAD
-=======
 
     static QByteArray packRowInfoDetails(const U2McaRow &oldRow, const U2McaRow &newRow);
     static bool unpackRowInfoDetails(const QByteArray &modDetails, U2McaRow &oldRow, U2McaRow &newRow);
->>>>>>> e065ddf4
 
     /** Row info */
     static QByteArray packRowInfo(const U2MsaRow &row);
     static bool unpackRowInfo(const QByteArray &str, U2MsaRow& row);
-<<<<<<< HEAD
-=======
 
     static QByteArray packRowInfo(const U2McaRow &row);
     static bool unpackRowInfo(const QByteArray &str, U2McaRow& row);
->>>>>>> e065ddf4
 
     /** Rows */
     static QByteArray packRows(const QList<qint64> &posInMsa, const QList<U2MsaRow> &rows);
     static bool unpackRows(const QByteArray &modDetails, QList<qint64> &posInMsa, QList<U2MsaRow> &rows);
-<<<<<<< HEAD
-=======
 
     static QByteArray packRows(const QList<qint64> &posInMca, const QList<U2McaRow> &rows);
     static bool unpackRows(const QByteArray &modDetails, QList<qint64> &posInMca, QList<U2McaRow> &rows);
->>>>>>> e065ddf4
 
     /** Alphabet details*/
     static QByteArray packAlphabetDetails(const U2AlphabetId &oldAlphabet, const U2AlphabetId &newAlphabet);
