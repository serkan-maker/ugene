--- conflicted
+++ resolved
@@ -362,26 +362,20 @@
     return workingArea;
 }
 
-<<<<<<< HEAD
 QByteArray MultipleChromatogramAlignmentRowData::toByteArray(int length, U2OpStatus &os) const {
     // SANGER_TODO: limit to the provider length!
     return getEditedSequenceData();
 }
 
-
 char MultipleChromatogramAlignmentRowData::charAt(int pos) const {
     // SANGER_TODO: check gaps!
     return MsaRowUtils::charAt(editedSequence.seq, editedSequenceCachedGapModel, pos);
 }
 
-char MultipleChromatogramAlignmentRowData::getPredictedSequenceDataChar(qint64 dataPosition) const {
-    SAFE_POINT(0 <= dataPosition && dataPosition <= getPredictedSequenceDataLength(), "Position is out of the predicted sequence data boundaries", U2Msa::GAP_CHAR);
-    return predictedSequence.seq.at(dataPosition);
-=======
 char MultipleChromatogramAlignmentRowData::getPredictedSequenceWorkingAreaChar(qint64 position) const {
     CHECK(workingArea.contains(position), U2Msa::GAP_CHAR);
     return getPredictedSequenceChar(position);
->>>>>>> 15f263a0
+
 }
 
 char MultipleChromatogramAlignmentRowData::getPredictedSequenceChar(qint64 position) const {
