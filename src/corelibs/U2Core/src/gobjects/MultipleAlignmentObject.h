--- conflicted
+++ resolved
@@ -23,12 +23,8 @@
 #define _U2_MULTIPLE_ALIGNMENT_OBJECT_H_
 
 #include <U2Core/GObject.h>
-<<<<<<< HEAD
-#include <U2Core/MultipleSequenceAlignment.h>
-=======
 #include <U2Core/MaModificationInfo.h>
 #include <U2Core/MultipleAlignment.h>
->>>>>>> e065ddf4
 
 namespace U2 {
 
@@ -57,11 +53,11 @@
     ~MaSavedState();
 
     bool hasState() const;
-    const MultipleSequenceAlignment takeState();
-    void setState(const MultipleSequenceAlignment &ma);
+    const MultipleAlignment takeState();
+    void setState(const MultipleAlignment &ma);
 
 private:
-    MultipleSequenceAlignment *lastState;
+    MultipleAlignment *lastState;
 };
 
 class U2CORE_EXPORT MultipleAlignmentObject : public GObject {
@@ -71,14 +67,14 @@
                             const QString &name,
                             const U2EntityRef &maRef,
                             const QVariantMap &hintsMap,
-                            const MultipleSequenceAlignment &alignment);
+                            const MultipleAlignment &alignment);
     ~MultipleAlignmentObject();
 
     /** Sets type of modifications tracking for the alignment */
     void setTrackMod(U2OpStatus &os, U2TrackModType trackMod);
 
-    const MultipleSequenceAlignment & getMultipleAlignment() const;
-    void setMultipleAlignment(const MultipleSequenceAlignment &ma, MaModificationInfo mi = MaModificationInfo(), const QVariantMap &hints = QVariantMap());
+    const MultipleAlignment & getMultipleAlignment() const;
+    void setMultipleAlignment(const MultipleAlignment &ma, MaModificationInfo mi = MaModificationInfo(), const QVariantMap &hints = QVariantMap());
 
     /** GObject methods */
     void setGObjectName(const QString &newName);
@@ -87,36 +83,9 @@
     const DNAAlphabet * getAlphabet() const;
     qint64 getLength() const;
     qint64 getNumRows() const;
-<<<<<<< HEAD
-    const MultipleSequenceAlignmentRow getRow(int row) const;
-    int getRowPosById(qint64 rowId) const;
-
-    /** Methods that modify the gap model only */
-    void insertGap(const U2Region &rows, int pos, int nGaps);
-
-    /**
-     * Removes gap region that extends from the @pos column and is no longer than @maxGaps.
-     * If the region starting from @pos and having width of @maxGaps includes any non-gap symbols
-     * then its longest subset starting from @pos and containing gaps only is removed.
-     *
-     * If the given region is a subset of a trailing gaps area then nothing happens.
-     */
-    int deleteGap(U2OpStatus &os, const U2Region &rows, int pos, int maxGaps);
-
-    /**
-     * Updates a gap model of the alignment.
-     * The map must contain valid row IDs and corresponding gap models.
-     */
-    void updateGapModel(U2OpStatus &os, const U2MsaMapGapModel &rowsGapModel);
-    void updateGapModel(const QList<MultipleSequenceAlignmentRow> &sourceRows);
-
-    U2MsaMapGapModel getGapModel() const;
-
-=======
     const MultipleAlignmentRow getRow(int row) const;
     int getRowPosById(qint64 rowId) const;
 
->>>>>>> e065ddf4
     /** Methods to work with rows */
     void removeRow(int rowIdx);
     void renameRow(int rowIdx, const QString &newName);
@@ -137,7 +106,7 @@
 
 signals:
     void si_startMaUpdating();
-    void si_alignmentChanged(const MultipleSequenceAlignment &maBefore, const MaModificationInfo &modInfo);
+    void si_alignmentChanged(const MultipleAlignment &maBefore, const MaModificationInfo &modInfo);
     void si_alignmentBecomesEmpty(bool isEmpty);
     void si_completeStateChanged(bool complete);
     void si_rowsRemoved(const QList<qint64> &rowIds);
@@ -147,11 +116,8 @@
 protected:
     virtual void loadAlignment(U2OpStatus &os) = 0;
     virtual void updateCachedRows(U2OpStatus &os, const QList<qint64> &rowIds) = 0;
-    virtual void updateDatabase(U2OpStatus &os, const MultipleSequenceAlignment &ma) = 0;
+    virtual void updateDatabase(U2OpStatus &os, const MultipleAlignment &ma) = 0;
 
-<<<<<<< HEAD
-    MultipleSequenceAlignment cachedMa;
-=======
     virtual void renameMaPrivate(U2OpStatus &os, const U2EntityRef &maRef, const QString &newName) = 0;
     virtual void removeRowPrivate(U2OpStatus &os, const U2EntityRef &maRef, qint64 rowId) = 0;
     virtual void renameRowPrivate(U2OpStatus &os, const U2EntityRef &maRef, qint64 rowId, const QString &newName) = 0;
@@ -161,7 +127,6 @@
     virtual U2AlphabetId getMaAlphabetPrivate(U2OpStatus &os, const U2EntityRef &maRef) = 0;
 
     MultipleAlignment cachedMa;
->>>>>>> e065ddf4
 
     static const int GAP_COLUMN_ONLY;
 
