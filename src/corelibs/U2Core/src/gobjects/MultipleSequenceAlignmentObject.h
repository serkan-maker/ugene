/**
 * UGENE - Integrated Bioinformatics Tools.
 * Copyright (C) 2008-2016 UniPro <ugene@unipro.ru>
 * http://ugene.unipro.ru
 *
 * This program is free software; you can redistribute it and/or
 * modify it under the terms of the GNU General Public License
 * as published by the Free Software Foundation; either version 2
 * of the License, or (at your option) any later version.
 *
 * This program is distributed in the hope that it will be useful,
 * but WITHOUT ANY WARRANTY; without even the implied warranty of
 * MERCHANTABILITY or FITNESS FOR A PARTICULAR PURPOSE. See the
 * GNU General Public License for more details.
 *
 * You should have received a copy of the GNU General Public License
 * along with this program; if not, write to the Free Software
 * Foundation, Inc., 51 Franklin Street, Fifth Floor, Boston,
 * MA 02110-1301, USA.
 */

#ifndef _U2_MULTIPLE_SEQUENCE_ALIGNMENT_OBJECT_H_
#define _U2_MULTIPLE_SEQUENCE_ALIGNMENT_OBJECT_H_

#include <U2Core/MultipleAlignmentObject.h>
#include <U2Core/MultipleSequenceAlignment.h>

namespace U2 {

class U2CORE_EXPORT MultipleSequenceAlignmentObject : public MultipleAlignmentObject {
    Q_OBJECT
public:
    MultipleSequenceAlignmentObject(const QString &name,
                                    const U2EntityRef &msaRef,
                                    const QVariantMap &hintsMap = QVariantMap(),
                                    const MultipleSequenceAlignment &msaData = MultipleSequenceAlignment());

    const MultipleSequenceAlignment getMsa() const;
    const MultipleSequenceAlignment getMsaCopy() const;

    /** GObject methods */
    virtual GObject * clone(const U2DbiRef &dstDbiRef, U2OpStatus &os, const QVariantMap &hints = QVariantMap()) const;

    /** Const getters */
    bool isRegionEmpty(int x, int y, int width, int height) const;
    char charAt(int seqNum, int pos) const;
    const MultipleSequenceAlignmentRow getMsaRow(int row) const;

    /** Methods that modify the gap model only */
    void insertGap(const U2Region &rows, int pos, int nGaps);

    /**
     * Removes gap region that extends from the @pos column and is no longer than @maxGaps.
     * If the region starting from @pos and having width of @maxGaps includes any non-gap symbols
     * then its longest subset starting from @pos and containing gaps only is removed.
     *
     * If the given region is a subset of a trailing gaps area then nothing happens.
     */
    int deleteGap(U2OpStatus &os, const U2Region &rows, int pos, int maxGaps);

    /**
     * Updates a gap model of the alignment.
     * The map must contain valid row IDs and corresponding gap models.
     */
    void updateGapModel(U2OpStatus &os, const U2MsaMapGapModel &rowsGapModel);
    void updateGapModel(const QList<MultipleSequenceAlignmentRow> &sourceRows);

    U2MsaMapGapModel getGapModel() const;

    /** Method that affect the whole alignment, including sequences
     */
    void removeRegion(int startPos, int startRow, int nBases, int nRows, bool removeEmptyRows, bool track = true);

    void crop(const U2Region &window, const QSet<QString> &rowNames);
    /**
     * Performs shift of the region specified by parameters @startPos (leftmost column number),
     * @startRow (top row number), @nBases (region width), @nRows (region height) in no more
     * than @shift bases.
     *
     * @startPos and @startRow must be non-negative numbers, @nBases and @nRows - strictly
     * positive. The sign of @shift parameter specifies the direction of shifting: positive
     * for right direction, negative for left one. If 0 == @shift nothing happens.
     *
     * Shifting to the left may be performed only if a region preceding the selection
     * and having the same height consists of gaps only. In this case selected region
     * is moved to the left in the width of the preceding gap region but no more
     * than |@shift| bases.
     *
     * Returns shift size, besides sign of the returning value specifies direction of the shift
     */
    int shiftRegion(int startPos, int startRow, int nBases, int nRows, int shift);
    void deleteColumnWithGaps(U2OpStatus &os, int requiredGapCount);
    void deleteColumnWithGaps(int requiredGapCount = GAP_COLUMN_ONLY);
    QList<qint64> getColumnsWithGaps(int requiredGapCount = GAP_COLUMN_ONLY) const;

    /** Methods to work with rows */
    void updateRow(U2OpStatus &os, int rowIdx, const QString &name, const QByteArray &seqBytes, const U2MsaRowGapModel &gapModel);

    /** Replace character in row and change alphabet, if it does not contain the character
    */
    void replaceCharacter(int startPos, int rowIndex, char newChar);

private:
    void loadAlignment(U2OpStatus &os);
    void updateCachedRows(U2OpStatus &os, const QList<qint64> &rowIds);
<<<<<<< HEAD
    void updateDatabase(U2OpStatus &os, const MultipleSequenceAlignment &ma);
=======
    void updateDatabase(U2OpStatus &os, const MultipleAlignment &ma);

    void renameMaPrivate(U2OpStatus &os, const U2EntityRef &msaRef, const QString &newName);
    void removeRowPrivate(U2OpStatus &os, const U2EntityRef &msaRef, qint64 rowId);
    void renameRowPrivate(U2OpStatus &os, const U2EntityRef &msaRef, qint64 rowId, const QString &newName);
    void moveRowsPrivate(U2OpStatus &os, const U2EntityRef &msaRef, const QList<qint64> &rowsToMove, int delta);
    void updateRowsOrderPrivate(U2OpStatus &os, const U2EntityRef &msaRef, const QList<qint64> &rowsOrder);
    qint64 getMaLengthPrivate(U2OpStatus &os, const U2EntityRef &msaRef);
    U2AlphabetId getMaAlphabetPrivate(U2OpStatus &os, const U2EntityRef &msaRef);

    /**
     * Returns maximum count of subsequent gap columns in the region that starts from column
     * with @pos number, has width of @maxGaps and includes the rows specified by @rows.
     * @maxGaps, @pos are to be non-negative numbers. Gap columns should finish in column
     * having @pos + @maxGaps number, otherwise 0 is returned. If the region is located
     * in the MSA trailing gaps area, then 0 is returned.
     */
    int getMaxWidthOfGapRegion(U2OpStatus &os, const U2Region &rows, int pos, int maxGaps);
>>>>>>> e065ddf4
};

}   // namespace U2

#endif // _U2_MULTIPLE_SEQUENCE_ALIGNMENT_OBJECT_H_<|MERGE_RESOLUTION|>--- conflicted
+++ resolved
@@ -103,9 +103,6 @@
 private:
     void loadAlignment(U2OpStatus &os);
     void updateCachedRows(U2OpStatus &os, const QList<qint64> &rowIds);
-<<<<<<< HEAD
-    void updateDatabase(U2OpStatus &os, const MultipleSequenceAlignment &ma);
-=======
     void updateDatabase(U2OpStatus &os, const MultipleAlignment &ma);
 
     void renameMaPrivate(U2OpStatus &os, const U2EntityRef &msaRef, const QString &newName);
@@ -124,7 +121,6 @@
      * in the MSA trailing gaps area, then 0 is returned.
      */
     int getMaxWidthOfGapRegion(U2OpStatus &os, const U2Region &rows, int pos, int maxGaps);
->>>>>>> e065ddf4
 };
 
 }   // namespace U2
