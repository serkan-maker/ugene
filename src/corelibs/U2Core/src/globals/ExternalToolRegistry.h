--- conflicted
+++ resolved
@@ -78,11 +78,7 @@
     const QString&      getToolKitName()  const { return toolKitName; }
     const QStrStrMap&   getErrorDescriptions()  const { return errorDescriptions; }
 
-<<<<<<< HEAD
-    virtual void        getAdditionalParameters(const QString& output) {}
-=======
     virtual void        getAdditionalParameters(const QString& output) { Q_UNUSED(output) }
->>>>>>> f4378a76
 
     ExternalToolValidation getToolValidation();
     const QList<ExternalToolValidation>& getToolAdditionalValidations() const { return additionalValidators; }
