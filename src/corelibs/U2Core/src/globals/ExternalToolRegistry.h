/**
 * UGENE - Integrated Bioinformatics Tools.
 * Copyright (C) 2008-2017 UniPro <ugene@unipro.ru>
 * http://ugene.net
 *
 * This program is free software; you can redistribute it and/or
 * modify it under the terms of the GNU General Public License
 * as published by the Free Software Foundation; either version 2
 * of the License, or (at your option) any later version.
 *
 * This program is distributed in the hope that it will be useful,
 * but WITHOUT ANY WARRANTY; without even the implied warranty of
 * MERCHANTABILITY or FITNESS FOR A PARTICULAR PURPOSE. See the
 * GNU General Public License for more details.
 *
 * You should have received a copy of the GNU General Public License
 * along with this program; if not, write to the Free Software
 * Foundation, Inc., 51 Franklin Street, Fifth Floor, Boston,
 * MA 02110-1301, USA.
 */

#ifndef _U2_EXTERNAL_TOOL_REGISTRY_H
#define _U2_EXTERNAL_TOOL_REGISTRY_H

#include <QIcon>
#include <QList>
#include <QMap>
#include <QString>
#include <QStringList>
#include <QVariant>

#include <U2Core/IdRegistry.h>
#include <U2Core/global.h>
#include <U2Core/StrPackUtils.h>

namespace U2 {

//additional tool validations. Even with other executables
class U2CORE_EXPORT ExternalToolValidation {
public:

    ExternalToolValidation(const QString& _toolRunnerProgram, const QString& _executableFile, const QStringList& _arguments, const QString& _expectedMsg, const StrStrMap& _possibleErrorsDescr = StrStrMap())
        :toolRunnerProgram(_toolRunnerProgram)
        ,executableFile(_executableFile)
        ,arguments(_arguments)
        ,expectedMsg(_expectedMsg)
        ,possibleErrorsDescr(_possibleErrorsDescr)
    {}

public:
    QString toolRunnerProgram;
    QString executableFile;
    QStringList arguments;
    QString expectedMsg;
    StrStrMap possibleErrorsDescr;

    static const QString DEFAULT_DESCR_KEY;
};

class U2CORE_EXPORT ExternalTool : public QObject {
    Q_OBJECT
public:
    ExternalTool(QString name, QString path = "");
    ~ExternalTool();

    const QString&      getName()  const { return name; }
    const QString&      getPath()  const { return path; }
    const QIcon&        getIcon()  const { return icon; }
    const QIcon&        getGrayIcon()  const { return grayIcon; }
    const QIcon&        getWarnIcon()  const { return warnIcon; }
    const QString&      getDescription()  const { return description; }
    const QString&      getToolRunnerProgram()  const { return toolRunnerProgramm; }
    const virtual QStringList  getToolRunnerAdditionalOptions() { return QStringList();}
    const QString&      getExecutableFileName()  const { return executableFileName; }
    const QStringList&  getValidationArguments()  const { return validationArguments; }
    const QString&      getValidMessage()  const { return validMessage; }
    const QString&      getVersion()  const { return version; }
    const QRegExp&      getVersionRegExp()  const { return versionRegExp; }
    const QString&      getToolKitName()  const { return toolKitName; }
<<<<<<< HEAD
    const QStrStrMap&   getErrorDescriptions()  const { return errorDescriptions; }
    const QVariantMap & getAdditionalInfo() const;
=======
    const StrStrMap&    getErrorDescriptions()  const { return errorDescriptions; }
    const StrStrMap&    getAdditionalInfo() const;
>>>>>>> b3ee000b

    virtual void        getAdditionalParameters(const QString& output) { Q_UNUSED(output) }

    ExternalToolValidation getToolValidation();
    const QList<ExternalToolValidation>& getToolAdditionalValidations() const { return additionalValidators; }
    const QStringList& getDependencies() const { return dependencies; }

    void setPath(const QString& _path);
    void setValid(bool _isValid);
    void setVersion(const QString& _version);
<<<<<<< HEAD
    virtual void setAdditionalInfo(const QVariantMap &additionalInfo);
=======
    void setAdditionalInfo(const StrStrMap &additionalInfo);
>>>>>>> b3ee000b

    bool isValid() const { return isValidTool; }
    bool isMuted() const;
    bool isModule() const { return isModuleTool; }

signals:
    void si_pathChanged();
    void si_toolValidationStatusChanged(bool isValid);

protected:
    QString     name;                   // tool name
    QString     path;                   // tool path
    QIcon       icon;                   // valid tool icon
    QIcon       grayIcon;               // not set tool icon
    QIcon       warnIcon;               // invalid tool icon
    QString     description;            // tool description
    QString     toolRunnerProgramm;     // starter program (e.g. python for scripts)
    QString     executableFileName;     // executable file name (without path)
    QStringList validationArguments;    // arguments to validation run (such as --version)
    QString     validMessage;           // expected message in the validation run output
    QString     version;                // tool version
    QRegExp     versionRegExp;          // RegExp to get the version from the validation run output
    bool        isValidTool;            // tool state
    QString     toolKitName;            // toolkit which includes the tool
<<<<<<< HEAD
    QStrStrMap  errorDescriptions;      // error messages for the tool's standard errors
    QVariantMap additionalInfo;         // any additional info, it is specific for the extenal tool
=======
    StrStrMap   errorDescriptions;      // error messages for the tool's standard errors
    StrStrMap   additionalInfo;         // any additional info, it is specific for the extenal tool
>>>>>>> b3ee000b
    QList<ExternalToolValidation> additionalValidators;     // validators for the environment state (e.g. some external program should be installed)
    QStringList dependencies;           // a list of dependencies for the tool of another external tools (e.g. python for python scripts).
    bool        muted;                  // a muted tool doesn't write its validation error to the log
    bool        isModuleTool;           // a module tool is a part of another external tool

}; // ExternalTool

class U2CORE_EXPORT ExternalToolModule : public ExternalTool {
    Q_OBJECT
public:
    ExternalToolModule(const QString& name) :
        ExternalTool(name, "") { isModuleTool = true; }
};

class U2CORE_EXPORT ExternalToolValidationListener : public QObject {
    Q_OBJECT
public:
    ExternalToolValidationListener(const QString& toolName = QString());
    ExternalToolValidationListener(const QStringList& toolNames);

    const QStringList& getToolNames() const { return toolNames; }

    void validationFinished() { emit si_validationComplete(); }

    void setToolState(const QString& toolName, bool isValid) { toolStates.insert(toolName, isValid); }
    bool getToolState(const QString& toolName) const { return toolStates.value(toolName, false); }

signals:
    void si_validationComplete();

public slots:
    void sl_validationTaskStateChanged();

private:
    QStringList toolNames;
    QMap<QString, bool> toolStates;
};

class U2CORE_EXPORT ExternalToolManager : public QObject {
    Q_OBJECT
public:
    enum ExternalToolState {
        NotDefined,
        NotValid,
        Valid,
        ValidationIsInProcess,
        SearchingIsInProcess,
        NotValidByDependency,
        NotValidByCyclicDependency
    };

    ExternalToolManager() {}
    virtual ~ExternalToolManager() {}

    virtual void start() = 0;
    virtual void stop() = 0;

    virtual void check(const QString& toolName, const QString& toolPath, ExternalToolValidationListener* listener) = 0;
    virtual void check(const QStringList& toolNames, const StrStrMap& toolPaths, ExternalToolValidationListener* listener) = 0;

    virtual void validate(const QString& toolName, ExternalToolValidationListener* listener = NULL) = 0;
    virtual void validate(const QString& toolName, const QString& path, ExternalToolValidationListener* listener = NULL) = 0;
    virtual void validate(const QStringList& toolNames, ExternalToolValidationListener* listener = NULL) = 0;
    virtual void validate(const QStringList& toolNames, const StrStrMap& toolPaths, ExternalToolValidationListener* listener = NULL) = 0;

    virtual bool isValid(const QString& toolName) const = 0;
    virtual ExternalToolState getToolState(const QString& toolName) const = 0;

signals:
    void si_startupChecksFinish();
};

//this register keeps order of items added
//entries are given in the same order as they are added
class U2CORE_EXPORT ExternalToolRegistry : public QObject {
    Q_OBJECT
public:
    ExternalToolRegistry();
    ~ExternalToolRegistry();

    ExternalTool* getByName(const QString& id);

    bool registerEntry(ExternalTool* t);
    void unregisterEntry(const QString& id);

    QList<ExternalTool*> getAllEntries() const;
    QList< QList<ExternalTool*> > getAllEntriesSortedByToolKits() const;

    void setManager(ExternalToolManager* manager);
    ExternalToolManager* getManager() const;

protected:
    QList<ExternalTool*>            registryOrder;
    QMap<QString, ExternalTool*>    registry;
    QString                         temporaryDirectory;
    ExternalToolManager*            manager;

}; // ExternalToolRegistry

class U2CORE_EXPORT DefaultExternalToolValidations{
public:
    static ExternalToolValidation pythonValidation();
    static ExternalToolValidation rValidation();
};

} //namespace
#endif // U2_EXTERNAL_TOOL_REGISTRY_H<|MERGE_RESOLUTION|>--- conflicted
+++ resolved
@@ -77,13 +77,8 @@
     const QString&      getVersion()  const { return version; }
     const QRegExp&      getVersionRegExp()  const { return versionRegExp; }
     const QString&      getToolKitName()  const { return toolKitName; }
-<<<<<<< HEAD
-    const QStrStrMap&   getErrorDescriptions()  const { return errorDescriptions; }
-    const QVariantMap & getAdditionalInfo() const;
-=======
     const StrStrMap&    getErrorDescriptions()  const { return errorDescriptions; }
     const StrStrMap&    getAdditionalInfo() const;
->>>>>>> b3ee000b
 
     virtual void        getAdditionalParameters(const QString& output) { Q_UNUSED(output) }
 
@@ -94,11 +89,7 @@
     void setPath(const QString& _path);
     void setValid(bool _isValid);
     void setVersion(const QString& _version);
-<<<<<<< HEAD
-    virtual void setAdditionalInfo(const QVariantMap &additionalInfo);
-=======
     void setAdditionalInfo(const StrStrMap &additionalInfo);
->>>>>>> b3ee000b
 
     bool isValid() const { return isValidTool; }
     bool isMuted() const;
@@ -123,13 +114,8 @@
     QRegExp     versionRegExp;          // RegExp to get the version from the validation run output
     bool        isValidTool;            // tool state
     QString     toolKitName;            // toolkit which includes the tool
-<<<<<<< HEAD
-    QStrStrMap  errorDescriptions;      // error messages for the tool's standard errors
-    QVariantMap additionalInfo;         // any additional info, it is specific for the extenal tool
-=======
     StrStrMap   errorDescriptions;      // error messages for the tool's standard errors
     StrStrMap   additionalInfo;         // any additional info, it is specific for the extenal tool
->>>>>>> b3ee000b
     QList<ExternalToolValidation> additionalValidators;     // validators for the environment state (e.g. some external program should be installed)
     QStringList dependencies;           // a list of dependencies for the tool of another external tools (e.g. python for python scripts).
     bool        muted;                  // a muted tool doesn't write its validation error to the log
