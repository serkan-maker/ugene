/**
 * UGENE - Integrated Bioinformatics Tools.
 * Copyright (C) 2008-2017 UniPro <ugene@unipro.ru>
 * http://ugene.net
 *
 * This program is free software; you can redistribute it and/or
 * modify it under the terms of the GNU General Public License
 * as published by the Free Software Foundation; either version 2
 * of the License, or (at your option) any later version.
 *
 * This program is distributed in the hope that it will be useful,
 * but WITHOUT ANY WARRANTY; without even the implied warranty of
 * MERCHANTABILITY or FITNESS FOR A PARTICULAR PURPOSE. See the
 * GNU General Public License for more details.
 *
 * You should have received a copy of the GNU General Public License
 * along with this program; if not, write to the Free Software
 * Foundation, Inc., 51 Franklin Street, Fifth Floor, Boston,
 * MA 02110-1301, USA.
 */

#ifndef _U2_MSA_HIGHLIGHTING_SCHEME_H_
#define _U2_MSA_HIGHLIGHTING_SCHEME_H_

#include <QObject>

#include <U2Core/global.h>

class QColor;

namespace U2 {

class MultipleAlignmentObject;
class MsaHighlightingSchemeFactory;

class U2ALGORITHM_EXPORT MsaHighlightingScheme : public QObject {
    Q_OBJECT
public:
    MsaHighlightingScheme(QObject *parent, const MsaHighlightingSchemeFactory *factory, MultipleAlignmentObject *maObj);

    virtual void process(const char refChar, char &seqChar, QColor &color, bool &highlight, int refCharColumn, int refCharRow) const;
    const MsaHighlightingSchemeFactory * getFactory() const;

    void setUseDots(bool use);
    bool getUseDots() const;

    virtual void applySettings(const QVariantMap &settings);
    virtual QVariantMap getSettings() const;

    static const QString EMPTY;
    static const QString AGREEMENTS;
    static const QString DISAGREEMENTS;
    static const QString TRANSITIONS;
    static const QString TRANSVERSIONS;
    static const QString GAPS;
    static const QString CONSERVATION;

    static const QString THRESHOLD_PARAMETER_NAME;
    static const QString LESS_THAN_THRESHOLD_PARAMETER_NAME;

protected:
    const MsaHighlightingSchemeFactory *factory;
    MultipleAlignmentObject *maObj;
    bool useDots;
};

class U2ALGORITHM_EXPORT MsaHighlightingSchemeFactory : public QObject {
    Q_OBJECT
public:
<<<<<<< HEAD
    MsaHighlightingSchemeFactory(QObject *parent,
                                 const QString &id,
                                 const QString &name,
                                 const DNAAlphabetTypes &alphabetTypes,
                                 bool refFree = false,
                                 bool needThreshold = false);
=======
    MsaHighlightingSchemeFactory(QObject *parent, const QString &id, const QString &name, const AlphabetFlags &supportedAlphabets,
                                 bool refFree = false, bool needThreshold = false);
>>>>>>> b3ee000b

    virtual MsaHighlightingScheme * create(QObject *parent, MultipleAlignmentObject *maObj) const = 0;

    const QString & getId() const;
<<<<<<< HEAD
    const QString & getName() const;
    bool isAlphabetTypeSupported(DNAAlphabetType alphabetType) const;
    const DNAAlphabetTypes &getAlphabetTypes() const;
=======
    const QString& getName() const;
>>>>>>> b3ee000b
    bool isRefFree() const;
    bool isNeedThreshold() const;
    bool isAlphabetTypeSupported(DNAAlphabetType alphabetType) const;
    const AlphabetFlags& getSupportedAlphabets() const;
private:
    QString         id;
    QString         name;
<<<<<<< HEAD
    DNAAlphabetTypes alphabetTypes;
=======
>>>>>>> b3ee000b
    bool            refFree;
    bool            needThreshold;
    AlphabetFlags supportedAlphabets;
};

class U2ALGORITHM_EXPORT MsaHighlightingSchemeRegistry : public QObject {
    Q_OBJECT
public:
    MsaHighlightingSchemeRegistry();
    ~MsaHighlightingSchemeRegistry();

<<<<<<< HEAD
    MsaHighlightingSchemeFactory *getSchemeFactoryById(const QString &id) const;
    MsaHighlightingSchemeFactory *getEmptySchemeFactory() const;
    QList<MsaHighlightingSchemeFactory *> getSchemes(DNAAlphabetType alphabetType) const;
    QMap<DNAAlphabetTypes, QList<MsaHighlightingSchemeFactory *> > getSchemesGrouped() const;

=======
    MsaHighlightingSchemeFactory * getSchemeFactoryById(const QString &id) const;
    MsaHighlightingSchemeFactory *getEmptySchemeFactory() const;
    QList<MsaHighlightingSchemeFactory *> getAllSchemes(DNAAlphabetType alphabetType) const;
    QMap<AlphabetFlags, QList<MsaHighlightingSchemeFactory*> > getAllSchemesGrouped() const;
>>>>>>> b3ee000b
private:
    QList<MsaHighlightingSchemeFactory *> schemes;
};

}   // namespace U2

#endif // _U2_MSA_HIGHLIGHTING_SCHEME_H_<|MERGE_RESOLUTION|>--- conflicted
+++ resolved
@@ -67,28 +67,13 @@
 class U2ALGORITHM_EXPORT MsaHighlightingSchemeFactory : public QObject {
     Q_OBJECT
 public:
-<<<<<<< HEAD
-    MsaHighlightingSchemeFactory(QObject *parent,
-                                 const QString &id,
-                                 const QString &name,
-                                 const DNAAlphabetTypes &alphabetTypes,
-                                 bool refFree = false,
-                                 bool needThreshold = false);
-=======
     MsaHighlightingSchemeFactory(QObject *parent, const QString &id, const QString &name, const AlphabetFlags &supportedAlphabets,
                                  bool refFree = false, bool needThreshold = false);
->>>>>>> b3ee000b
 
     virtual MsaHighlightingScheme * create(QObject *parent, MultipleAlignmentObject *maObj) const = 0;
 
     const QString & getId() const;
-<<<<<<< HEAD
-    const QString & getName() const;
-    bool isAlphabetTypeSupported(DNAAlphabetType alphabetType) const;
-    const DNAAlphabetTypes &getAlphabetTypes() const;
-=======
     const QString& getName() const;
->>>>>>> b3ee000b
     bool isRefFree() const;
     bool isNeedThreshold() const;
     bool isAlphabetTypeSupported(DNAAlphabetType alphabetType) const;
@@ -96,10 +81,6 @@
 private:
     QString         id;
     QString         name;
-<<<<<<< HEAD
-    DNAAlphabetTypes alphabetTypes;
-=======
->>>>>>> b3ee000b
     bool            refFree;
     bool            needThreshold;
     AlphabetFlags supportedAlphabets;
@@ -111,18 +92,10 @@
     MsaHighlightingSchemeRegistry();
     ~MsaHighlightingSchemeRegistry();
 
-<<<<<<< HEAD
-    MsaHighlightingSchemeFactory *getSchemeFactoryById(const QString &id) const;
-    MsaHighlightingSchemeFactory *getEmptySchemeFactory() const;
-    QList<MsaHighlightingSchemeFactory *> getSchemes(DNAAlphabetType alphabetType) const;
-    QMap<DNAAlphabetTypes, QList<MsaHighlightingSchemeFactory *> > getSchemesGrouped() const;
-
-=======
     MsaHighlightingSchemeFactory * getSchemeFactoryById(const QString &id) const;
     MsaHighlightingSchemeFactory *getEmptySchemeFactory() const;
     QList<MsaHighlightingSchemeFactory *> getAllSchemes(DNAAlphabetType alphabetType) const;
     QMap<AlphabetFlags, QList<MsaHighlightingSchemeFactory*> > getAllSchemesGrouped() const;
->>>>>>> b3ee000b
 private:
     QList<MsaHighlightingSchemeFactory *> schemes;
 };
