--- conflicted
+++ resolved
@@ -251,12 +251,7 @@
     colorsCache[cacheIdx] = val;
 }
 
-<<<<<<< HEAD
-MsaColorSchemeClustalXFactory::MsaColorSchemeClustalXFactory(QObject *parent, const QString &id, const QString &name, const DNAAlphabetTypes &alphabetTypes)
-    : MsaColorSchemeFactory(parent, id, name, alphabetTypes)
-=======
 MsaColorSchemeClustalXFactory::MsaColorSchemeClustalXFactory(QObject *parent, const QString &id, const QString &name, const AlphabetFlags &supportedAlphabets) : MsaColorSchemeFactory(parent, id, name, supportedAlphabets)
->>>>>>> b3ee000b
 {
 
 }
