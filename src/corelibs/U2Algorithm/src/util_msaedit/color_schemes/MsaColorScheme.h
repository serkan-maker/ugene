/**
 * UGENE - Integrated Bioinformatics Tools.
 * Copyright (C) 2008-2017 UniPro <ugene@unipro.ru>
 * http://ugene.net
 *
 * This program is free software; you can redistribute it and/or
 * modify it under the terms of the GNU General Public License
 * as published by the Free Software Foundation; either version 2
 * of the License, or (at your option) any later version.
 *
 * This program is distributed in the hope that it will be useful,
 * but WITHOUT ANY WARRANTY; without even the implied warranty of
 * MERCHANTABILITY or FITNESS FOR A PARTICULAR PURPOSE. See the
 * GNU General Public License for more details.
 *
 * You should have received a copy of the GNU General Public License
 * along with this program; if not, write to the Free Software
 * Foundation, Inc., 51 Franklin Street, Fifth Floor, Boston,
 * MA 02110-1301, USA.
 */

#ifndef _U2_MSA_COLOR_SCHEME_H_
#define _U2_MSA_COLOR_SCHEME_H_

#include <QColor>
#include <QMap>

#include <U2Core/global.h>

namespace U2 {

class MultipleAlignmentObject;
class MsaColorSchemeCustomFactory;
class MsaColorSchemeFactory;

class U2ALGORITHM_EXPORT ColorSchemeData {
public:
    ColorSchemeData();

    QString name;
<<<<<<< HEAD
    DNAAlphabetType alphabetType;
=======
>>>>>>> b3ee000b
    bool defaultAlpType;
    QMap<char, QColor> alpColors;
    DNAAlphabetType type;
};

class U2ALGORITHM_EXPORT MsaColorScheme : public QObject {
    Q_OBJECT
public:
    MsaColorScheme(QObject *parent, const MsaColorSchemeFactory *factory, MultipleAlignmentObject *maObj);

    //Get color for symbol "c" on position [seq, pos]. Variable "c" has been added for optimization.
    virtual QColor getColor(int seq, int pos, char c) const = 0;

    const MsaColorSchemeFactory * getFactory() const;

    static const QString EMPTY;

    static const QString UGENE_NUCL;
    static const QString UGENE_SANGER_NUCL;
    static const QString JALVIEW_NUCL;
    static const QString IDENTPERC_NUCL;
    static const QString IDENTPERC_NUCL_GRAY;
    static const QString CUSTOM_NUCL;

    static const QString UGENE_AMINO;
    static const QString ZAPPO_AMINO;
    static const QString TAILOR_AMINO;
    static const QString HYDRO_AMINO;
    static const QString HELIX_AMINO;
    static const QString STRAND_AMINO;
    static const QString TURN_AMINO;
    static const QString BURIED_AMINO;
    static const QString IDENTPERC_AMINO;
    static const QString IDENTPERC_AMINO_GRAY;
    static const QString CLUSTALX_AMINO;
    static const QString CUSTOM_AMINO;

protected:
    const MsaColorSchemeFactory *   factory;
    MultipleAlignmentObject *       maObj;
};

class U2ALGORITHM_EXPORT MsaColorSchemeFactory : public QObject {
    Q_OBJECT
public:
<<<<<<< HEAD
    MsaColorSchemeFactory(QObject *parent, const QString &id, const QString &name, const DNAAlphabetTypes &alphabetTypes);
    virtual MsaColorScheme * create(QObject *p, MAlignmentObject *obj) const = 0;

    const QString & getId() const;
    const QString & getName() const;
    bool isAlphabetTypeSupported(DNAAlphabetType alphabetType) const;
    const DNAAlphabetTypes &getAlphabetTypes() const;
=======
    MsaColorSchemeFactory(QObject *parent, const QString &id, const QString &name, const AlphabetFlags &supportedAlphabets);
    virtual MsaColorScheme * create(QObject *p, MultipleAlignmentObject *obj) const = 0;

    const QString & getId() const;
    const QString getName() const;
>>>>>>> b3ee000b

    bool isAlphabetTypeSupported(const DNAAlphabetType& alphabetType) const;
    const AlphabetFlags getSupportedAlphabets() const;
signals:
    void si_factoryChanged();

protected:
    QString         id;
    QString         name;
<<<<<<< HEAD
    DNAAlphabetTypes alphabetTypes;
=======
    AlphabetFlags supportedAlphabets;
>>>>>>> b3ee000b
};

class U2ALGORITHM_EXPORT MsaColorSchemeRegistry : public QObject {
    Q_OBJECT
public:
    MsaColorSchemeRegistry();
    ~MsaColorSchemeRegistry();

<<<<<<< HEAD
    const QList<MsaColorSchemeFactory *> &getCommonSchemes() const;
    const QList<MsaColorSchemeCustomFactory *> &getCustomSchemes() const;

    QList<MsaColorSchemeFactory *> getSchemes(DNAAlphabetType alphabetType) const;
    QList<MsaColorSchemeFactory *> getCommonSchemes(DNAAlphabetType alphabetType) const;
    QList<MsaColorSchemeFactory *> getCustomSchemes(DNAAlphabetType alphabetType) const;

    QMap<DNAAlphabetTypes, QList<MsaColorSchemeFactory *> > getSchemesGrouped() const;
    QMap<DNAAlphabetTypes, QList<MsaColorSchemeFactory *> > getCommonSchemesGrouped() const;
    QMap<DNAAlphabetTypes, QList<MsaColorSchemeFactory *> > getCustomSchemesGrouped() const;
=======
    const QList<MsaColorSchemeFactory *> & getSchemes() const;
    const QList<MsaColorSchemeCustomFactory *> &getCustomColorSchemes() const;

    QList<MsaColorSchemeFactory *> getAllSchemes(DNAAlphabetType alphabetType) const;
    QList<MsaColorSchemeFactory *> getSchemes(DNAAlphabetType alphabetType) const;
    QList<MsaColorSchemeFactory *> getCustomSchemes(DNAAlphabetType alphabetType) const;

    QMap<AlphabetFlags, QList<MsaColorSchemeFactory*> > getAllSchemesGrouped() const;
    QMap<AlphabetFlags, QList<MsaColorSchemeFactory*> > getSchemesGrouped() const;
    QMap<AlphabetFlags, QList<MsaColorSchemeFactory *> > getCustomSchemesGrouped() const;
>>>>>>> b3ee000b

    MsaColorSchemeCustomFactory * getCustomSchemeFactoryById(const QString &id) const;
    MsaColorSchemeFactory * getSchemeFactoryById(const QString &id) const;
    MsaColorSchemeFactory * getEmptySchemeFactory() const;

signals:
    void si_customSettingsChanged();

private slots:
    void sl_onCustomSettingsChanged();

private:
    QList<MsaColorSchemeFactory *> customSchemesToCommon() const;
    void addCustomScheme(const ColorSchemeData& scheme);
    void addMsaColorSchemeFactory(MsaColorSchemeFactory *commonFactory);
    void addMsaCustomColorSchemeFactory(MsaColorSchemeCustomFactory *customFactory);

    void deleteOldCustomFactories();
    void initBuiltInSchemes();
    void initCustomSchema();

    QList<MsaColorSchemeFactory *> colorers;
    QList<MsaColorSchemeCustomFactory *> customColorers;
};

}   // namespace U2

#endif // _U2_MSA_COLOR_SCHEME_H_<|MERGE_RESOLUTION|>--- conflicted
+++ resolved
@@ -38,10 +38,6 @@
     ColorSchemeData();
 
     QString name;
-<<<<<<< HEAD
-    DNAAlphabetType alphabetType;
-=======
->>>>>>> b3ee000b
     bool defaultAlpType;
     QMap<char, QColor> alpColors;
     DNAAlphabetType type;
@@ -87,21 +83,11 @@
 class U2ALGORITHM_EXPORT MsaColorSchemeFactory : public QObject {
     Q_OBJECT
 public:
-<<<<<<< HEAD
-    MsaColorSchemeFactory(QObject *parent, const QString &id, const QString &name, const DNAAlphabetTypes &alphabetTypes);
-    virtual MsaColorScheme * create(QObject *p, MAlignmentObject *obj) const = 0;
-
-    const QString & getId() const;
-    const QString & getName() const;
-    bool isAlphabetTypeSupported(DNAAlphabetType alphabetType) const;
-    const DNAAlphabetTypes &getAlphabetTypes() const;
-=======
     MsaColorSchemeFactory(QObject *parent, const QString &id, const QString &name, const AlphabetFlags &supportedAlphabets);
     virtual MsaColorScheme * create(QObject *p, MultipleAlignmentObject *obj) const = 0;
 
     const QString & getId() const;
     const QString getName() const;
->>>>>>> b3ee000b
 
     bool isAlphabetTypeSupported(const DNAAlphabetType& alphabetType) const;
     const AlphabetFlags getSupportedAlphabets() const;
@@ -111,11 +97,7 @@
 protected:
     QString         id;
     QString         name;
-<<<<<<< HEAD
-    DNAAlphabetTypes alphabetTypes;
-=======
     AlphabetFlags supportedAlphabets;
->>>>>>> b3ee000b
 };
 
 class U2ALGORITHM_EXPORT MsaColorSchemeRegistry : public QObject {
@@ -124,18 +106,6 @@
     MsaColorSchemeRegistry();
     ~MsaColorSchemeRegistry();
 
-<<<<<<< HEAD
-    const QList<MsaColorSchemeFactory *> &getCommonSchemes() const;
-    const QList<MsaColorSchemeCustomFactory *> &getCustomSchemes() const;
-
-    QList<MsaColorSchemeFactory *> getSchemes(DNAAlphabetType alphabetType) const;
-    QList<MsaColorSchemeFactory *> getCommonSchemes(DNAAlphabetType alphabetType) const;
-    QList<MsaColorSchemeFactory *> getCustomSchemes(DNAAlphabetType alphabetType) const;
-
-    QMap<DNAAlphabetTypes, QList<MsaColorSchemeFactory *> > getSchemesGrouped() const;
-    QMap<DNAAlphabetTypes, QList<MsaColorSchemeFactory *> > getCommonSchemesGrouped() const;
-    QMap<DNAAlphabetTypes, QList<MsaColorSchemeFactory *> > getCustomSchemesGrouped() const;
-=======
     const QList<MsaColorSchemeFactory *> & getSchemes() const;
     const QList<MsaColorSchemeCustomFactory *> &getCustomColorSchemes() const;
 
@@ -146,7 +116,6 @@
     QMap<AlphabetFlags, QList<MsaColorSchemeFactory*> > getAllSchemesGrouped() const;
     QMap<AlphabetFlags, QList<MsaColorSchemeFactory*> > getSchemesGrouped() const;
     QMap<AlphabetFlags, QList<MsaColorSchemeFactory *> > getCustomSchemesGrouped() const;
->>>>>>> b3ee000b
 
     MsaColorSchemeCustomFactory * getCustomSchemeFactoryById(const QString &id) const;
     MsaColorSchemeFactory * getSchemeFactoryById(const QString &id) const;
