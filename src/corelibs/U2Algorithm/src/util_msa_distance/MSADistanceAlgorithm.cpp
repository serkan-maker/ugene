﻿/**
 * UGENE - Integrated Bioinformatics Tools.
 * Copyright (C) 2008-2017 UniPro <ugene@unipro.ru>
 * http://ugene.net
 *
 * This program is free software; you can redistribute it and/or
 * modify it under the terms of the GNU General Public License
 * as published by the Free Software Foundation; either version 2
 * of the License, or (at your option) any later version.
 *
 * This program is distributed in the hope that it will be useful,
 * but WITHOUT ANY WARRANTY; without even the implied warranty of
 * MERCHANTABILITY or FITNESS FOR A PARTICULAR PURPOSE. See the
 * GNU General Public License for more details.
 *
 * You should have received a copy of the GNU General Public License
 * along with this program; if not, write to the Free Software
 * Foundation, Inc., 51 Franklin Street, Fifth Floor, Boston,
 * MA 02110-1301, USA.
 */

#include "MSADistanceAlgorithm.h"

#include <U2Core/DNAAlphabet.h>

namespace U2 {

//////////////////////////////////////////////////////////////////////////
// Factory

MSADistanceAlgorithmFactory::MSADistanceAlgorithmFactory(const QString& algoId, DistanceAlgorithmFlags _flags, QObject* p)
: QObject(p), algorithmId(algoId), flags(_flags)
{
}

DistanceAlgorithmFlags MSADistanceAlgorithmFactory::getAphabetFlags(const DNAAlphabet* al) {
    if (al->getType() == DNAAlphabet_AMINO) {
        return DistanceAlgorithmFlag_Amino;
    } else if (al->getType() == DNAAlphabet_NUCL) {
        return DistanceAlgorithmFlag_Nucleic;
    }
    assert(al->getType() ==  DNAAlphabet_RAW);
    return DistanceAlgorithmFlag_Raw;
}

void MSADistanceAlgorithmFactory::setFlag( DistanceAlgorithmFlag flag ){
    flags |= flag;
}

void MSADistanceAlgorithmFactory::resetFlag( DistanceAlgorithmFlag flag ){
    if(flags.testFlag(flag)){
        flags ^= flag;
    }
}

//////////////////////////////////////////////////////////////////////////
// Algorithm

MSADistanceAlgorithm::MSADistanceAlgorithm(MSADistanceAlgorithmFactory* _factory, const MultipleSequenceAlignment& _ma)
: Task(tr("MSA distance algorithm \"%1\" task").arg(_factory->getName()), TaskFlag_None)
, factory(_factory)
, ma(_ma->getCopy())
, excludeGaps(true)
, isSimilarity(true)
{
    int rowsNumber = ma->getNumRows();
    qint64 requiredMemory = sizeof(int) * rowsNumber * rowsNumber / 2 + sizeof(QVarLengthArray<int>) * rowsNumber;
    bool memoryAcquired = memoryLocker.tryAcquire(requiredMemory);
    CHECK_EXT(memoryAcquired, setError(QString("There is not enough memory to calculating distances matrix, required %1 megabytes").arg(requiredMemory / 1024 / 1024)), );
    distanceMatrix = MSADistanceMatrix(ma, getExcludeGapsFlag(), false);
}

int MSADistanceAlgorithm::getSimilarity (int row1, int row2, bool _usePercents) {
    lock.lock();
    int res = distanceMatrix.getSimilarity(row1, row2, _usePercents);
    lock.unlock();
    return res;
}

const MSADistanceMatrix& MSADistanceAlgorithm::getMatrix() const{
    QMutexLocker locker(&lock);
    return distanceMatrix;
}

void MSADistanceAlgorithm::setDistanceValue(int row1, int row2, int distance) {
    if (row2 > row1) {
        distanceMatrix.table[row2][row1] = distance;
    } else {
        distanceMatrix.table[row1][row2] = distance;
    }
}

void MSADistanceAlgorithm::fillTable() {
    int nSeq = ma->getNumRows();
    for (int i = 0; i < nSeq; i++) {
        for (int j = i; j < nSeq; j++) {
            if (isCanceled()) {
                return;
            }
            int sim = calculateSimilarity(i, j);
            lock.lock();
            setDistanceValue(i, j, sim);
            lock.unlock();
        }
    }
}

void MSADistanceAlgorithm::setExcludeGaps(bool _excludeGaps) {
    excludeGaps = _excludeGaps;
    distanceMatrix.excludeGaps = _excludeGaps;
}
<<<<<<< HEAD

MSADistanceMatrix::MSADistanceMatrix()
: usePercents(true), excludeGaps(false), alignmentLength(0) {
}

MSADistanceMatrix::MSADistanceMatrix(const MAlignment &ma, bool _excludeGaps, bool _usePercents)
: usePercents(_usePercents), excludeGaps(_excludeGaps), alignmentLength(ma.getLength()) {
    int nSeq = ma.getNumRows();
=======

MSADistanceMatrix::MSADistanceMatrix() 
: usePercents(true), excludeGaps(false), alignmentLength(0) {
}

MSADistanceMatrix::MSADistanceMatrix(const MultipleSequenceAlignment& ma, bool _excludeGaps, bool _usePercents)
: usePercents(_usePercents), excludeGaps(_excludeGaps), alignmentLength(ma->getLength()) {
    int nSeq = ma->getNumRows();
>>>>>>> b3ee000b
    table.reserve(nSeq);
    for (int i = 0; i < nSeq; i++) {
        table.append(QVarLengthArray<int>(i + 1));
        memset(table[i].data(), 0, (i + 1) * sizeof(int));
<<<<<<< HEAD
        seqsUngappedLenghts.append(ma.getRow(i).getUngappedLength());
=======
        seqsUngappedLenghts.append(ma->getMsaRow(i)->getUngappedLength());
>>>>>>> b3ee000b
    }
}

int  MSADistanceMatrix::getSimilarity(int row1, int row2) const {
    return getSimilarity(row1, row2, usePercents);
}

int MSADistanceMatrix::getSimilarity (int refRow, int row, bool _usePercents) const {
    if (refRow >= table.size() || row >= table.size()) {
        return -1;
    }
    if (_usePercents) {
        int refSeqLength = excludeGaps ? seqsUngappedLenghts.at(refRow) : alignmentLength;
        if (refRow > row) {
            return qRound((double)table[refRow][row] * 100 / refSeqLength);
        } else {
            return qRound((double)table[row][refRow] * 100 / refSeqLength);
        }
    } else {
        if (refRow > row) {
            return table[refRow][row];
        } else {
            return table[row][refRow];
        }
    }
}

} //namespace<|MERGE_RESOLUTION|>--- conflicted
+++ resolved
@@ -109,16 +109,6 @@
     excludeGaps = _excludeGaps;
     distanceMatrix.excludeGaps = _excludeGaps;
 }
-<<<<<<< HEAD
-
-MSADistanceMatrix::MSADistanceMatrix()
-: usePercents(true), excludeGaps(false), alignmentLength(0) {
-}
-
-MSADistanceMatrix::MSADistanceMatrix(const MAlignment &ma, bool _excludeGaps, bool _usePercents)
-: usePercents(_usePercents), excludeGaps(_excludeGaps), alignmentLength(ma.getLength()) {
-    int nSeq = ma.getNumRows();
-=======
 
 MSADistanceMatrix::MSADistanceMatrix() 
 : usePercents(true), excludeGaps(false), alignmentLength(0) {
@@ -127,16 +117,11 @@
 MSADistanceMatrix::MSADistanceMatrix(const MultipleSequenceAlignment& ma, bool _excludeGaps, bool _usePercents)
 : usePercents(_usePercents), excludeGaps(_excludeGaps), alignmentLength(ma->getLength()) {
     int nSeq = ma->getNumRows();
->>>>>>> b3ee000b
     table.reserve(nSeq);
     for (int i = 0; i < nSeq; i++) {
         table.append(QVarLengthArray<int>(i + 1));
         memset(table[i].data(), 0, (i + 1) * sizeof(int));
-<<<<<<< HEAD
-        seqsUngappedLenghts.append(ma.getRow(i).getUngappedLength());
-=======
         seqsUngappedLenghts.append(ma->getMsaRow(i)->getUngappedLength());
->>>>>>> b3ee000b
     }
 }
 
