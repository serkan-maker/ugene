/**
 * UGENE - Integrated Bioinformatics Tools.
 * Copyright (C) 2008-2016 UniPro <ugene@unipro.ru>
 * http://ugene.unipro.ru
 *
 * This program is free software; you can redistribute it and/or
 * modify it under the terms of the GNU General Public License
 * as published by the Free Software Foundation; either version 2
 * of the License, or (at your option) any later version.
 *
 * This program is distributed in the hope that it will be useful,
 * but WITHOUT ANY WARRANTY; without even the implied warranty of
 * MERCHANTABILITY or FITNESS FOR A PARTICULAR PURPOSE. See the
 * GNU General Public License for more details.
 *
 * You should have received a copy of the GNU General Public License
 * along with this program; if not, write to the Free Software
 * Foundation, Inc., 51 Franklin Street, Fifth Floor, Boston,
 * MA 02110-1301, USA.
 */

#include <QtCore/QFileInfo>
#include <QtCore/QTextStream>

#include <U2Core/DNAAlphabet.h>
#include <U2Core/GObjectTypes.h>
#include <U2Core/IOAdapter.h>
#include <U2Core/L10n.h>
#include <U2Core/MultipleSequenceAlignmentImporter.h>
#include <U2Core/MultipleAlignmentInfo.h>
#include <U2Core/MultipleSequenceAlignmentObject.h>
#include <U2Core/MultipleSequenceAlignmentWalker.h>
#include <U2Core/TextUtils.h>
#include <U2Core/U2AlphabetUtils.h>
#include <U2Core/U2DbiUtils.h>
#include <U2Core/U2ObjectDbi.h>
#include <U2Core/U2OpStatusUtils.h>
#include <U2Core/U2SafePoints.h>

#include "DocumentFormatUtils.h"
#include "StockholmFormat.h"

/* TRANSLATOR U2::StockholmFormat */
namespace U2 {
const QByteArray StockholmFormat::FILE_ANNOTATION_ID = "#=GF ID";
const QByteArray StockholmFormat::FILE_ANNOTATION_AC = "#=GF AC";
const QByteArray StockholmFormat::FILE_ANNOTATION_DE = "#=GF DE";
const QByteArray StockholmFormat::FILE_ANNOTATION_GA = "#=GF GA";
const QByteArray StockholmFormat::FILE_ANNOTATION_NC = "#=GF NC";
const QByteArray StockholmFormat::FILE_ANNOTATION_TC = "#=GF TC";

const QByteArray StockholmFormat::UNI_ANNOTATION_MARK = "# UNIMARK";

const QByteArray StockholmFormat::COLUMN_ANNOTATION_SS_CONS = "#=GC SS_cons";
const QByteArray StockholmFormat::COLUMN_ANNOTATION_RF      = "#=GC RF";

StockholmFormat::ReadError::ReadError(const GUrl& url) : StockholmBaseException( L10N::errorReadingFile(url) ){}

StockholmFormat::WriteError::WriteError(const GUrl& url) : StockholmBaseException( L10N::errorWritingFile(url) ){}
} // U2

const int  BUF_SZ = 1024;
const int  SMALL_BUF_SZ = 128;
const char TERM_SYM = '\0';
const int  NO_BYTES = 0;
const char NEW_LINE = '\n';

const char* HEADER = "# STOCKHOLM 1.0\n\n";
const char* HEADER_MIN = "# STOCKHOLM 1.";
const int HEADER_SZ_MIN = 15;
const char* EOF_STR = "//";

const char COMMENT_OR_MARKUP_LINE = '#';
const char* EMPTY_STR = "";

const int WRITE_BLOCK_LENGTH = 50;

using namespace U2;

//other not supported
enum AnnotationTag {
    NO_TAG = -1,
    ID,
    AC,
    DE,
    SS_CONS,
    RF,
    GA,
    NC,
    TC
};
//other types not supported
enum AnnotationType {
    FILE_ANNOTATION,
    COLUMN_ANNOTATION,
    UNI_ANNOTATION
};

struct Annotation {
    AnnotationType type;
    AnnotationTag tag;
    QString val;
    Annotation( AnnotationType ty, AnnotationTag t, QString v ) { type = ty, tag = t; val = v; }
    virtual ~Annotation(){}
};
//#=GF annotations
struct FileAnnotation : public Annotation {
    FileAnnotation( AnnotationTag t, QString v ): Annotation( FILE_ANNOTATION, t, v ){}
};
//unipro ugene annotations
struct UniAnnotation : public Annotation {
    UniAnnotation( AnnotationTag t, QString v ): Annotation( UNI_ANNOTATION, t, v ){}
};
//#=GC annotations
struct ColumnAnnotation : public Annotation {
    ColumnAnnotation( AnnotationTag t, QString v ): Annotation( COLUMN_ANNOTATION, t, v ){}
};

static Annotation* findAnnotation( const QList< Annotation* >& annList, AnnotationType t, AnnotationTag tag );

//you should put annotations here after creation
struct AnnotationBank {
    QList<Annotation*> ann_list;

    void addAnnotation( Annotation* ann ) {
        if( NULL == ann ) {
            return;
        }
        if( COLUMN_ANNOTATION == ann->type ) { /* Column annotations usually written as blocks with seqs */
            assert( SS_CONS == ann->tag || RF == ann->tag );
            Annotation* nAnn = findAnnotation( ann_list, COLUMN_ANNOTATION, ann->tag );
            if( NULL != nAnn ) {
                nAnn->val.append( ann->val );
                delete ann;
                return;
            }
        }
        ann_list.append( ann );
    }
    ~AnnotationBank() {
        qDeleteAll( ann_list );
    }
}; // AnnotationBank

static Annotation* findAnnotation( const QList< Annotation* >& annList, AnnotationType t, AnnotationTag tag ) {
    Annotation* ret = NULL;
    foreach( Annotation* a, annList ) {
        assert( NULL != a );
        if( a->type == t && a->tag == tag ) {
            ret = a;
            break;
        }
    }
    return ret;
}

static Annotation* getAnnotation( const QByteArray& l ) {
    QByteArray line = l.trimmed();

    if ( line.startsWith( StockholmFormat::FILE_ANNOTATION_ID ) ) {
        QByteArray val = line.mid( StockholmFormat::FILE_ANNOTATION_ID.size() ).trimmed();
        return ( val.size() )? new FileAnnotation( ID , val ) : NULL;
    }
    else if( line.startsWith( StockholmFormat::FILE_ANNOTATION_AC ) ) {
        QByteArray val = line.mid( StockholmFormat::FILE_ANNOTATION_AC.size() ).trimmed();
        return ( val.size() )? new FileAnnotation( AC, val ) : NULL;
    }
    else if( line.startsWith( StockholmFormat::FILE_ANNOTATION_DE ) ) {
        QByteArray val = line.mid( StockholmFormat::FILE_ANNOTATION_DE.size() ).trimmed();
        return ( val.size() )? new FileAnnotation( DE, val ) : NULL;
    }
    else if( line.startsWith( StockholmFormat::FILE_ANNOTATION_GA ) ) {
        QByteArray val = line.mid( StockholmFormat::FILE_ANNOTATION_GA.size() ).trimmed();
        return ( val.size() )? new FileAnnotation( GA, val ) : NULL;
    }
    else if( line.startsWith( StockholmFormat::FILE_ANNOTATION_NC ) ) {
        QByteArray val = line.mid( StockholmFormat::FILE_ANNOTATION_NC.size() ).trimmed();
        return ( val.size() )? new FileAnnotation( NC, val ) : NULL;
    }
    else if( line.startsWith( StockholmFormat::FILE_ANNOTATION_TC ) ) {
        QByteArray val = line.mid( StockholmFormat::FILE_ANNOTATION_TC.size() ).trimmed();
        return ( val.size() )? new FileAnnotation( TC, val ) : NULL;
    }
    else if ( StockholmFormat::UNI_ANNOTATION_MARK == line ) {
        return new UniAnnotation( NO_TAG, line );
    }
    else if( line.startsWith( StockholmFormat::COLUMN_ANNOTATION_SS_CONS ) ) {
        QByteArray val = line.mid( StockholmFormat::COLUMN_ANNOTATION_SS_CONS.size() ).trimmed();
        return ( val.size() )? new ColumnAnnotation( SS_CONS, val ) : NULL;
    }
    else if( line.startsWith( StockholmFormat::COLUMN_ANNOTATION_RF ) ) {
        QByteArray val = line.mid( StockholmFormat::COLUMN_ANNOTATION_RF.size() ).trimmed();
        return ( val.size() )? new ColumnAnnotation( RF, val ) : NULL;
    }
    return NULL;
}

static QString getMsaName( const AnnotationBank& ann_bank ) {
    foreach( Annotation* ann, ann_bank.ann_list ) {
        assert( NULL != ann );
        if ( FILE_ANNOTATION == ann->type && ID == ann->tag ) {
            return ann->val;
        }
    }
    return QString::null;
}

static bool isUniFile( const AnnotationBank& ann_bank ) {
    foreach( Annotation* ann, ann_bank.ann_list ) {
        assert( NULL != ann );
        if ( UNI_ANNOTATION == ann->type && StockholmFormat::UNI_ANNOTATION_MARK == ann->val ) {
            return true;
        }
    }
    return false;
}

static QString getAnnotationName( Annotation* ann ) {
    assert( NULL != ann );

    AnnotationType t = ann->type;
    switch( t ) {
    case UNI_ANNOTATION:
        return QString( StockholmFormat::UNI_ANNOTATION_MARK );
    case FILE_ANNOTATION:
        {
            AnnotationTag tag = ann->tag;
            switch( tag ) {
            case ID:
                return QString( StockholmFormat::FILE_ANNOTATION_ID );
            case AC:
                return QString( StockholmFormat::FILE_ANNOTATION_AC );
            case DE:
                return QString( StockholmFormat::FILE_ANNOTATION_DE );
            case GA:
                return QString( StockholmFormat::FILE_ANNOTATION_GA );
            case NC:
                return QString( StockholmFormat::FILE_ANNOTATION_NC );
            case TC:
                return QString( StockholmFormat::FILE_ANNOTATION_TC );
            default:
                assert( false );
            }
        }
    case COLUMN_ANNOTATION:
        {
            AnnotationTag tag = ann->tag;
            switch( tag ) {
            case SS_CONS:
                return QString( StockholmFormat::COLUMN_ANNOTATION_SS_CONS );
            case RF:
                return QString( StockholmFormat::COLUMN_ANNOTATION_RF );
            default:
                assert( false );
            }
        }
    default:
        assert( false );
    }
    return QString();
}

static QHash< QString, QString > getAnnotationMap( const AnnotationBank& annBank ) {
    QHash< QString, QString > ret;
    foreach( Annotation* ann, annBank.ann_list ) {
        assert( NULL != ann );
        QString annName = getAnnotationName( ann );
        ret[annName] = QString( ann->val );
    }
    return ret;
}

template<class T>
static void checkValThrowException( bool expected, T val1, T val2,  const StockholmFormat::StockholmBaseException& e ) {
    if ( expected != ( val1 == val2 ) ) {
        throw e;
    }
}

static bool checkHeader( const char* data, int sz ) {
    assert( NULL != data && 0 <= sz );

    if ( HEADER_SZ_MIN > sz ) {
        return false;
    }
    return QByteArray( data, sz ).startsWith( HEADER_MIN );
}

//returns true if the line was skipped
static bool skipCommentOrMarkup( IOAdapter* io, AnnotationBank& ann_bank ) {
    assert( NULL != io );

    QByteArray buf( BUF_SZ, TERM_SYM );
    bool term_there = false;
    int ret = io->readUntil( buf.data(), BUF_SZ, TextUtils::LINE_BREAKS, IOAdapter::Term_Exclude, &term_there );

    checkValThrowException<int>( false, -1, ret, StockholmFormat::ReadError(io->getURL()) );
    if ( COMMENT_OR_MARKUP_LINE == buf[0] ) {
        QByteArray line;
        line.append( QByteArray( buf.data(), ret ) );
        while ( !term_there ) {
            ret = io->readUntil( buf.data(), BUF_SZ, TextUtils::LINE_BREAKS, IOAdapter::Term_Exclude, &term_there );
            checkValThrowException<int>( false, -1, ret,StockholmFormat::ReadError(io->getURL()) );
            if ( NO_BYTES == ret ) {
                break;
            }
            line.append( QByteArray( buf.data(), ret ) );
        }
        ann_bank.addAnnotation( getAnnotation( line ) );
        return true;
    }
    io->skip( -ret );
    return false;
}

static void skipBlankLines( IOAdapter* io, QByteArray* lines = NULL ) {
    assert( NULL != io );

    char c = 0;
    bool work = true;
    while ( work ) {
        int ret = io->readBlock( &c, 1 );
        checkValThrowException<int>( false, -1, ret, StockholmFormat::ReadError(io->getURL()) );
        if ( NO_BYTES == ret ) {
            return;
        }
        work = TextUtils::LINE_BREAKS[(uchar)c] || TextUtils::WHITES[(uchar)c];
        if ( lines && TextUtils::LINE_BREAKS[(uchar)c] ) {
            lines->append( c );
        }
    }
    io->skip( -1 );
}

//skips all that it can
static void skipMany( IOAdapter* io, AnnotationBank& ann_bank ) {
    assert( NULL != io );

    char c = 0;
    while ( 1 ) {
        bool ret = io->getChar( &c );
        checkValThrowException<bool>( false, false, ret, StockholmFormat::ReadError(io->getURL()) );
        if ( COMMENT_OR_MARKUP_LINE == c ) {
            io->skip( -1 );
            skipCommentOrMarkup( io, ann_bank );
            continue;
        }
        else if ( TextUtils::LINE_BREAKS[(uchar)c] || TextUtils::WHITES[(uchar)c] ) {
            skipBlankLines( io );
            continue;
        }
        io->skip( -1 );
        break;
    }
}

static bool eofMsa( IOAdapter* io ) {
    assert( NULL != io );

    QByteArray buf( SMALL_BUF_SZ, TERM_SYM );
    int ret = io->readUntil( buf.data(), SMALL_BUF_SZ, TextUtils::LINE_BREAKS, IOAdapter::Term_Include );
    checkValThrowException( false, -1, ret, StockholmFormat::ReadError(io->getURL()) );
    io->skip( -ret );
    return EOF_STR == QByteArray( buf.data(), ret ).trimmed();
}

static void readEofMsa( IOAdapter* io ) {
    assert( eofMsa( io ) );
    QByteArray buf( SMALL_BUF_SZ, TERM_SYM );
    int ret = io->readUntil( buf.data(), SMALL_BUF_SZ, TextUtils::LINE_BREAKS, IOAdapter::Term_Include );
    checkValThrowException( false, -1, ret, StockholmFormat::ReadError(io->getURL()) );
}

//returns end of sequence name in line
static int getLine( IOAdapter* io, QByteArray& to ) {
    assert( NULL != io );

    QByteArray buf( BUF_SZ, TERM_SYM );
    bool there = false;

    while ( !there ) {
        int ret = io->readUntil( buf.data(), BUF_SZ, TextUtils::LINE_BREAKS, IOAdapter::Term_Exclude, &there );
        checkValThrowException<int>( false, -1, ret, StockholmFormat::ReadError(io->getURL()) );
        if( NO_BYTES == ret ) {
            break;
        }
        to.append( QByteArray( buf.data(), ret ) );
    }

    int sz = to.size();
    int i = 0;
    for ( i = 0; i < sz; ++i ) {
        if ( TextUtils::WHITES[(uchar)to[i]] ) {
            break;
        }
    }
    return i;
}

static bool blockEnded( IOAdapter* io ) {
    assert( NULL != io );

    QByteArray lines;
    skipBlankLines( io, &lines );
    if ( eofMsa( io ) ) {
        return true;
    }
    int nl_count = 0;
    int lines_sz = lines.size();

    for( int i = 0; i < lines_sz; ++i ) {
        nl_count = ( NEW_LINE == lines[i] )? nl_count + 1: nl_count;
    }
    return 1 < nl_count;
}

static bool nameWasBefore( const MultipleSequenceAlignment& msa, const QString& name ) {
    int n = msa->getNumRows();
    bool ret = false;

    for( int i = 0; i < n; ++i ) {
        if ( name == msa->getRow(i)->getName()) {
            ret = true;
            break;
        }
    }
    return ret;
}

static void changeGaps( QByteArray& seq ) {
    int seq_sz = seq.size();
    for( int i = 0; i < seq_sz; ++i ) {
        if ( '.' == seq[i] ) {
            seq[i] = '-';
        }
    }
}

// returns true if operation was not canceled
static bool loadOneMsa( IOAdapter* io, U2OpStatus& tsi, MultipleSequenceAlignment& msa, AnnotationBank& ann_bank ) {
    assert( NULL != io );

    QByteArray buf( BUF_SZ, TERM_SYM );
    int ret = 0;

    //skip header
    skipBlankLines( io );
    ret = io->readUntil( buf.data(), BUF_SZ, TextUtils::LINE_BREAKS, IOAdapter::Term_Exclude );
    checkValThrowException<int>( false, -1, ret, StockholmFormat::ReadError(io->getURL()) );
    if ( !checkHeader( buf.data(), ret ) ) {
        throw StockholmFormat::BadFileData( StockholmFormat::tr( "invalid file: bad header line" ) );
    }
    int currentLen = 0;
    //read blocks
    bool firstBlock = true;
    while ( 1 ) {
        if( tsi.isCoR()) {
            return false;
        }
        skipMany( io, ann_bank );
        if ( eofMsa( io ) ) {
            break;
        }

        bool hasSeqs = true;
        int seq_ind = 0;
        int blockSize = -1;
        while ( hasSeqs ) {
            QByteArray line;
            int name_end = getLine( io, line );
            QByteArray name = line.left( name_end );
            QByteArray seq  = line.mid( name_end + 1 ).trimmed();

            if ( name.startsWith( COMMENT_OR_MARKUP_LINE ) ) {
                ann_bank.addAnnotation( getAnnotation( line ) );
                hasSeqs = !blockEnded( io );
                tsi.setProgress(io->getProgress());
                continue;
            }
            changeGaps( seq );
            if ( firstBlock ) {
                if ( EMPTY_STR == name ) {
                    throw StockholmFormat::BadFileData( StockholmFormat::tr( "invalid file: empty sequence name" ) );
                }
                if ( nameWasBefore( msa, QString( name.data() ) ) ) {
                    throw StockholmFormat::BadFileData( StockholmFormat::tr( "invalid file: equal sequence names in one block" ) );
                }

                msa->addRow(name.data(), seq);
                if (blockSize == -1) {
                    blockSize = seq.size();
                } else if (blockSize != seq.size() ) {
                    throw StockholmFormat::BadFileData( StockholmFormat::tr( "invalid file: sequences in block are not of equal size" ) );
                }
            }
            else {
                if( name != msa->getRow(seq_ind)->getName()) {
                    throw StockholmFormat::BadFileData( StockholmFormat::tr( "invalid file: sequence names are not equal in blocks" ) );
                }
                msa->appendChars(seq_ind, currentLen, seq.constData(), seq.size());
                if (blockSize == -1) {
                    blockSize = seq.size();
                } else if (blockSize != seq.size() ) {
                    throw StockholmFormat::BadFileData( StockholmFormat::tr( "invalid file: sequences in block are not of equal size" ) );
                }
            }
            seq_ind++;
            hasSeqs = !blockEnded( io );
            tsi.setProgress(io->getProgress());
        }
        firstBlock = false;
        currentLen += blockSize;
    }// while( 1 )
    readEofMsa( io );
    skipBlankLines( io );

    if ( msa->getNumRows() == 0 ) {
        throw StockholmFormat::BadFileData( StockholmFormat::tr( "invalid file: empty sequence alignment" ) );
    }
    U2AlphabetUtils::assignAlphabet(msa);
    if (msa->getAlphabet() == NULL) {
        throw StockholmFormat::BadFileData( StockholmFormat::tr( "invalid file: unknown alphabet" ) );
    }
    return true;
}

static void setMsaInfoCutoffs( QVariantMap& info, const QString& string, MultipleAlignmentInfo::Cutoffs cof1,
                               MultipleAlignmentInfo::Cutoffs cof2 ) {
    QByteArray str = string.toLatin1();
    QTextStream txtStream( str );
    float val1 = .0f;
    float val2 = .0f;
    txtStream >> val1 >> val2;
    MultipleAlignmentInfo::setCutoff( info, cof1, val1 );
    MultipleAlignmentInfo::setCutoff( info, cof2, val2 );
}

static void setMsaInfo( const QHash< QString, QString>& annMap, MultipleSequenceAlignment& ma ) {
    QVariantMap info = ma->getInfo();

    if (annMap.contains( StockholmFormat::FILE_ANNOTATION_AC ) ) {
        MultipleAlignmentInfo::setAccession( info, annMap[StockholmFormat::FILE_ANNOTATION_AC] );
    }
    if (annMap.contains( StockholmFormat::FILE_ANNOTATION_DE ) ) {
        MultipleAlignmentInfo::setDescription( info, annMap[StockholmFormat::FILE_ANNOTATION_DE] );
    }
    if (annMap.contains( StockholmFormat::COLUMN_ANNOTATION_SS_CONS ) ) {
        MultipleAlignmentInfo::setSSConsensus( info, annMap[StockholmFormat::COLUMN_ANNOTATION_SS_CONS] );
    }
    if (annMap.contains( StockholmFormat::COLUMN_ANNOTATION_RF ) ) {
        MultipleAlignmentInfo::setReferenceLine( info, annMap[StockholmFormat::COLUMN_ANNOTATION_RF] );
    }
    if (annMap.contains( StockholmFormat::FILE_ANNOTATION_GA ) ) {
        setMsaInfoCutoffs( info, annMap[StockholmFormat::FILE_ANNOTATION_GA], MultipleAlignmentInfo::CUTOFF_GA1,
                                                                              MultipleAlignmentInfo::CUTOFF_GA2 );
    }
    if (annMap.contains( StockholmFormat::FILE_ANNOTATION_NC ) ) {
        setMsaInfoCutoffs( info, annMap[StockholmFormat::FILE_ANNOTATION_NC], MultipleAlignmentInfo::CUTOFF_NC1,
                                                                              MultipleAlignmentInfo::CUTOFF_NC2 );
    }
    if (annMap.contains( StockholmFormat::FILE_ANNOTATION_TC ) ) {
        setMsaInfoCutoffs( info, annMap[StockholmFormat::FILE_ANNOTATION_TC], MultipleAlignmentInfo::CUTOFF_TC1,
                                                                              MultipleAlignmentInfo::CUTOFF_TC2 );
    }
    ma->setInfo(info);
}

static void load( IOAdapter* io, const U2DbiRef& dbiRef, QList<GObject*>& l, const QVariantMap& fs, U2OpStatus& tsi, bool& uni_file) {
    QStringList names_list;
    QString filename = io->getURL().baseFileName();
    while( !io->isEof() ) {
        MultipleSequenceAlignment msa;
        AnnotationBank ann_bank;
        QString name;
        bool notCanceled = true;
        QHash< QString, QString > annMap;

        notCanceled = loadOneMsa( io, tsi, msa, ann_bank );
        if( !notCanceled ) {
            break;
        }
        uni_file = uni_file || isUniFile( ann_bank );

        name = getMsaName( ann_bank );
        name = ( QString::null == name || names_list.contains( name ) )?
            filename + "_" + QString::number( l.size() ): name;
        names_list.append( name );
        msa->setName( name );

        annMap = getAnnotationMap( ann_bank );
        setMsaInfo( annMap, msa );

        U2OpStatus2Log os;
        const QString folder = fs.value(DocumentFormat::DBI_FOLDER_HINT, U2ObjectDbi::ROOT_FOLDER).toString();
        MultipleSequenceAlignmentObject* obj = MultipleSequenceAlignmentImporter::createAlignment(dbiRef, folder, msa, os);
        CHECK_OP(os, );
        obj->setIndexInfo(annMap);
        l.append( obj );
    }
}

static int getMaxNameLen( const MultipleSequenceAlignment& msa ) {
    assert( msa->getNumRows() != 0 );
    int sz = msa->getNumRows();
    int max_len = msa->getRow(0)->getName().size();

    for( int i = 0; i < sz; ++i ) {
        int name_len =  msa->getRow(i)->getName().size();
        max_len = ( max_len < name_len )? name_len: max_len;
    }
    return max_len;
}
//returns a gap between name and sequence in block
static QByteArray getNameSeqGap( int diff ) {
    assert( 0 <= diff );
    QByteArray ret = "    ";
    for( int i = 0; i < diff; ++i ) {
        ret.append( " " );
    }
    return ret;
}

<<<<<<< HEAD
static void save( IOAdapter* io, const MAlignment& msa, QString name, U2OpStatus &os ) {
=======
static void save( IOAdapter* io, const MultipleSequenceAlignment& msa, const QString& name, U2OpStatus &os ) {
>>>>>>> 1b9c82b9
    assert( NULL != io );
    assert( msa->getNumRows() );
    int ret = 0;

    QByteArray header( HEADER );
    ret = io->writeBlock( header );
    checkValThrowException<int>( true, header.size(), ret, StockholmFormat::WriteError(io->getURL()) );
    QByteArray unimark = StockholmFormat::UNI_ANNOTATION_MARK + "\n\n";
    ret = io->writeBlock( unimark );
    checkValThrowException<int>( true, unimark.size(), ret, StockholmFormat::WriteError(io->getURL()) );
    QByteArray idAnn = StockholmFormat::FILE_ANNOTATION_ID + " " + name.replace(QRegExp("\\s"), "_").toLatin1() + "\n\n";
    ret = io->writeBlock( idAnn );
    checkValThrowException<int>( true, idAnn.size(), ret, StockholmFormat::WriteError(io->getURL()) );

    //write sequences
    int name_max_len = getMaxNameLen( msa );
    int seq_len = msa->getLength();
    int cur_seq_pos = 0;
    MultipleSequenceAlignmentWalker walker(msa);
    CHECK_OP(os, );
    while ( 0 < seq_len ) {
        int block_len = ( WRITE_BLOCK_LENGTH >= seq_len )? seq_len: WRITE_BLOCK_LENGTH;
        QList<QByteArray> seqs = walker.nextData(block_len, os);
        CHECK_OP(os, );

        //write block
        U2OpStatus2Log os;
        QList<QByteArray>::ConstIterator si = seqs.constBegin();
        const QList<MultipleSequenceAlignmentRow> rows = msa->getMsaRows();
        QList<MultipleSequenceAlignmentRow>::ConstIterator ri = rows.constBegin();
        for (; si != seqs.constEnd(); si++, ri++) {
            const MultipleSequenceAlignmentRow &row = *ri;
            QByteArray name = row->getName().toLatin1();
            TextUtils::replace(name.data(), name.length(), TextUtils::WHITES, '_');
            name += getNameSeqGap( name_max_len - row->getName().size() );
            ret = io->writeBlock( name );
            checkValThrowException<int>( true, name.size(), ret, StockholmFormat::WriteError(io->getURL()) );
            QByteArray seq = *si + NEW_LINE;
            ret = io->writeBlock( seq );
            checkValThrowException<int>( true, seq.size(), ret, StockholmFormat::WriteError(io->getURL()) );
        }
        ret = io->writeBlock( QByteArray( "\n\n" ) );
        checkValThrowException<int>( true, 2, ret, StockholmFormat::WriteError(io->getURL()) );
        seq_len -= block_len;
        cur_seq_pos += block_len;
    }
    //write eof
    ret = io->writeBlock( QByteArray( "//\n" ) );
    checkValThrowException<int>( true, 3, ret, StockholmFormat::WriteError(io->getURL()) );
}

namespace U2 {
StockholmFormat::StockholmFormat( QObject *obj ) : DocumentFormat( obj , DocumentFormatFlags(DocumentFormatFlag_SupportWriting) | DocumentFormatFlag_OnlyOneObject | DocumentFormatFlag_LockedIfNotCreatedByUGENE, QStringList() << "sto") {
    format_name = tr( "Stockholm" );
    formatDescription = tr("A multiple sequence alignments file format");
    supportedObjectTypes+=GObjectTypes::MULTIPLE_SEQUENCE_ALIGNMENT;
}


Document* StockholmFormat::loadDocument(IOAdapter* io, const U2DbiRef& dbiRef, const QVariantMap& fs, U2OpStatus& os){
    CHECK_EXT(io != NULL && io->isOpen(), os.setError(L10N::badArgument("IO adapter")), NULL);
    QList<GObject*> objects;
    try {
        bool uniFile = false;
        QString lockReason;
        load( io, dbiRef, objects, fs, os, uniFile);
        if ( !uniFile ) {
            lockReason = DocumentFormat::CREATED_NOT_BY_UGENE;
        }
        return new Document( this, io->getFactory(), io->getURL(), dbiRef, objects, fs, lockReason );
    }
    catch ( const StockholmBaseException& e ) {
        os.setError(e.msg);
    }
    catch ( ... ) {
        os.setError(tr( "unknown error occurred" ));
    }
    qDeleteAll(objects);
    return NULL;
}

void StockholmFormat::storeDocument(Document* doc, IOAdapter* io, U2OpStatus& os) {
    try {
        foreach( GObject* p_obj, doc->getObjects() ) {
            const MultipleSequenceAlignmentObject* aln_obj = qobject_cast<const MultipleSequenceAlignmentObject*>( p_obj );
            assert( NULL != aln_obj );
            save( io, aln_obj->getMsa(), aln_obj->getGObjectName(), os );
            CHECK_OP(os, );
        }
    } catch( const StockholmBaseException& ex ) {
        os.setError( ex.msg );
    } catch(...) {
        os.setError(tr( "unknown error occurred" ));
    }
}

FormatCheckResult StockholmFormat::checkRawData(const QByteArray& data, const GUrl&) const {
    bool headerIsOK = checkHeader( data.constData(), data.size());
    return headerIsOK ? FormatDetection_VeryHighSimilarity : FormatDetection_NotMatched;
}

bool StockholmFormat::isObjectOpSupported( const Document *doc, DocObjectOp op, GObjectType t ) const {
    Q_UNUSED( op ); Q_UNUSED( doc );
    assert( NULL != doc );
    if ( GObjectTypes::MULTIPLE_SEQUENCE_ALIGNMENT != t  ) {
        return false;
    }
    /*if (op == DocumentFormat::DocObjectOp_Add) {
        return doc->getObjects().isEmpty();
    }
    return false;*/
    return true;
}


} // U2<|MERGE_RESOLUTION|>--- conflicted
+++ resolved
@@ -620,11 +620,7 @@
     return ret;
 }
 
-<<<<<<< HEAD
-static void save( IOAdapter* io, const MAlignment& msa, QString name, U2OpStatus &os ) {
-=======
 static void save( IOAdapter* io, const MultipleSequenceAlignment& msa, const QString& name, U2OpStatus &os ) {
->>>>>>> 1b9c82b9
     assert( NULL != io );
     assert( msa->getNumRows() );
     int ret = 0;
