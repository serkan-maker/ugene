--- conflicted
+++ resolved
@@ -262,11 +262,7 @@
         U2AssemblyReadsImportInfo & importInfo = importInfos[assemblyNum];
         qint64 maxProw = importInfo.packStat.maxProw;
         qint64 readsCount = importInfo.packStat.readsCount;
-<<<<<<< HEAD
-//        const U2AssemblyCoverageStat & coverageStat = importInfo.coverageInfo.coverage;
-=======
         const U2AssemblyCoverageStat& coverageStat = importInfo.coverageInfo.coverage;
->>>>>>> 14192534
         if (maxProw > 0) {
             U2IntegerAttribute maxProwAttr;
             maxProwAttr.objectId = assembly.id;
