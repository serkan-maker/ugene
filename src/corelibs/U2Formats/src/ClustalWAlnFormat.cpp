--- conflicted
+++ resolved
@@ -157,11 +157,7 @@
                 break;
             }
             if (rowIdx != -1) {
-<<<<<<< HEAD
-                const MultipleSequenceAlignmentRow row = al->getRow(rowIdx);
-=======
                 const MultipleSequenceAlignmentRow row = al->getMsaRow(rowIdx);
->>>>>>> e065ddf4
                 if (row->getName() != name) {
                     os.setError( ClustalWAlnFormat::tr("Sequence names are not matched"));
                     break;
@@ -227,11 +223,7 @@
 
     //precalculate seq writing params
     int maxNameLength = 0;
-<<<<<<< HEAD
-    foreach(const MultipleSequenceAlignmentRow& row, msa->getRows()) {
-=======
     foreach(const MultipleSequenceAlignmentRow& row, msa->getMsaRows()) {
->>>>>>> e065ddf4
         maxNameLength = qMax(maxNameLength, row->getName().length());
     }
     maxNameLength = qMin(maxNameLength, MAX_NAME_LEN);
@@ -266,11 +258,7 @@
         QList<QByteArray> seqs = walker.nextData(partLen, os);
         CHECK_OP(os, );
         QList<QByteArray>::ConstIterator si = seqs.constBegin();
-<<<<<<< HEAD
-        QList<MultipleSequenceAlignmentRow>::ConstIterator ri = msa->getRows().constBegin();
-=======
         QList<MultipleSequenceAlignmentRow>::ConstIterator ri = msa->getMsaRows().constBegin();
->>>>>>> e065ddf4
         for (; si != seqs.constEnd(); si++, ri++) {
             const MultipleSequenceAlignmentRow &row = *ri;
             QByteArray line = row->getName().toLatin1();
