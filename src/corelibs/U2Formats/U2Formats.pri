# include (U2Formats.pri)

MODULE_ID=U2Formats
include( ../../ugene_lib_common.pri )

use_bundled_zlib() {
    macx: LIBS += -lzlib
} else {
    macx: LIBS += -lz
}

UGENE_RELATIVE_DESTDIR = ''

DEFINES += QT_FATAL_ASSERT BUILDING_U2FORMATS_DLL

LIBS += -L../../_release -lU2Core -lU2Algorithm
LIBS += -lugenedb -lsamtools

win32-msvc2013 {
    DEFINES += NOMINMAX _XKEYCHECK_H
    LIBS += -lzlib
}

<<<<<<< HEAD
win32-msvc2015 {
    LIBS += -lzlib
}

QT += sql
=======
QT += sql widgets
>>>>>>> b3ee000b

# Force re-linking when lib changes
unix:POST_TARGETDEPS += ../../_release/libsamtools.a
# Same options which samtools is built with
DEFINES+="_FILE_OFFSET_BITS=64" _LARGEFILE64_SOURCE _USE_KNETFILE
INCLUDEPATH += ../../libs_3rdparty/samtools/src ../../libs_3rdparty/samtools/src/samtools
win32:INCLUDEPATH += ../../libs_3rdparty/samtools/src/samtools/win32
win32:LIBS += -lws2_32
win32:DEFINES += _USE_MATH_DEFINES "__func__=__FUNCTION__" "R_OK=4" "atoll=_atoi64" "alloca=_alloca"

win32 {
    # not visual studio 2015
    !win32-msvc2015 {
        DEFINES += "inline=__inline"
    }
}

INCLUDEPATH += ../../libs_3rdparty/sqlite3/src

!debug_and_release|build_pass {

    CONFIG(debug, debug|release) {
        DESTDIR=../../_debug
        LIBS -= -L../../_release -lU2Core -lU2Algorithm -lugenedb -lsamtools
        LIBS += -L../../_debug -lU2Cored -lU2Algorithmd -lugenedbd -lsamtoolsd

        win32-msvc2013|win32-msvc2015 {
            LIBS -= -lzlib
            LIBS += -lzlibd
        }

        macx {
            use_bundled_zlib() {
                LIBS -= -lzlib
                LIBS += -lzlibd
            }
        }

        unix:POST_TARGETDEPS -= ../../_release/libsamtools.a
        unix:POST_TARGETDEPS += ../../_debug/libsamtoolsd.a
    }

    CONFIG(release, debug|release) {
        DESTDIR=../../_release
    }
}

unix {
    target.path = $$UGENE_INSTALL_DIR/$$UGENE_RELATIVE_DESTDIR
    INSTALLS += target
}<|MERGE_RESOLUTION|>--- conflicted
+++ resolved
@@ -21,15 +21,11 @@
     LIBS += -lzlib
 }
 
-<<<<<<< HEAD
 win32-msvc2015 {
     LIBS += -lzlib
 }
 
-QT += sql
-=======
 QT += sql widgets
->>>>>>> b3ee000b
 
 # Force re-linking when lib changes
 unix:POST_TARGETDEPS += ../../_release/libsamtools.a
