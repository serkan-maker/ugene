/**
 * UGENE - Integrated Bioinformatics Tools.
 * Copyright (C) 2008-2017 UniPro <ugene@unipro.ru>
 * http://ugene.net
 *
 * This program is free software; you can redistribute it and/or
 * modify it under the terms of the GNU General Public License
 * as published by the Free Software Foundation; either version 2
 * of the License, or (at your option) any later version.
 *
 * This program is distributed in the hope that it will be useful,
 * but WITHOUT ANY WARRANTY; without even the implied warranty of
 * MERCHANTABILITY or FITNESS FOR A PARTICULAR PURPOSE. See the
 * GNU General Public License for more details.
 *
 * You should have received a copy of the GNU General Public License
 * along with this program; if not, write to the Free Software
 * Foundation, Inc., 51 Franklin Street, Fifth Floor, Boston,
 * MA 02110-1301, USA.
 */

#ifndef _U2_GRAPH_UTILS_H_
#define _U2_GRAPH_UTILS_H_

#include <QColor>

#include <U2Core/global.h>

class QPainter;

namespace U2 {

#define PI 3.1415926535897932384626433832795

class U2GUI_EXPORT GraphUtils {
public:
    enum Direction {
        LeftToRight,
        RightToLeft,
        BottomToTop,
        TopToBottom
    };

    enum TextPos {
        LEFT,
        RIGHT
    };

    struct RulerConfig {
        RulerConfig() {
            drawArrow = false;
            arrowLen = 5;
            arrowWidth = 2;
            notchSize = 2;
            textOffset = 3;
            drawNumbers = true;
            drawNotches = true;
            drawBorderNotches = true;
            singleSideNotches = false;
            drawAxis = true;
            direction = LeftToRight;
            textPosition = RIGHT;
            extraAxisLenBefore =0;
            extraAxisLenAfter =0;
            textBorderStart = 2;
            textBorderEnd = 2;
            predefinedChunk = 0;
            correction = 0;
        }
        bool    drawArrow;
        int     arrowLen;
        int     arrowWidth;
        int     notchSize;
        int     textOffset;
        int     extraAxisLenBefore;
        int     extraAxisLenAfter;
        int     textBorderStart; //offset in pixels for the first text label at the start pos
        int     textBorderEnd;   //offset in pixels for the last text label at the end pos
        int     predefinedChunk;
        int     correction;
        bool    drawNumbers;
        bool    drawNotches;
        bool    drawBorderNotches;
        bool    singleSideNotches;
        bool    drawAxis;
        Direction direction;
        TextPos   textPosition;
    };

<<<<<<< HEAD
    class U2GUI_EXPORT ArrowConfig {
    public:
=======
    struct U2GUI_EXPORT ArrowConfig {
>>>>>>> 9ba0e106
        ArrowConfig();

        qreal lineWidth;
        qreal lineLength;
        qreal arrowHeadWidth;
        qreal arrowHeadLength;
        QColor color;
        Direction direction;
    };

    static void drawRuler(QPainter& p, const QPoint& pos, qint64 len, qint64 start, qint64 end, const QFont& f, const RulerConfig& config);
    static int calculateChunk(qint64 start, qint64 end, qint64 len, const QPainter &p);
    static int findChunk(qint64 len, qint64 span, int N);

    //static void drawDensityPlot(QPainter& p, QRect& drawRect, QRect& calcRect, quint32 n, quint32* x, quint32 *y, quint32* len);

    static QColor proposeLightColorByKey(const QString& key);

    /*
       The method is designed to be used by different algorithms that needs to
       select some "nice looking" number in range to be presented to user.

       Selects "nice looking" number below maxVal.
       Example (input, result) : (231, 200), (49, 40), (12421452, 12000000)
       Works only for positive numbers, returns maxVal for negative or zero
    */
    static qint64 pickRoundedNumberBelow(qint64 maxVal);

    static void drawArrow(QPainter &painter, const QRectF &rect, const ArrowConfig &config);
};

}   // namespace U2

#endif // _U2_GRAPH_UTILS_H_<|MERGE_RESOLUTION|>--- conflicted
+++ resolved
@@ -87,12 +87,7 @@
         TextPos   textPosition;
     };
 
-<<<<<<< HEAD
-    class U2GUI_EXPORT ArrowConfig {
-    public:
-=======
     struct U2GUI_EXPORT ArrowConfig {
->>>>>>> 9ba0e106
         ArrowConfig();
 
         qreal lineWidth;
