include (U2View.pri)

# Input
HEADERS += src/LicenseDialog.h \
           src/UndoRedoFramework.h \
           src/WebWindow.h \
           src/ov_assembly/AddReadsToDocumentTask.h \
           src/ov_assembly/AssemblyAnnotationsArea.h \
           src/ov_assembly/AssemblyBrowser.h \
           src/ov_assembly/AssemblyBrowserFactory.h \
           src/ov_assembly/AssemblyBrowserSettings.h \
           src/ov_assembly/AssemblyBrowserState.h \
           src/ov_assembly/AssemblyBrowserTasks.h \
           src/ov_assembly/AssemblyCellRenderer.h \
           src/ov_assembly/AssemblyConsensusArea.h \
           src/ov_assembly/AssemblyConsensusTask.h \
           src/ov_assembly/AssemblyCoverageGraph.h \
           src/ov_assembly/AssemblyInfoWidget.h \
           src/ov_assembly/AssemblyModel.h \
           src/ov_assembly/AssemblyNavigationWidget.h \
           src/ov_assembly/AssemblyReadsArea.h \
           src/ov_assembly/AssemblyReadsAreaHint.h \
           src/ov_assembly/AssemblyReferenceArea.h \
           src/ov_assembly/AssemblyRuler.h \
           src/ov_assembly/AssemblySettingsWidget.h \
           src/ov_assembly/AssemblyVariantHint.h \
           src/ov_assembly/AssemblyVariantRow.h \
           src/ov_assembly/CalculateCoveragePerBaseTask.h \
           src/ov_assembly/CoverageInfo.h \
           src/ov_assembly/CoveredRegionsManager.h \
           src/ov_assembly/ExportConsensusDialog.h \
           src/ov_assembly/ExportConsensusTask.h \
           src/ov_assembly/ExportConsensusVariationsDialog.h \
           src/ov_assembly/ExportConsensusVariationsTask.h \
           src/ov_assembly/ExportCoverageDialog.h \
           src/ov_assembly/ExportCoverageTask.h \
           src/ov_assembly/ExportReadsDialog.h \
           src/ov_assembly/ExtractAssemblyRegionDialog.h \
           src/ov_assembly/ExtractAssemblyRegionTask.h \
           src/ov_assembly/ZoomableAssemblyOverview.h \
           src/ov_msa/AlignmentLogo.h \
           src/ov_msa/Clipboard/SubalignmentToClipboardTask.h \
           src/ov_msa/ColorSchemaDialogController.h \
           src/ov_msa/ColorSchemaSettingsController.h \
           src/ov_msa/Common/RefSeqCommonWidget.h \
           src/ov_msa/CreateSubalignmentDialogController.h \
           src/ov_msa/DeleteGapsDialog.h \
           src/ov_msa/Export/MSAImageExportTask.h \
           src/ov_msa/ExportConsensus/MaExportConsensusTabFactory.h \
           src/ov_msa/ExportConsensus/MaExportConsensusWidget.h \
           src/ov_msa/ExportHighlightedDialogController.h \
           src/ov_msa/General/MaConsensusModeWidget.h \
           src/ov_msa/General/McaGeneralTab.h \
           src/ov_msa/General/McaGeneralTabFactory.h \
           src/ov_msa/General/MSAGeneralTab.h \
           src/ov_msa/General/MSAGeneralTabFactory.h \
           src/ov_msa/Highlighting/MsaHighlightingSavableTab.h \
           src/ov_msa/Highlighting/MSAHighlightingTab.h \
           src/ov_msa/Highlighting/MSAHighlightingTabFactory.h \
           src/ov_msa/Highlighting/MsaSchemeComboBoxController.h \
           src/ov_msa/Highlighting/MsaSchemesMenuBuilder.h \
<<<<<<< HEAD
=======
           src/ov_msa/MaConsensusMismatchController.h \
           src/ov_msa/MaEditor.h \
           src/ov_msa/MaEditorConsensusAreaSettings.h \
           src/ov_msa/MaEditorFactory.h \
           src/ov_msa/MaEditorNameList.h \
           src/ov_msa/MaEditorStatusBar.h \
           src/ov_msa/McaEditor.h \
           src/ov_msa/McaEditorConsensusArea.h \
           src/ov_msa/McaEditorNameList.h \
           src/ov_msa/McaEditorOverviewArea.h \
           src/ov_msa/McaEditorReferenceArea.h \
           src/ov_msa/McaEditorSequenceArea.h \
           src/ov_msa/McaEditorStatusBar.h \
           src/ov_msa/McaEditorWgt.h \
           src/ov_msa/McaReferenceCharController.h \
>>>>>>> b3ee000b
           src/ov_msa/MSACollapsibleModel.h \
           src/ov_msa/MSAEditor.h \
           src/ov_msa/MSAEditorConsensusArea.h \
           src/ov_msa/MSAEditorConsensusCache.h \
           src/ov_msa/MsaEditorNameList.h \
           src/ov_msa/MSAEditorOffsetsView.h \
           src/ov_msa/MSAEditorOverviewArea.h \
           src/ov_msa/MSAEditorSequenceArea.h \
           src/ov_msa/MsaEditorSimilarityColumn.h \
           src/ov_msa/MSAEditorState.h \
           src/ov_msa/MsaEditorStatusBar.h \
           src/ov_msa/MSAEditorTasks.h \
           src/ov_msa/MsaEditorWgt.h \
           src/ov_msa/MsaUpdatedWidgetInterface.h \
           src/ov_msa/MsaOpSavableTab.h \
           src/ov_msa/MSASelectSubalignmentDialog.h \
           src/ov_msa/MsaEditorUserModStepController.h \
           src/ov_msa/AlignSequencesToAlignment/AlignSequencesToAlignmentTask.h \
           src/ov_msa/helpers/BaseWidthController.h \
           src/ov_msa/helpers/DrawHelper.h \
           src/ov_msa/helpers/MaAmbiguousCharactersController.h \
           src/ov_msa/helpers/McaRowHeightController.h \
           src/ov_msa/helpers/MsaRowHeightController.h \
           src/ov_msa/helpers/RowHeightController.h \
           src/ov_msa/helpers/ScrollController.h \
           src/ov_msa/Overview/MaEditorOverviewArea.h \
           src/ov_msa/Overview/MaGraphCalculationTask.h \
           src/ov_msa/Overview/MaGraphOverview.h \
           src/ov_msa/Overview/MaOverview.h \
           src/ov_msa/Overview/MaOverviewContextMenu.h \
           src/ov_msa/Overview/MaOverviewImageExportTask.h \
           src/ov_msa/Overview/MaSangerOverview.h \
           src/ov_msa/Overview/MaSimpleOverview.h \
           src/ov_msa/PairAlign/PairAlign.h \
           src/ov_msa/PairAlign/PairAlignFactory.h \
           src/ov_msa/PhyTrees/MSAEditorMultiTreeViewer.h \
           src/ov_msa/PhyTrees/MSAEditorTreeManager.h \
           src/ov_msa/PhyTrees/MsaEditorTreeTabArea.h \
           src/ov_msa/PhyTrees/MSAEditorTreeViewer.h \
           src/ov_msa/SaveSelectedSequenceFromMSADialogController.h \
           src/ov_msa/SeqStatistics/SeqStatisticsWidget.h \
           src/ov_msa/SeqStatistics/SeqStatisticsWidgetFactory.h \
           src/ov_msa/SequenceSelectorWidgetController.h \
           src/ov_msa/TreeOptions/TreeOptionsWidget.h \
           src/ov_msa/TreeOptions/TreeOptionsWidgetFactory.h \
           src/ov_msa/view_rendering/MaConsensusAreaRenderer.h \
           src/ov_msa/view_rendering/MaEditorConsensusArea.h \
           src/ov_msa/view_rendering/MaEditorSelection.h \
           src/ov_msa/view_rendering/MaEditorSequenceArea.h \
           src/ov_msa/view_rendering/MaEditorUtils.h \
           src/ov_msa/view_rendering/MaEditorWgt.h \
           src/ov_msa/view_rendering/McaConsensusAreaRenderer.h \
           src/ov_msa/view_rendering/McaReferenceAreaRenderer.h \
           src/ov_msa/view_rendering/SequenceAreaRenderer.h \
           src/ov_msa/view_rendering/SequenceWithChromatogramAreaRenderer.h \
           src/ov_phyltree/CreateBranchesTask.h \
           src/ov_phyltree/CreateCircularBranchesTask.h \
           src/ov_phyltree/CreateRectangularBranchesTask.h \
           src/ov_phyltree/CreateUnrootedBranchesTask.h \
           src/ov_phyltree/GraphicsBranchItem.h \
           src/ov_phyltree/GraphicsButtonItem.h \
           src/ov_phyltree/GraphicsCircularBranchItem.h \
           src/ov_phyltree/GraphicsRectangularBranchItem.h \
           src/ov_phyltree/GraphicsUnrootedBranchItem.h \
           src/ov_phyltree/TreeSettings.h \
           src/ov_phyltree/TreeViewer.h \
           src/ov_phyltree/TreeViewerFactory.h \
           src/ov_phyltree/TreeViewerState.h \
           src/ov_phyltree/TreeViewerTasks.h \
           src/ov_phyltree/TreeViewerUtils.h \
           src/ov_sequence/ADVAnnotationCreation.h \
           src/ov_sequence/ADVClipboard.h \
           src/ov_sequence/ADVConstants.h \
           src/ov_sequence/ADVGraphModel.h \
           src/ov_sequence/ADVSequenceObjectContext.h \
           src/ov_sequence/ADVSequenceWidget.h \
           src/ov_sequence/ADVSingleSequenceWidget.h \
           src/ov_sequence/ADVSplitWidget.h \
           src/ov_sequence/ADVSyncViewManager.h \
           src/ov_sequence/ADVUtils.h \
           src/ov_sequence/AnnotatedDNAView.h \
           src/ov_sequence/AnnotatedDNAViewFactory.h \
           src/ov_sequence/AnnotatedDNAViewState.h \
           src/ov_sequence/AnnotatedDNAViewTasks.h \
           src/ov_sequence/AnnotationsTreeView.h \
           src/ov_sequence/AutoAnnotationUtils.h \
           src/ov_sequence/CreateRulerDialogController.h \
           src/ov_sequence/DetView.h \
           src/ov_sequence/GSequenceGraphView.h \
           src/ov_sequence/GSequenceGraphViewWithFactory.h \
           src/ov_sequence/GSequenceLineView.h \
           src/ov_sequence/GSequenceLineViewAnnotated.h \
           src/ov_sequence/GraphLabelModel.h \
           src/ov_sequence/GraphLabelsSelectDialog.h \
           src/ov_sequence/GraphMenu.h \
           src/ov_sequence/GraphSettingsDialog.h \
           src/ov_sequence/Overview.h \
           src/ov_sequence/PanView.h \
           src/ov_sequence/PanViewRows.h \
           src/ov_sequence/SaveGraphCutoffsDialogController.h \
           src/ov_sequence/SaveGraphCutoffsTask.h \
           src/ov_sequence/SearchQualifierDialog.h \
           src/ov_sequence/SequenceObjectContext.h \
           src/ov_sequence/WindowStepSelectorWidget.h \
           src/ov_sequence/annot_highlight/AnnotHighlightSettings.h \
           src/ov_sequence/annot_highlight/AnnotHighlightTree.h \
           src/ov_sequence/annot_highlight/AnnotHighlightTreeItem.h \
           src/ov_sequence/annot_highlight/AnnotHighlightWidget.h \
           src/ov_sequence/annot_highlight/AnnotHighlightWidgetFactory.h \
           src/ov_sequence/codon_table/CodonTable.h \
           src/ov_sequence/find_pattern/FindPatternTask.h \
           src/ov_sequence/find_pattern/FindPatternWidget.h \
           src/ov_sequence/find_pattern/FindPatternWidgetFactory.h \
           src/ov_sequence/find_pattern/FindPatternWidgetSavableTab.h \
           src/ov_sequence/image_export/SequenceExportSettingsWidget.h \
           src/ov_sequence/image_export/SequencePainter.h \
           src/ov_sequence/image_export/ExportImagePainter.h \
           src/ov_sequence/image_export/SingleSequenceImageExportController.h \
           src/ov_sequence/image_export/SingleSequenceImageExportTask.h \
           src/ov_sequence/sequence_info/CharOccurTask.h \
           src/ov_sequence/sequence_info/DNAStatisticsTask.h \
           src/ov_sequence/sequence_info/DinuclOccurTask.h \
           src/ov_sequence/sequence_info/SequenceInfo.h \
           src/ov_sequence/sequence_info/SequenceInfoFactory.h \
           src/ov_sequence/view_rendering/DetViewMultiLineRenderer.h \
           src/ov_sequence/view_rendering/DetViewRenderer.h \
           src/ov_sequence/view_rendering/DetViewSingleLineRenderer.h \
           src/ov_sequence/view_rendering/PanViewRenderer.h \
           src/ov_sequence/view_rendering/SequenceViewAnnotatedRenderer.h \
           src/ov_sequence/view_rendering/SequenceViewRenderer.h \
           src/ov_text/SimpleTextObjectView.h \
           src/ov_text/SimpleTextObjectViewTasks.h \
           src/phyltree/BaseSettingsDialog.h \
           src/phyltree/BranchSettingsDialog.h \
           src/phyltree/CreatePhyTreeDialogController.h \
           src/phyltree/CreatePhyTreeWidget.h \
           src/phyltree/PhyTreeDisplayOptionsWidget.h \
           src/phyltree/TextSettingsDialog.h \
           src/phyltree/TreeSettingsDialog.h \
           src/util_dna_assembly/BuildIndexDialog.h \
           src/util_dna_assembly/ConvertAssemblyToSamDialog.h \
           src/util_dna_assembly/DnaAssemblyDialog.h \
           src/util_dna_assembly/DnaAssemblyGUIExtension.h \
           src/util_dna_assembly/DnaAssemblyUtils.h \
           src/util_dna_assembly/GenomeAssemblyDialog.h \
           src/util_msa_align/AlignmentAlgorithmGUIExtension.h \
           src/util_sec_struct_predict/SecStructDialog.h \
           src/util_sec_struct_predict/SecStructPredictUtils.h \
           src/util_smith_waterman/SmithWatermanDialog.h \
           src/util_smith_waterman/SmithWatermanDialogImpl.h \
           src/util_smith_waterman/SubstMatrixDialog.h

FORMS += src/ov_assembly/ExportConsensusDialog.ui \
         src/ov_assembly/ExportCoverageDialog.ui \
         src/ov_assembly/ExportReadsDialog.ui \
         src/ov_assembly/ExtractAssemblyRegionDialog.ui \
         src/ov_msa/CreateSubalignmentDialog.ui \
         src/ov_msa/ColorSchemaDialog.ui \
         src/ov_msa/ColorSchemaSettingsWidget.ui \
         src/ov_msa/CreateMSAScheme.ui \
         src/ov_msa/DeleteGapsDialog.ui \
         src/ov_msa/ExportConsensus/ExportConsensusWidget.ui \
         src/ov_msa/ExportHighlightedDialog.ui \
         src/ov_msa/General/GeneralTabOptionsPanelWidget.ui \
         src/ov_msa/General/MaConsensusModeWidget.ui \
         src/ov_msa/General/McaGeneralTabOptionsPanelWidget.ui \
         src/ov_msa/SeqStatistics/MSADistancesColumnSettingsWidget.ui \
         src/ov_msa/Export/MSAExportSettings.ui \
         src/ov_msa/PairAlign/PairwiseAlignmentOptionsPanelWidget.ui \
         src/ov_msa/SaveSelectedSequenceFromMSADialog.ui \
         src/ov_msa/SelectSubalignmentDialog.ui \
         src/ov_msa/SequenceSelectorWidget.ui \
         src/ov_msa/TreeOptions/TreeOptionsWidget.ui \
         src/ov_sequence/annot_highlight/AnnotHighlightSettings.ui \
         src/ov_sequence/find_pattern/FindPatternForm.ui \
         src/ov_sequence/image_export/SequenceImageExportSettingsWidget.ui \
         src/ov_sequence/CreateRulerDialog.ui \
         src/ov_sequence/SaveGraphCutoffsDialog.ui \
         src/ov_sequence/SearchQualifierDialog.ui \
         src/phyltree/BranchSettingsDialog.ui \
         src/phyltree/CreatePhyTreeDialog.ui \
         src/phyltree/PhyTreeDisplayOptionsWidget.ui \
         src/phyltree/TextSettingsDialog.ui \
         src/phyltree/TreeSettingsDialog.ui \
         src/LicenseDialog.ui \
         src/util_dna_assembly/AssemblyToRefDialog.ui \
         src/util_dna_assembly/AssemblyToSamDialog.ui \
         src/util_dna_assembly/BuildIndexFromRefDialog.ui \
         src/util_dna_assembly/GenomeAssemblyDialog.ui \
         src/util_sec_struct_predict/SecStructDialog.ui \
         src/util_smith_waterman/SmithWatermanDialogBase.ui \
         src/util_smith_waterman/SubstMatrixDialogBase.ui

SOURCES += src/LicenseDialog.cpp \
           src/UndoRedoFramework.cpp \
           src/WebWindow.cpp \
           src/ov_assembly/AddReadsToDocumentTask.cpp \
           src/ov_assembly/AssemblyAnnotationsArea.cpp \
           src/ov_assembly/AssemblyBrowser.cpp \
           src/ov_assembly/AssemblyBrowserFactory.cpp \
           src/ov_assembly/AssemblyBrowserSettings.cpp \
           src/ov_assembly/AssemblyBrowserState.cpp \
           src/ov_assembly/AssemblyBrowserTasks.cpp \
           src/ov_assembly/AssemblyCellRenderer.cpp \
           src/ov_assembly/AssemblyConsensusArea.cpp \
           src/ov_assembly/AssemblyConsensusTask.cpp \
           src/ov_assembly/AssemblyCoverageGraph.cpp \
           src/ov_assembly/AssemblyInfoWidget.cpp \
           src/ov_assembly/AssemblyModel.cpp \
           src/ov_assembly/AssemblyNavigationWidget.cpp \
           src/ov_assembly/AssemblyReadsArea.cpp \
           src/ov_assembly/AssemblyReadsAreaHint.cpp \
           src/ov_assembly/AssemblyReferenceArea.cpp \
           src/ov_assembly/AssemblyRuler.cpp \
           src/ov_assembly/AssemblySettingsWidget.cpp \
           src/ov_assembly/AssemblyVariantHint.cpp \
           src/ov_assembly/AssemblyVariantRow.cpp \
           src/ov_assembly/CalculateCoveragePerBaseTask.cpp \
           src/ov_assembly/CoverageInfo.cpp \
           src/ov_assembly/CoveredRegionsManager.cpp \
           src/ov_assembly/ExportConsensusDialog.cpp \
           src/ov_assembly/ExportConsensusTask.cpp \
           src/ov_assembly/ExportConsensusVariationsDialog.cpp \
           src/ov_assembly/ExportConsensusVariationsTask.cpp \
           src/ov_assembly/ExportCoverageDialog.cpp \
           src/ov_assembly/ExportCoverageTask.cpp \
           src/ov_assembly/ExportReadsDialog.cpp \
           src/ov_assembly/ExtractAssemblyRegionDialog.cpp \
           src/ov_assembly/ExtractAssemblyRegionTask.cpp \
           src/ov_assembly/ZoomableAssemblyOverview.cpp \
           src/ov_msa/AlignmentLogo.cpp \
           src/ov_msa/Clipboard/SubalignmentToClipboardTask.cpp \
           src/ov_msa/ColorSchemaDialogController.cpp \
           src/ov_msa/ColorSchemaSettingsController.cpp \
           src/ov_msa/Common/RefSeqCommonWidget.cpp \
           src/ov_msa/CreateSubalignmentDialogController.cpp \
           src/ov_msa/DeleteGapsDialog.cpp \
           src/ov_msa/Export/MSAImageExportTask.cpp \
           src/ov_msa/ExportConsensus/MaExportConsensusTabFactory.cpp \
           src/ov_msa/ExportConsensus/MaExportConsensusWidget.cpp \
           src/ov_msa/ExportHighlightedDialogController.cpp \
           src/ov_msa/General/MaConsensusModeWidget.cpp \
           src/ov_msa/General/McaGeneralTab.cpp \
           src/ov_msa/General/McaGeneralTabFactory.cpp \
           src/ov_msa/General/MSAGeneralTab.cpp \
           src/ov_msa/General/MSAGeneralTabFactory.cpp \
           src/ov_msa/Highlighting/MsaHighlightingSavableTab.cpp \
           src/ov_msa/Highlighting/MSAHighlightingTab.cpp \
           src/ov_msa/Highlighting/MSAHighlightingTabFactory.cpp \
<<<<<<< HEAD
           src/ov_msa/Highlighting/MsaSchemeComboBoxController.cpp \
           src/ov_msa/Highlighting/MsaSchemesMenuBuilder.cpp \
=======
           src/ov_msa/Highlighting/MsaSchemesMenuBuilder.cpp \
           src/ov_msa/MaConsensusMismatchController.cpp \
           src/ov_msa/MaEditor.cpp \
           src/ov_msa/MaEditorConsensusAreaSettings.cpp \
           src/ov_msa/MaEditorFactory.cpp \
           src/ov_msa/MaEditorNameList.cpp \
           src/ov_msa/MaEditorStatusBar.cpp \
           src/ov_msa/McaEditor.cpp \
           src/ov_msa/McaEditorConsensusArea.cpp \
           src/ov_msa/McaEditorNameList.cpp \
           src/ov_msa/McaEditorOverviewArea.cpp \
           src/ov_msa/McaEditorReferenceArea.cpp \
           src/ov_msa/McaEditorSequenceArea.cpp \
           src/ov_msa/McaEditorStatusBar.cpp \
           src/ov_msa/McaEditorWgt.cpp \
           src/ov_msa/McaReferenceCharController.cpp \
>>>>>>> b3ee000b
           src/ov_msa/MSACollapsibleModel.cpp \
           src/ov_msa/MSAEditor.cpp \
           src/ov_msa/MSAEditorConsensusArea.cpp \
           src/ov_msa/MSAEditorConsensusCache.cpp \
           src/ov_msa/MsaEditorNameList.cpp \
           src/ov_msa/MSAEditorOffsetsView.cpp \
           src/ov_msa/MSAEditorOverviewArea.cpp \
           src/ov_msa/MSAEditorSequenceArea.cpp \
           src/ov_msa/MsaEditorSimilarityColumn.cpp \
           src/ov_msa/MSAEditorState.cpp \
           src/ov_msa/MsaEditorStatusBar.cpp \
           src/ov_msa/MSAEditorTasks.cpp \
           src/ov_msa/MsaEditorWgt.cpp \
           src/ov_msa/MsaOpSavableTab.cpp \
           src/ov_msa/MSASelectSubalignmentDialog.cpp \
           src/ov_msa/MsaEditorUserModStepController.cpp \
           src/ov_msa/AlignSequencesToAlignment/AlignSequencesToAlignmentTask.cpp \
           src/ov_msa/helpers/BaseWidthController.cpp \
           src/ov_msa/helpers/DrawHelper.cpp \
           src/ov_msa/helpers/MaAmbiguousCharactersController.cpp \
           src/ov_msa/helpers/McaRowHeightController.cpp \
           src/ov_msa/helpers/MsaRowHeightController.cpp \
           src/ov_msa/helpers/RowHeightController.cpp \
           src/ov_msa/helpers/ScrollController.cpp \
           src/ov_msa/Overview/MaEditorOverviewArea.cpp \
           src/ov_msa/Overview/MaGraphOverview.cpp \
           src/ov_msa/Overview/MaGraphCalculationTask.cpp \
           src/ov_msa/Overview/MaOverview.cpp \
           src/ov_msa/Overview/MaOverviewContextMenu.cpp \
           src/ov_msa/Overview/MaOverviewImageExportTask.cpp \
           src/ov_msa/Overview/MaSangerOverview.cpp \
           src/ov_msa/Overview/MaSimpleOverview.cpp \
           src/ov_msa/PairAlign/PairAlign.cpp \
           src/ov_msa/PairAlign/PairAlignFactory.cpp \
           src/ov_msa/TreeOptions/TreeOptionsWidget.cpp \
           src/ov_msa/TreeOptions/TreeOptionsWidgetFactory.cpp \
           src/ov_msa/PhyTrees/MSAEditorMultiTreeViewer.cpp \
           src/ov_msa/PhyTrees/MSAEditorTreeManager.cpp \
           src/ov_msa/PhyTrees/MsaEditorTreeTabArea.cpp \
           src/ov_msa/PhyTrees/MSAEditorTreeViewer.cpp \
           src/ov_msa/SaveSelectedSequenceFromMSADialogController.cpp \
           src/ov_msa/SeqStatistics/SeqStatisticsWidget.cpp \
           src/ov_msa/SeqStatistics/SeqStatisticsWidgetFactory.cpp \
           src/ov_msa/SequenceSelectorWidgetController.cpp \
           src/ov_msa/view_rendering/MaConsensusAreaRenderer.cpp \
           src/ov_msa/view_rendering/MaEditorConsensusArea.cpp \
           src/ov_msa/view_rendering/MaEditorSelection.cpp \
           src/ov_msa/view_rendering/MaEditorSequenceArea.cpp \
           src/ov_msa/view_rendering/MaEditorUtils.cpp \
           src/ov_msa/view_rendering/MaEditorWgt.cpp \
           src/ov_msa/view_rendering/McaConsensusAreaRenderer.cpp \
           src/ov_msa/view_rendering/McaReferenceAreaRenderer.cpp \
           src/ov_msa/view_rendering/SequenceAreaRenderer.cpp \
           src/ov_msa/view_rendering/SequenceWithChromatogramAreaRenderer.cpp \
           src/ov_phyltree/CreateCircularBranchesTask.cpp \
           src/ov_phyltree/CreateRectangularBranchesTask.cpp \
           src/ov_phyltree/CreateUnrootedBranchesTask.cpp \
           src/ov_phyltree/GraphicsBranchItem.cpp \
           src/ov_phyltree/GraphicsButtonItem.cpp \
           src/ov_phyltree/GraphicsCircularBranchItem.cpp \
           src/ov_phyltree/GraphicsRectangularBranchItem.cpp \
           src/ov_phyltree/GraphicsUnrootedBranchItem.cpp \
           src/ov_phyltree/TreeViewer.cpp \
           src/ov_phyltree/TreeViewerFactory.cpp \
           src/ov_phyltree/TreeViewerState.cpp \
           src/ov_phyltree/TreeViewerTasks.cpp \
           src/ov_phyltree/TreeViewerUtils.cpp \
           src/ov_sequence/ADVAnnotationCreation.cpp \
           src/ov_sequence/ADVClipboard.cpp \
           src/ov_sequence/ADVGraphModel.cpp \
           src/ov_sequence/ADVSequenceObjectContext.cpp \
           src/ov_sequence/ADVSequenceWidget.cpp \
           src/ov_sequence/ADVSingleSequenceWidget.cpp \
           src/ov_sequence/ADVSyncViewManager.cpp \
           src/ov_sequence/ADVUtils.cpp \
           src/ov_sequence/AnnotatedDNAView.cpp \
           src/ov_sequence/AnnotatedDNAViewFactory.cpp \
           src/ov_sequence/AnnotatedDNAViewState.cpp \
           src/ov_sequence/AnnotatedDNAViewTasks.cpp \
           src/ov_sequence/AnnotationsTreeView.cpp \
           src/ov_sequence/AutoAnnotationUtils.cpp \
           src/ov_sequence/CreateRulerDialogController.cpp \
           src/ov_sequence/DetView.cpp \
           src/ov_sequence/GraphLabelModel.cpp \
           src/ov_sequence/GraphLabelsSelectDialog.cpp \
           src/ov_sequence/GraphMenu.cpp \
           src/ov_sequence/GraphSettingsDialog.cpp \
           src/ov_sequence/GSequenceGraphView.cpp \
           src/ov_sequence/GSequenceGraphViewWithFactory.cpp \
           src/ov_sequence/GSequenceLineView.cpp \
           src/ov_sequence/GSequenceLineViewAnnotated.cpp \
           src/ov_sequence/Overview.cpp \
           src/ov_sequence/PanView.cpp \
           src/ov_sequence/PanViewRows.cpp \
           src/ov_sequence/SaveGraphCutoffsDialogController.cpp \
           src/ov_sequence/SaveGraphCutoffsTask.cpp \
           src/ov_sequence/SearchQualifierDialog.cpp \
           src/ov_sequence/SequenceObjectContext.cpp \
           src/ov_sequence/WindowStepSelectorWidget.cpp \
           src/ov_sequence/annot_highlight/AnnotHighlightSettings.cpp \
           src/ov_sequence/annot_highlight/AnnotHighlightTree.cpp \
           src/ov_sequence/annot_highlight/AnnotHighlightTreeItem.cpp \
           src/ov_sequence/annot_highlight/AnnotHighlightWidget.cpp \
           src/ov_sequence/annot_highlight/AnnotHighlightWidgetFactory.cpp \
           src/ov_sequence/codon_table/CodonTable.cpp \
           src/ov_sequence/find_pattern/FindPatternTask.cpp \
           src/ov_sequence/find_pattern/FindPatternWidget.cpp \
           src/ov_sequence/find_pattern/FindPatternWidgetFactory.cpp \
           src/ov_sequence/find_pattern/FindPatternWidgetSavableTab.cpp \
           src/ov_sequence/image_export/SequenceExportSettingsWidget.cpp \
           src/ov_sequence/image_export/SequencePainter.cpp \
           src/ov_sequence/image_export/SingleSequenceImageExportController.cpp \
           src/ov_sequence/image_export/SingleSequenceImageExportTask.cpp \
           src/ov_sequence/sequence_info/CharOccurTask.cpp \
           src/ov_sequence/sequence_info/DinuclOccurTask.cpp \
           src/ov_sequence/sequence_info/DNAStatisticsTask.cpp \
           src/ov_sequence/sequence_info/SequenceInfo.cpp \
           src/ov_sequence/sequence_info/SequenceInfoFactory.cpp \
           src/ov_sequence/view_rendering/DetViewMultiLineRenderer.cpp \
           src/ov_sequence/view_rendering/DetViewRenderer.cpp \
           src/ov_sequence/view_rendering/DetViewSingleLineRenderer.cpp \
           src/ov_sequence/view_rendering/PanViewRenderer.cpp \
           src/ov_sequence/view_rendering/SequenceViewAnnotatedRenderer.cpp \
           src/ov_sequence/view_rendering/SequenceViewRenderer.cpp \
           src/ov_text/SimpleTextObjectView.cpp \
           src/ov_text/SimpleTextObjectViewTasks.cpp \
           src/phyltree/BaseSettingsDialog.cpp \
           src/phyltree/BranchSettingsDialog.cpp \
           src/phyltree/CreatePhyTreeDialogController.cpp \
           src/phyltree/CreatePhyTreeWidget.cpp \
           src/phyltree/PhyTreeDisplayOptionsWidget.cpp \
           src/phyltree/TextSettingsDialog.cpp \
           src/phyltree/TreeSettingsDialog.cpp \
           src/util_dna_assembly/BuildIndexDialog.cpp \
           src/util_dna_assembly/ConvertAssemblyToSamDialog.cpp \
           src/util_dna_assembly/DnaAssemblyDialog.cpp \
           src/util_dna_assembly/DnaAssemblyGUIExtension.cpp \
           src/util_dna_assembly/DnaAssemblyUtils.cpp \
           src/util_dna_assembly/GenomeAssemblyDialog.cpp \
           src/util_msa_align/AlignmentAlgorithmGUIExtension.cpp \
           src/util_sec_struct_predict/SecStructDialog.cpp \
           src/util_sec_struct_predict/SecStructPredictUtils.cpp \
           src/util_smith_waterman/SmithWatermanDialog.cpp \
           src/util_smith_waterman/SubstMatrixDialog.cpp

TRANSLATIONS += transl/english.ts \
                transl/russian.ts<|MERGE_RESOLUTION|>--- conflicted
+++ resolved
@@ -59,8 +59,6 @@
            src/ov_msa/Highlighting/MSAHighlightingTabFactory.h \
            src/ov_msa/Highlighting/MsaSchemeComboBoxController.h \
            src/ov_msa/Highlighting/MsaSchemesMenuBuilder.h \
-<<<<<<< HEAD
-=======
            src/ov_msa/MaConsensusMismatchController.h \
            src/ov_msa/MaEditor.h \
            src/ov_msa/MaEditorConsensusAreaSettings.h \
@@ -76,7 +74,6 @@
            src/ov_msa/McaEditorStatusBar.h \
            src/ov_msa/McaEditorWgt.h \
            src/ov_msa/McaReferenceCharController.h \
->>>>>>> b3ee000b
            src/ov_msa/MSACollapsibleModel.h \
            src/ov_msa/MSAEditor.h \
            src/ov_msa/MSAEditorConsensusArea.h \
@@ -326,10 +323,7 @@
            src/ov_msa/Highlighting/MsaHighlightingSavableTab.cpp \
            src/ov_msa/Highlighting/MSAHighlightingTab.cpp \
            src/ov_msa/Highlighting/MSAHighlightingTabFactory.cpp \
-<<<<<<< HEAD
            src/ov_msa/Highlighting/MsaSchemeComboBoxController.cpp \
-           src/ov_msa/Highlighting/MsaSchemesMenuBuilder.cpp \
-=======
            src/ov_msa/Highlighting/MsaSchemesMenuBuilder.cpp \
            src/ov_msa/MaConsensusMismatchController.cpp \
            src/ov_msa/MaEditor.cpp \
@@ -346,7 +340,6 @@
            src/ov_msa/McaEditorStatusBar.cpp \
            src/ov_msa/McaEditorWgt.cpp \
            src/ov_msa/McaReferenceCharController.cpp \
->>>>>>> b3ee000b
            src/ov_msa/MSACollapsibleModel.cpp \
            src/ov_msa/MSAEditor.cpp \
            src/ov_msa/MSAEditorConsensusArea.cpp \
