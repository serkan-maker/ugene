--- conflicted
+++ resolved
@@ -2601,47 +2601,47 @@
         <translation>Complement sequence</translation>
     </message>
     <message>
-        <location filename="../src/ov_sequence/AnnotatedDNAView.cpp" line="354"/>
+        <location filename="../src/ov_sequence/AnnotatedDNAView.cpp" line="353"/>
         <source>Error!</source>
         <translation>Error!</translation>
     </message>
     <message>
-        <location filename="../src/ov_sequence/AnnotatedDNAView.cpp" line="535"/>
+        <location filename="../src/ov_sequence/AnnotatedDNAView.cpp" line="534"/>
         <source>Analyze</source>
         <translation>Analyze</translation>
     </message>
     <message>
-        <location filename="../src/ov_sequence/AnnotatedDNAView.cpp" line="545"/>
+        <location filename="../src/ov_sequence/AnnotatedDNAView.cpp" line="544"/>
         <source>Add</source>
         <translation>Add</translation>
     </message>
     <message>
-        <location filename="../src/ov_sequence/AnnotatedDNAView.cpp" line="551"/>
+        <location filename="../src/ov_sequence/AnnotatedDNAView.cpp" line="550"/>
         <source>Export</source>
         <translation>Export</translation>
     </message>
     <message>
-        <location filename="../src/ov_sequence/AnnotatedDNAView.cpp" line="557"/>
+        <location filename="../src/ov_sequence/AnnotatedDNAView.cpp" line="556"/>
         <source>Align</source>
         <translation>Align</translation>
     </message>
     <message>
-        <location filename="../src/ov_sequence/AnnotatedDNAView.cpp" line="563"/>
+        <location filename="../src/ov_sequence/AnnotatedDNAView.cpp" line="562"/>
         <source>Remove</source>
         <translation>Remove</translation>
     </message>
     <message>
-        <location filename="../src/ov_sequence/AnnotatedDNAView.cpp" line="576"/>
+        <location filename="../src/ov_sequence/AnnotatedDNAView.cpp" line="575"/>
         <source>Edit</source>
         <translation>Edit</translation>
     </message>
     <message>
-        <location filename="../src/ov_sequence/AnnotatedDNAView.cpp" line="1085"/>
+        <location filename="../src/ov_sequence/AnnotatedDNAView.cpp" line="1084"/>
         <source>Show codon table</source>
         <translation>Show codon table</translation>
     </message>
     <message>
-        <location filename="../src/ov_sequence/AnnotatedDNAView.cpp" line="1336"/>
+        <location filename="../src/ov_sequence/AnnotatedDNAView.cpp" line="1335"/>
         <source>No sequence in focus</source>
         <translation>No sequence in focus</translation>
     </message>
@@ -2651,27 +2651,27 @@
         <translation>Reverse sequence</translation>
     </message>
     <message>
-        <location filename="../src/ov_sequence/AnnotatedDNAView.cpp" line="755"/>
+        <location filename="../src/ov_sequence/AnnotatedDNAView.cpp" line="754"/>
         <source>Disable &apos;%1&apos; highlighting</source>
         <translation>Disable &apos;%1&apos; highlighting</translation>
     </message>
     <message>
-        <location filename="../src/ov_sequence/AnnotatedDNAView.cpp" line="757"/>
+        <location filename="../src/ov_sequence/AnnotatedDNAView.cpp" line="756"/>
         <source>Enable &apos;%1&apos; highlighting</source>
         <translation>Enable &apos;%1&apos; highlighting</translation>
     </message>
     <message>
-        <location filename="../src/ov_sequence/AnnotatedDNAView.cpp" line="807"/>
+        <location filename="../src/ov_sequence/AnnotatedDNAView.cpp" line="806"/>
         <source>Select sequence to associate annotations with:</source>
         <translation>Select sequence to associate annotations with:</translation>
     </message>
     <message>
-        <location filename="../src/ov_sequence/AnnotatedDNAView.cpp" line="825"/>
+        <location filename="../src/ov_sequence/AnnotatedDNAView.cpp" line="824"/>
         <source>No sequence object found for annotations</source>
         <translation>No sequence object found for annotations</translation>
     </message>
     <message>
-        <location filename="../src/ov_sequence/AnnotatedDNAView.cpp" line="894"/>
+        <location filename="../src/ov_sequence/AnnotatedDNAView.cpp" line="893"/>
         <source>Go To</source>
         <translation>Go To</translation>
     </message>
@@ -4423,17 +4423,17 @@
         <translation>Cancel</translation>
     </message>
     <message>
-        <location filename="../src/ov_msa/ExportHighlightedDialogController.cpp" line="98"/>
+        <location filename="../src/ov_msa/ExportHighlightedDialogController.cpp" line="97"/>
         <source>Warning</source>
         <translation>Warning</translation>
     </message>
     <message>
-        <location filename="../src/ov_msa/ExportHighlightedDialogController.cpp" line="98"/>
+        <location filename="../src/ov_msa/ExportHighlightedDialogController.cpp" line="97"/>
         <source>Export to file URL is empty!</source>
         <translation>Export to file URL is empty!</translation>
     </message>
     <message>
-        <location filename="../src/ov_msa/ExportHighlightedDialogController.cpp" line="125"/>
+        <location filename="../src/ov_msa/ExportHighlightedDialogController.cpp" line="124"/>
         <source>Select file to save...</source>
         <translation>Select file to save...</translation>
     </message>
@@ -4982,7 +4982,7 @@
     </message>
     <message>
         <location filename="../src/util_dna_assembly/GenomeAssemblyDialog.cpp" line="267"/>
-        <source>Unable to create output folder for result assembly.
+        <source>Unable to create output folder for result assembly.
 Directory Path: %1</source>
         <translation type="unfinished"></translation>
     </message>
@@ -5923,21 +5923,13 @@
     </message>
     <message>
         <location filename="../src/ov_msa/MaEditorNameList.cpp" line="131"/>
-<<<<<<< HEAD
-        <location filename="../src/ov_msa/MaEditorNameList.cpp" line="579"/>
-=======
         <location filename="../src/ov_msa/MaEditorNameList.cpp" line="584"/>
->>>>>>> 2bbd9ba9
         <source>MSA Editor UI is NULL</source>
         <translation>MSA Editor UI is NULL</translation>
     </message>
     <message>
         <location filename="../src/ov_msa/MaEditorNameList.cpp" line="133"/>
-<<<<<<< HEAD
-        <location filename="../src/ov_msa/MaEditorNameList.cpp" line="581"/>
-=======
         <location filename="../src/ov_msa/MaEditorNameList.cpp" line="586"/>
->>>>>>> 2bbd9ba9
         <source>MSA Editor sequence area is NULL</source>
         <translation>MSA Editor sequence area is NULL</translation>
     </message>
@@ -5952,28 +5944,16 @@
         <translation>Invalid sequence index</translation>
     </message>
     <message>
-<<<<<<< HEAD
-        <location filename="../src/ov_msa/MaEditorNameList.cpp" line="844"/>
-        <source>Rename Read</source>
-        <translation>Rename Read</translation>
-    </message>
-    <message>
-=======
         <source>Rename Read</source>
         <translation type="vanished">Rename Read</translation>
     </message>
     <message>
         <location filename="../src/ov_msa/MaEditorNameList.cpp" line="849"/>
->>>>>>> 2bbd9ba9
         <source>Rename</source>
-        <translation type="vanished">Rename</translation>
-    </message>
-    <message>
-<<<<<<< HEAD
-        <location filename="../src/ov_msa/MaEditorNameList.cpp" line="845"/>
-=======
+        <translation>Rename</translation>
+    </message>
+    <message>
         <location filename="../src/ov_msa/MaEditorNameList.cpp" line="850"/>
->>>>>>> 2bbd9ba9
         <source>New sequence name:</source>
         <translation>New sequence name:</translation>
     </message>
@@ -6020,78 +6000,44 @@
         <translation type="vanished">Sequence is out of range: %1</translation>
     </message>
     <message>
-<<<<<<< HEAD
-        <location filename="../src/ov_msa/view_rendering/MaEditorSequenceArea.cpp" line="464"/>
-=======
         <location filename="../src/ov_msa/view_rendering/MaEditorSequenceArea.cpp" line="465"/>
->>>>>>> 2bbd9ba9
         <source>Alignment object is not available</source>
         <translation>Alignment object is not available</translation>
     </message>
     <message>
-<<<<<<< HEAD
-        <location filename="../src/ov_msa/view_rendering/MaEditorSequenceArea.cpp" line="783"/>
-=======
         <location filename="../src/ov_msa/view_rendering/MaEditorSequenceArea.cpp" line="784"/>
->>>>>>> 2bbd9ba9
         <source>No reference sequence selected</source>
         <translation>No reference sequence selected</translation>
     </message>
     <message>
-<<<<<<< HEAD
-        <location filename="../src/ov_msa/view_rendering/MaEditorSequenceArea.cpp" line="784"/>
-=======
         <location filename="../src/ov_msa/view_rendering/MaEditorSequenceArea.cpp" line="785"/>
->>>>>>> 2bbd9ba9
         <source>Reference sequence for current highlighting scheme is not selected. Use context menu or Highlighting tab on Options panel to select it</source>
         <translation>Reference sequence for current highlighting scheme is not selected. Use context menu or Highlighting tab on Options panel to select it</translation>
     </message>
     <message>
-<<<<<<< HEAD
-        <location filename="../src/ov_msa/view_rendering/MaEditorSequenceArea.cpp" line="800"/>
-        <location filename="../src/ov_msa/view_rendering/MaEditorSequenceArea.cpp" line="1401"/>
-        <location filename="../src/ov_msa/view_rendering/MaEditorSequenceArea.cpp" line="1482"/>
-=======
         <location filename="../src/ov_msa/view_rendering/MaEditorSequenceArea.cpp" line="801"/>
         <location filename="../src/ov_msa/view_rendering/MaEditorSequenceArea.cpp" line="1402"/>
         <location filename="../src/ov_msa/view_rendering/MaEditorSequenceArea.cpp" line="1483"/>
->>>>>>> 2bbd9ba9
         <source>Unknown alphabet</source>
         <translation>Unknown alphabet</translation>
     </message>
     <message>
-<<<<<<< HEAD
-        <location filename="../src/ov_msa/view_rendering/MaEditorSequenceArea.cpp" line="844"/>
-=======
         <location filename="../src/ov_msa/view_rendering/MaEditorSequenceArea.cpp" line="846"/>
->>>>>>> 2bbd9ba9
         <source>Cursor position is out of range</source>
         <translation>Cursor position is out of range</translation>
     </message>
     <message>
-<<<<<<< HEAD
-        <location filename="../src/ov_msa/view_rendering/MaEditorSequenceArea.cpp" line="1212"/>
-=======
         <location filename="../src/ov_msa/view_rendering/MaEditorSequenceArea.cpp" line="1213"/>
->>>>>>> 2bbd9ba9
         <source>Top left corner of the selection has incorrect coords</source>
         <translation>Top left corner of the selection has incorrect coords</translation>
     </message>
     <message>
-<<<<<<< HEAD
-        <location filename="../src/ov_msa/view_rendering/MaEditorSequenceArea.cpp" line="1214"/>
-=======
         <location filename="../src/ov_msa/view_rendering/MaEditorSequenceArea.cpp" line="1215"/>
->>>>>>> 2bbd9ba9
         <source>Bottom right corner of the selection has incorrect coords</source>
         <translation>Bottom right corner of the selection has incorrect coords</translation>
     </message>
     <message>
-<<<<<<< HEAD
-        <location filename="../src/ov_msa/view_rendering/MaEditorSequenceArea.cpp" line="1577"/>
-=======
         <location filename="../src/ov_msa/view_rendering/MaEditorSequenceArea.cpp" line="1578"/>
->>>>>>> 2bbd9ba9
         <source>It is not possible to insert the character into the alignment. Please use a character from set A-Z (upper-case or lower-case) or the gap character (&apos;Space&apos;, &apos;-&apos; or &apos;%1&apos;).</source>
         <translation>It is not possible to insert the character into the alignment. Please use a character from set A-Z (upper-case or lower-case) or the gap character (&apos;Space&apos;, &apos;-&apos; or &apos;%1&apos;).</translation>
     </message>
@@ -6585,11 +6531,7 @@
         <translation>Insert gap</translation>
     </message>
     <message>
-<<<<<<< HEAD
-        <location filename="../src/ov_msa/McaEditorSequenceArea.cpp" line="458"/>
-=======
         <location filename="../src/ov_msa/McaEditorSequenceArea.cpp" line="459"/>
->>>>>>> 2bbd9ba9
         <source>It is not possible to insert the character into the alignment. Please use a character from DNA extended alphabet (upper-case or lower-case) or the gap character (&apos;Space&apos;, &apos;-&apos; or &apos;%1&apos;).</source>
         <translation>It is not possible to insert the character into the alignment. Please use a character from DNA extended alphabet (upper-case or lower-case) or the gap character (&apos;Space&apos;, &apos;-&apos; or &apos;%1&apos;).</translation>
     </message>
