--- conflicted
+++ resolved
@@ -4007,29 +4007,17 @@
 <context>
     <name>U2::DetViewSequenceEditor</name>
     <message>
-<<<<<<< HEAD
-        <location filename="../src/ov_sequence/DetViewSequenceEditor.cpp" line="55"/>
-=======
         <location filename="../src/ov_sequence/DetViewSequenceEditor.cpp" line="57"/>
->>>>>>> dbf09929
         <source>Edit sequence</source>
         <translation>Редактировать последовательность</translation>
     </message>
     <message>
-<<<<<<< HEAD
-        <location filename="../src/ov_sequence/DetViewSequenceEditor.cpp" line="271"/>
-=======
         <location filename="../src/ov_sequence/DetViewSequenceEditor.cpp" line="283"/>
->>>>>>> dbf09929
         <source>Delete the sequence</source>
         <translation>Удалить последовательность</translation>
     </message>
     <message>
-<<<<<<< HEAD
-        <location filename="../src/ov_sequence/DetViewSequenceEditor.cpp" line="273"/>
-=======
         <location filename="../src/ov_sequence/DetViewSequenceEditor.cpp" line="285"/>
->>>>>>> dbf09929
         <source>Would you like to completely remove the sequence?</source>
         <translation>Удалить последовательность?</translation>
     </message>
@@ -5025,7 +5013,7 @@
     </message>
     <message>
         <location filename="../src/util_dna_assembly/GenomeAssemblyDialog.cpp" line="267"/>
-        <source>Unable to create output folder for result assembly.
+        <source>Unable to create output folder for result assembly.
 Directory Path: %1</source>
         <translation type="unfinished"></translation>
     </message>
@@ -6043,13 +6031,8 @@
     </message>
     <message>
         <location filename="../src/ov_msa/view_rendering/MaEditorSequenceArea.cpp" line="965"/>
-<<<<<<< HEAD
-        <location filename="../src/ov_msa/view_rendering/MaEditorSequenceArea.cpp" line="1624"/>
-        <location filename="../src/ov_msa/view_rendering/MaEditorSequenceArea.cpp" line="1705"/>
-=======
         <location filename="../src/ov_msa/view_rendering/MaEditorSequenceArea.cpp" line="1626"/>
         <location filename="../src/ov_msa/view_rendering/MaEditorSequenceArea.cpp" line="1707"/>
->>>>>>> dbf09929
         <source>Unknown alphabet</source>
         <translation>Неизвестный алфавит</translation>
     </message>
@@ -6059,29 +6042,17 @@
         <translation>Курсор выходит за допустимую область</translation>
     </message>
     <message>
-<<<<<<< HEAD
-        <location filename="../src/ov_msa/view_rendering/MaEditorSequenceArea.cpp" line="1435"/>
-=======
         <location filename="../src/ov_msa/view_rendering/MaEditorSequenceArea.cpp" line="1437"/>
->>>>>>> dbf09929
         <source>Top left corner of the selection has incorrect coords</source>
         <translation>Top left corner of the selection has incorrect coords</translation>
     </message>
     <message>
-<<<<<<< HEAD
-        <location filename="../src/ov_msa/view_rendering/MaEditorSequenceArea.cpp" line="1437"/>
-=======
         <location filename="../src/ov_msa/view_rendering/MaEditorSequenceArea.cpp" line="1439"/>
->>>>>>> dbf09929
         <source>Bottom right corner of the selection has incorrect coords</source>
         <translation>Bottom right corner of the selection has incorrect coords</translation>
     </message>
     <message>
-<<<<<<< HEAD
-        <location filename="../src/ov_msa/view_rendering/MaEditorSequenceArea.cpp" line="1800"/>
-=======
         <location filename="../src/ov_msa/view_rendering/MaEditorSequenceArea.cpp" line="1802"/>
->>>>>>> dbf09929
         <source>It is not possible to insert the character into the alignment. Please use a character from set A-Z (upper-case or lower-case) or the gap character (&apos;Space&apos;, &apos;-&apos; or &apos;%1&apos;).</source>
         <translation>Невозможно вставить символ в выравнивание. Используйте символы A-Z или символы пробела (&quot;Пробел&quot;, &quot;-&quot;, &quot;%1&quot;).</translation>
     </message>
@@ -7133,7 +7104,6 @@
         <location filename="../src/ov_msa/SaveSelectedSequenceFromMSADialog.ui" line="14"/>
         <source>Export Selected Sequence(s)</source>
         <translation type="unfinished"></translation>
-<<<<<<< HEAD
     </message>
     <message>
         <location filename="../src/ov_msa/SaveSelectedSequenceFromMSADialog.ui" line="25"/>
@@ -7141,15 +7111,6 @@
         <translation type="unfinished"></translation>
     </message>
     <message>
-=======
-    </message>
-    <message>
-        <location filename="../src/ov_msa/SaveSelectedSequenceFromMSADialog.ui" line="25"/>
-        <source>Export to folder</source>
-        <translation type="unfinished"></translation>
-    </message>
-    <message>
->>>>>>> dbf09929
         <location filename="../src/ov_msa/SaveSelectedSequenceFromMSADialog.ui" line="37"/>
         <source>...</source>
         <translation>...</translation>
