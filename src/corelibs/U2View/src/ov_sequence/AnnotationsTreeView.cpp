--- conflicted
+++ resolved
@@ -927,13 +927,8 @@
     contextActions << toggleQualifierColumnAction;
 
     QList<QAction *> copySubmenuActions;
-<<<<<<< HEAD
-    copySubmenuActions << copyQualifierAction << copyQualifierURLAction << copyColumnTextAction
-                       << copyColumnURLAction;
-=======
     copySubmenuActions << copyQualifierURLAction << copyColumnTextAction
         << copyColumnURLAction;
->>>>>>> 70d25493
 
     QMenu *copyMenu = GUIUtils::findSubMenu(m, ADV_MENU_COPY);
     SAFE_POINT(copyMenu != NULL, "copyMenu", );
@@ -975,13 +970,6 @@
     SAFE_POINT(removeMenu != NULL, "removeMenu", );
     removeMenu->addAction(removeObjectsFromViewAction);
     removeMenu->addAction(removeAnnsAndQsAction);
-<<<<<<< HEAD
-
-    QMenu *copyMenu = GUIUtils::findSubMenu(m, ADV_MENU_COPY);
-    SAFE_POINT(removeMenu != NULL, "copyMenu", );
-    copyMenu->addAction(copyQualifierAction);
-=======
->>>>>>> 70d25493
 }
 
 void AnnotationsTreeView::sl_paste() {
