--- conflicted
+++ resolved
@@ -124,11 +124,7 @@
 
 private:
     void setupTranslationsMenu();
-<<<<<<< HEAD
-
-=======
     void setupGeneticCodeMenu();
->>>>>>> cf31f9ce
     QPoint getRenderAreaPointAfterAutoScroll(const QPoint& pos);
     void moveBorder(const QPoint& p);
     void setBorderCursor(const QPoint& p);
