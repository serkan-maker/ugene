/**
 * UGENE - Integrated Bioinformatics Tools.
 * Copyright (C) 2008-2016 UniPro <ugene@unipro.ru>
 * http://ugene.unipro.ru
 *
 * This program is free software; you can redistribute it and/or
 * modify it under the terms of the GNU General Public License
 * as published by the Free Software Foundation; either version 2
 * of the License, or (at your option) any later version.
 *
 * This program is distributed in the hope that it will be useful,
 * but WITHOUT ANY WARRANTY; without even the implied warranty of
 * MERCHANTABILITY or FITNESS FOR A PARTICULAR PURPOSE. See the
 * GNU General Public License for more details.
 *
 * You should have received a copy of the GNU General Public License
 * along with this program; if not, write to the Free Software
 * Foundation, Inc., 51 Franklin Street, Fifth Floor, Boston,
 * MA 02110-1301, USA.
 */

#include "MSAEditorConsensusCache.h"

#include <U2Algorithm/MSAConsensusAlgorithm.h>

#include <U2Core/MultipleAlignmentObject.h>
#include <U2Core/U2SafePoints.h>

namespace U2 {

MSAEditorConsensusCache::MSAEditorConsensusCache(QObject* p, MultipleAlignmentObject* o, MSAConsensusAlgorithmFactory* factory)
: QObject(p), curCacheSize(0), aliObj(o), algorithm(NULL)
{
    setConsensusAlgorithm(factory);

    connect(aliObj, SIGNAL(si_alignmentChanged(const MultipleAlignment&, const MaModificationInfo&)),
        SLOT(sl_alignmentChanged()));
    connect(aliObj, SIGNAL(si_invalidateAlignmentObject()), SLOT(sl_invalidateAlignmentObject()));

    curCacheSize = aliObj->getLength();
    updateMap.resize(curCacheSize);
    cache.resize(curCacheSize);
}

MSAEditorConsensusCache::~MSAEditorConsensusCache() {
    delete algorithm;
    algorithm = NULL;
}

void MSAEditorConsensusCache::setConsensusAlgorithm(MSAConsensusAlgorithmFactory* factory) {
    delete algorithm;
    algorithm = NULL;
    algorithm = factory->createAlgorithm(aliObj->getMultipleAlignment());
    connect(algorithm, SIGNAL(si_thresholdChanged(int)), SLOT(sl_thresholdChanged(int)));
    updateMap.fill(false);
}

void MSAEditorConsensusCache::sl_alignmentChanged() {
    if(curCacheSize != aliObj->getLength()) {
        curCacheSize = aliObj->getLength();
        updateMap.resize(curCacheSize);
        cache.resize(aliObj->getLength());
    }
    updateMap.fill(false);
}

void MSAEditorConsensusCache::updateCacheItem(int pos) {
    if(!updateMap.at(pos) && aliObj != NULL) {
<<<<<<< HEAD
        const MultipleAlignment msa = aliObj->getMultipleAlignment();
=======
        const MultipleAlignment ma = aliObj->getMultipleAlignment();
>>>>>>> c3e2be62
        QString errorMessage = tr("Can not update consensus chache item");
        SAFE_POINT(pos >= 0 && pos < curCacheSize, errorMessage,);
        SAFE_POINT(curCacheSize == ma->getLength(), errorMessage,);

        CacheItem& ci = cache[pos];
        int count = 0;
        int nSeq = ma->getNumRows();
        SAFE_POINT(0 != nSeq, errorMessage,);

        ci.topChar = algorithm->getConsensusCharAndScore(ma, pos, count);
        ci.topPercent = (char)qRound(count * 100. / nSeq);
        assert(ci.topPercent >=0 && ci.topPercent<=100);
        updateMap.setBit(pos, true);
    }
}

char MSAEditorConsensusCache::getConsensusChar(int pos) {
    updateCacheItem(pos);
    const CacheItem& ci = cache[pos];
    return ci.topChar;
}

int MSAEditorConsensusCache::getConsensusCharPercent(int pos) {
    updateCacheItem(pos);
    const CacheItem& ci = cache[pos];
    return ci.topPercent;
}

QByteArray MSAEditorConsensusCache::getConsensusLine(bool withGaps) {
    QByteArray res;
    const MultipleSequenceAlignment ma = aliObj->getMultipleAlignment();
    for (int i=0, n = ma->getLength(); i<n; i++) {
        char c = getConsensusChar(i);
        if (c!=U2Msa::GAP_CHAR || withGaps) {
            res.append(c);
        }
    }
    return res;
}

void MSAEditorConsensusCache::sl_thresholdChanged(int newValue) {
    Q_UNUSED(newValue);
    updateMap.fill(false);
}

void MSAEditorConsensusCache::sl_invalidateAlignmentObject() {
    aliObj = NULL;
}

}//namespace
<|MERGE_RESOLUTION|>--- conflicted
+++ resolved
@@ -66,11 +66,8 @@
 
 void MSAEditorConsensusCache::updateCacheItem(int pos) {
     if(!updateMap.at(pos) && aliObj != NULL) {
-<<<<<<< HEAD
-        const MultipleAlignment msa = aliObj->getMultipleAlignment();
-=======
         const MultipleAlignment ma = aliObj->getMultipleAlignment();
->>>>>>> c3e2be62
+
         QString errorMessage = tr("Can not update consensus chache item");
         SAFE_POINT(pos >= 0 && pos < curCacheSize, errorMessage,);
         SAFE_POINT(curCacheSize == ma->getLength(), errorMessage,);
