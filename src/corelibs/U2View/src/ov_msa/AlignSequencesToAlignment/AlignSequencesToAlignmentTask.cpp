--- conflicted
+++ resolved
@@ -1,12 +1,7 @@
 /**
  * UGENE - Integrated Bioinformatics Tools.
-<<<<<<< HEAD
  * Copyright (C) 2008-2017 UniPro <ugene@unipro.ru>
  * http://ugene.net
-=======
- * Copyright (C) 2008-2016 UniPro <ugene@unipro.ru>
- * http://ugene.unipro.ru
->>>>>>> 7a9e3364
  *
  * This program is free software; you can redistribute it and/or
  * modify it under the terms of the GNU General Public License
