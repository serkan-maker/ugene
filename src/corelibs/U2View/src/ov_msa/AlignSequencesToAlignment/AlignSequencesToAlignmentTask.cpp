--- conflicted
+++ resolved
@@ -1,332 +1,328 @@
-/**
- * UGENE - Integrated Bioinformatics Tools.
- * Copyright (C) 2008-2016 UniPro <ugene@unipro.ru>
- * http://ugene.unipro.ru
- *
- * This program is free software; you can redistribute it and/or
- * modify it under the terms of the GNU General Public License
- * as published by the Free Software Foundation; either version 2
- * of the License, or (at your option) any later version.
- *
- * This program is distributed in the hope that it will be useful,
- * but WITHOUT ANY WARRANTY; without even the implied warranty of
- * MERCHANTABILITY or FITNESS FOR A PARTICULAR PURPOSE. See the
- * GNU General Public License for more details.
- *
- * You should have received a copy of the GNU General Public License
- * along with this program; if not, write to the Free Software
- * Foundation, Inc., 51 Franklin Street, Fifth Floor, Boston,
- * MA 02110-1301, USA.
- */
-
-#include <U2Core/AppContext.h>
-#include <U2Core/DNASequenceObject.h>
-#include <U2Core/DocumentModel.h>
-#include <U2Core/DocumentSelection.h>
-#include <U2Core/DocumentUtils.h>
-#include <U2Core/ExternalToolRunTask.h>
-#include <U2Core/GObjectSelection.h>
-#include <U2Core/IOAdapter.h>
-#include <U2Core/IOAdapterUtils.h>
-#include <U2Core/LoadDocumentTask.h>
-#include <U2Core/MSAUtils.h>
-#include <U2Core/MsaDbiUtils.h>
-#include <U2Core/U2AlphabetUtils.h>
-#include <U2Core/U2DbiUtils.h>
-#include <U2Core/U2MsaDbi.h>
-#include <U2Core/U2SequenceUtils.h>
-
-#include <U2Gui/U2FileDialog.h>
-#include <U2Gui/ProjectView.h>
-#include <U2View/MSAEditor.h>
-
-#include <U2Algorithm/AlignmentAlgorithmsRegistry.h>
-#include <U2Algorithm/AbstractAlignmentTask.h>
-#include <U2Algorithm/BaseAlignmentAlgorithmsIds.h>
-
-#include "AlignSequencesToAlignmentTask.h"
-
-#include <QtCore/QDir>
-#include <QMessageBox>
-
-namespace U2 {
-
-const int LoadSequencesTask::maxErrorListSize = 5;
-
-/************************************************************************/
-/* SequencesExtractor */
-/************************************************************************/
-SequenceObjectsExtractor::SequenceObjectsExtractor() : extractFromMsa(false), sequencesMaxLength(0) {}
-
-void SequenceObjectsExtractor::setAlphabet(const DNAAlphabet* newAlphabet) {
-    seqsAlphabet = newAlphabet;
-}
-
-void SequenceObjectsExtractor::extractSequencesFromDocuments(const QList<Document*>& documentsList) {
-    foreach(Document* curDocument, documentsList) {
-        extractSequencesFromDocument(curDocument);
-    }
-}
-
-void SequenceObjectsExtractor::extractSequencesFromDocument(Document* doc) {
-    extractSequencesFromObjects(doc->getObjects());
-}
-
-void SequenceObjectsExtractor::extractSequencesFromObjects(const QList<GObject*>& objects) {
-    foreach(GObject* object, objects) {
-        Document* doc = object->getDocument();
-        if(doc != NULL) {
-            if(!usedDocuments.contains(doc)){
-                usedDocuments << doc;
-            }
-        }
-
-        if(object->getGObjectType() == GObjectTypes::MULTIPLE_SEQUENCE_ALIGNMENT) {
-            extractFromMsa = true;
-            MultipleSequenceAlignmentObject* curObj = qobject_cast<MultipleSequenceAlignmentObject*>(object);
-            SAFE_POINT(curObj != NULL, "MultipleSequenceAlignmentObject is null",);
-
-            checkAlphabet(curObj->getAlphabet(), curObj->getGObjectName());
-            sequencesMaxLength = qMax(sequencesMaxLength, curObj->getLength());
-
-<<<<<<< HEAD
-            foreach(const MultipleSequenceAlignmentRow& row, curObj->getMsa()->getRows()) {
-=======
-            foreach(const MultipleSequenceAlignmentRow& row, curObj->getMsa()->getMsaRows()) {
->>>>>>> e065ddf4
-                U2EntityRef seqRef(curObj->getEntityRef().dbiRef, row->getRowDbInfo().sequenceId);
-                sequenceRefs << seqRef;
-                sequenceNames << row->getName();
-            }
-        } else if(object->getGObjectType() == GObjectTypes::SEQUENCE) {
-            U2SequenceObject* dnaObj = qobject_cast<U2SequenceObject*>(object);
-            SAFE_POINT(dnaObj != NULL, "U2SequenceObject is null",);
-            sequencesMaxLength = qMax(sequencesMaxLength, dnaObj->getSequenceLength());
-            sequenceRefs << dnaObj->getEntityRef();
-            sequenceNames << dnaObj->getSequenceName();
-
-            checkAlphabet(dnaObj->getAlphabet(), dnaObj->getGObjectName());
-        }
-    }
-}
-
-void SequenceObjectsExtractor::checkAlphabet(const DNAAlphabet* newAlphabet, const QString& objectName) {
-    if(seqsAlphabet == NULL) {
-        seqsAlphabet = newAlphabet;
-    } else {
-        const DNAAlphabet* commonAlphabet = U2AlphabetUtils::deriveCommonAlphabet(newAlphabet, seqsAlphabet);
-        if(commonAlphabet == NULL) {
-            errorList << objectName;
-        } else {
-            seqsAlphabet = commonAlphabet;
-        }
-    }
-}
-
-const QStringList& SequenceObjectsExtractor::getErrorList() const {
-    return errorList;
-}
-
-const DNAAlphabet* SequenceObjectsExtractor::getAlphabet() const {
-    return seqsAlphabet;
-}
-
-const QList<U2EntityRef>& SequenceObjectsExtractor::getSequenceRefs() const {
-    return sequenceRefs;
-}
-
-const QStringList& SequenceObjectsExtractor::getSequenceNames() const {
-    return sequenceNames;
-}
-qint64 SequenceObjectsExtractor::getMaxSequencesLength() const {
-    return sequencesMaxLength;
-}
-
-const QList<Document*>& SequenceObjectsExtractor::getUsedDocuments() const {
-    return usedDocuments;
-}
-
-/************************************************************************/
-/* LoadSequencesTask */
-/************************************************************************/
-LoadSequencesTask::LoadSequencesTask(const DNAAlphabet* msaAlphabet, const QStringList& fileWithSequencesUrls)
-: Task(tr("Load sequences task"), TaskFlag_NoRun), msaAlphabet(msaAlphabet), urls(fileWithSequencesUrls), extractor()
-{
-    assert(!fileWithSequencesUrls.isEmpty());
-    extractor.setAlphabet(msaAlphabet);
-}
-
-void LoadSequencesTask::prepare()
-{
-    foreach( const QString& fileWithSequencesUrl, urls) {
-        QList<FormatDetectionResult> detectedFormats = DocumentUtils::detectFormat(fileWithSequencesUrl);
-        if (!detectedFormats.isEmpty()) {
-            LoadDocumentTask* loadTask = LoadDocumentTask::getDefaultLoadDocTask(fileWithSequencesUrl);
-            if(loadTask != NULL) {
-                addSubTask(loadTask);
-            }
-        } else {
-            setError("Unknown format");
-        }
-    }
-}
-
-QList<Task*> LoadSequencesTask::onSubTaskFinished(Task* subTask) {
-    QList<Task*> subTasks;
-
-    propagateSubtaskError();
-    if (subTask->isCanceled() || isCanceled() || hasError() ) {
-        return subTasks;
-    }
-
-    LoadDocumentTask* loadTask = qobject_cast<LoadDocumentTask*>(subTask);
-    SAFE_POINT(loadTask != NULL, "LoadDocumentTask is null", subTasks);
-
-    CHECK(loadTask->getDocument() != NULL, subTasks);
-    extractor.extractSequencesFromDocument(loadTask->getDocument());
-    return subTasks;
-}
-
-void LoadSequencesTask::setupError() {
-    CHECK(!extractor.getErrorList().isEmpty(), );
-
-    QStringList smallList = extractor.getErrorList().mid(0, maxErrorListSize);
-    QString error = tr("Some sequences have wrong alphabet: ");
-    error += smallList.join(", ");
-    if (smallList.size() < extractor.getErrorList().size()) {
-        error += tr(" and others");
-    }
-    setError(error);
-}
-
-Task::ReportResult LoadSequencesTask::report() {
-    CHECK_OP(stateInfo, ReportResult_Finished);
-
-    if(!extractor.getErrorList().isEmpty()) {
-        setupError();
-    }
-    if(extractor.getSequenceRefs().isEmpty()) {
-        QString filesSeparator(", ");
-        setError(tr("There are no sequences to align in the document(s): %1").arg(urls.join(filesSeparator)));
-        return ReportResult_Finished;
-    }
-    if(U2AlphabetUtils::deriveCommonAlphabet(extractor.getAlphabet(), msaAlphabet) == NULL) {
-        setError(tr("Sequences have incompatible alphabets"));
-    }
-    return ReportResult_Finished;
-}
-
-const SequenceObjectsExtractor& LoadSequencesTask::getExtractor() const {
-    return extractor;
-}
-
-
-
-/************************************************************************/
-/* AlignSequencesToAlignmentTask */
-/************************************************************************/
-AlignSequencesToAlignmentTask::AlignSequencesToAlignmentTask(MultipleSequenceAlignmentObject* obj, const SequenceObjectsExtractor& extractor)
-    : Task(tr("Align sequences to alignment task"), TaskFlags_NR_FOSE_COSC), maObj(obj), stateLock(NULL), docStateLock(NULL), 
-    sequencesMaxLength(extractor.getMaxSequencesLength()), extr(extractor)
-{
-    fillSettingsByDefault();
-    settings.addedSequencesRefs = extractor.getSequenceRefs();
-    settings.addedSequencesNames = extractor.getSequenceNames();
-    settings.maxSequenceLength = extractor.getMaxSequencesLength();
-    settings.alphabet = extractor.getAlphabet()->getId();
-    usedDocuments = extractor.getUsedDocuments();
-    initialMsaAlphabet = obj->getAlphabet();
-}
-
-void AlignSequencesToAlignmentTask::prepare()
-{
-    if (maObj.isNull()) {
-        stateInfo.setError(tr("Object is empty."));
-        return;
-    }
-
-    if (maObj->isStateLocked()) {
-        stateInfo.setError(tr("Object is locked for modifications."));
-        return;
-    }
-    Document* document =  maObj->getDocument();
-    SAFE_POINT(NULL != document, "MSA object is NULL.", );
-    docStateLock = new StateLock("Lock MSA for align sequences to alignment", StateLockFlag_LiveLock);
-    document->lockState(docStateLock);
-    foreach(Document* curDoc, usedDocuments) {
-        curDoc->lockState(docStateLock);
-    }
-
-    stateLock = new StateLock("Align sequences to alignment", StateLockFlag_LiveLock);
-    maObj->lockState(stateLock);
-
-    AlignmentAlgorithmsRegistry* alignmentRegistry = AppContext::getAlignmentAlgorithmsRegistry();
-    SAFE_POINT(NULL != alignmentRegistry, "AlignmentAlgorithmsRegistry is NULL.", );
-    AlignmentAlgorithm* addAlgorithm = alignmentRegistry->getAlgorithm(settings.algorithmName);
-    SAFE_POINT_EXT(NULL != addAlgorithm, setError(QString("Can not find \"%1\" algorithm").arg(settings.algorithmName)), );
-    addSubTask(addAlgorithm->getFactory()->getTaskInstance(&settings));
-}
-
-void AlignSequencesToAlignmentTask::fillSettingsByDefault() {
-    AlignmentAlgorithmsRegistry* alignmentRegistry = AppContext::getAlignmentAlgorithmsRegistry();
-    SAFE_POINT(NULL != alignmentRegistry, "AlignmentAlgorithmsRegistry is NULL.", );
-    if(alignmentRegistry->getAvailableAlgorithmIds(AddToAlignment).contains(BaseAlignmentAlgorithmsIds::ALIGN_SEQUENCES_TO_ALIGNMENT_BY_MAFFT) 
-        && maObj->getMsa()->getNumRows() != 0) {
-        settings.algorithmName = BaseAlignmentAlgorithmsIds::ALIGN_SEQUENCES_TO_ALIGNMENT_BY_MAFFT;
-    } else {
-        settings.algorithmName = BaseAlignmentAlgorithmsIds::ALIGN_SEQUENCES_TO_ALIGNMENT_BY_UGENE;
-    }
-    settings.addAsFragments = sequencesMaxLength < 100 && maObj->getLength() / sequencesMaxLength > 3;
-    settings.msaRef = maObj->getEntityRef();
-    settings.inNewWindow = false;
-}
-
-Task::ReportResult AlignSequencesToAlignmentTask::report() {
-    if(stateLock != NULL) {
-        maObj->unlockState(stateLock);
-        delete stateLock;
-    }
-
-    if(docStateLock != NULL) {
-        Document* document =  maObj->getDocument();
-        document->unlockState(docStateLock);
-
-        foreach(Document* curDoc, usedDocuments) {
-            curDoc->unlockState(docStateLock);
-        }
-
-        delete docStateLock;
-    }
-    MaModificationInfo mi;
-    mi.alphabetChanged = extr.getAlphabet()->getId() != initialMsaAlphabet->getId();
-    mi.rowListChanged = true;
-    if(!hasError() && !isCanceled()) {
-        maObj->updateCachedMultipleAlignment(mi);
-    }
-
-    return ReportResult_Finished;
-}
-
-/************************************************************************/
-/* LoadSequencesAndAlignToAlignmentTask */
-/************************************************************************/
-LoadSequencesAndAlignToAlignmentTask::LoadSequencesAndAlignToAlignmentTask(MultipleSequenceAlignmentObject* obj, const QStringList& urls)
-: Task(tr("Load sequences and add to alignment task"), TaskFlag_NoRun), urls(urls), maObj(obj), loadSequencesTask(NULL) {
-    SAFE_POINT_EXT(obj != NULL, setError("MultipleSequenceAlignmentObject is null"), );
-    loadSequencesTask = new LoadSequencesTask(obj->getAlphabet(), urls);
-    loadSequencesTask->setSubtaskProgressWeight(5);
-    addSubTask(loadSequencesTask);
-}
-
-QList<Task*> LoadSequencesAndAlignToAlignmentTask::onSubTaskFinished(Task* subTask) {
-    QList<Task*> subTasks;
-    propagateSubtaskError();
-    if(subTask == loadSequencesTask && !loadSequencesTask->hasError() && !loadSequencesTask->isCanceled()) {
-        AlignSequencesToAlignmentTask* alignSequencesToAlignmentTask = new AlignSequencesToAlignmentTask(maObj, loadSequencesTask->getExtractor());
-        alignSequencesToAlignmentTask->setSubtaskProgressWeight(95);
-        subTasks << alignSequencesToAlignmentTask;
-    }
-    return subTasks;
-}
-
-}
+/**
+ * UGENE - Integrated Bioinformatics Tools.
+ * Copyright (C) 2008-2016 UniPro <ugene@unipro.ru>
+ * http://ugene.unipro.ru
+ *
+ * This program is free software; you can redistribute it and/or
+ * modify it under the terms of the GNU General Public License
+ * as published by the Free Software Foundation; either version 2
+ * of the License, or (at your option) any later version.
+ *
+ * This program is distributed in the hope that it will be useful,
+ * but WITHOUT ANY WARRANTY; without even the implied warranty of
+ * MERCHANTABILITY or FITNESS FOR A PARTICULAR PURPOSE. See the
+ * GNU General Public License for more details.
+ *
+ * You should have received a copy of the GNU General Public License
+ * along with this program; if not, write to the Free Software
+ * Foundation, Inc., 51 Franklin Street, Fifth Floor, Boston,
+ * MA 02110-1301, USA.
+ */
+
+#include <U2Core/AppContext.h>
+#include <U2Core/DNASequenceObject.h>
+#include <U2Core/DocumentModel.h>
+#include <U2Core/DocumentSelection.h>
+#include <U2Core/DocumentUtils.h>
+#include <U2Core/ExternalToolRunTask.h>
+#include <U2Core/GObjectSelection.h>
+#include <U2Core/IOAdapter.h>
+#include <U2Core/IOAdapterUtils.h>
+#include <U2Core/LoadDocumentTask.h>
+#include <U2Core/MSAUtils.h>
+#include <U2Core/MsaDbiUtils.h>
+#include <U2Core/U2AlphabetUtils.h>
+#include <U2Core/U2DbiUtils.h>
+#include <U2Core/U2MsaDbi.h>
+#include <U2Core/U2SequenceUtils.h>
+
+#include <U2Gui/U2FileDialog.h>
+#include <U2Gui/ProjectView.h>
+#include <U2View/MSAEditor.h>
+
+#include <U2Algorithm/AlignmentAlgorithmsRegistry.h>
+#include <U2Algorithm/AbstractAlignmentTask.h>
+#include <U2Algorithm/BaseAlignmentAlgorithmsIds.h>
+
+#include "AlignSequencesToAlignmentTask.h"
+
+#include <QtCore/QDir>
+#include <QMessageBox>
+
+namespace U2 {
+
+const int LoadSequencesTask::maxErrorListSize = 5;
+
+/************************************************************************/
+/* SequencesExtractor */
+/************************************************************************/
+SequenceObjectsExtractor::SequenceObjectsExtractor() : extractFromMsa(false), sequencesMaxLength(0) {}
+
+void SequenceObjectsExtractor::setAlphabet(const DNAAlphabet* newAlphabet) {
+    seqsAlphabet = newAlphabet;
+}
+
+void SequenceObjectsExtractor::extractSequencesFromDocuments(const QList<Document*>& documentsList) {
+    foreach(Document* curDocument, documentsList) {
+        extractSequencesFromDocument(curDocument);
+    }
+}
+
+void SequenceObjectsExtractor::extractSequencesFromDocument(Document* doc) {
+    extractSequencesFromObjects(doc->getObjects());
+}
+
+void SequenceObjectsExtractor::extractSequencesFromObjects(const QList<GObject*>& objects) {
+    foreach(GObject* object, objects) {
+        Document* doc = object->getDocument();
+        if(doc != NULL) {
+            if(!usedDocuments.contains(doc)){
+                usedDocuments << doc;
+            }
+        }
+
+        if(object->getGObjectType() == GObjectTypes::MULTIPLE_SEQUENCE_ALIGNMENT) {
+            extractFromMsa = true;
+            MultipleSequenceAlignmentObject* curObj = qobject_cast<MultipleSequenceAlignmentObject*>(object);
+            SAFE_POINT(curObj != NULL, "MultipleSequenceAlignmentObject is null",);
+
+            checkAlphabet(curObj->getAlphabet(), curObj->getGObjectName());
+            sequencesMaxLength = qMax(sequencesMaxLength, curObj->getLength());
+
+            foreach(const MultipleSequenceAlignmentRow& row, curObj->getMsa()->getMsaRows()) {
+                U2EntityRef seqRef(curObj->getEntityRef().dbiRef, row->getRowDbInfo().sequenceId);
+                sequenceRefs << seqRef;
+                sequenceNames << row->getName();
+            }
+        } else if(object->getGObjectType() == GObjectTypes::SEQUENCE) {
+            U2SequenceObject* dnaObj = qobject_cast<U2SequenceObject*>(object);
+            SAFE_POINT(dnaObj != NULL, "U2SequenceObject is null",);
+            sequencesMaxLength = qMax(sequencesMaxLength, dnaObj->getSequenceLength());
+            sequenceRefs << dnaObj->getEntityRef();
+            sequenceNames << dnaObj->getSequenceName();
+
+            checkAlphabet(dnaObj->getAlphabet(), dnaObj->getGObjectName());
+        }
+    }
+}
+
+void SequenceObjectsExtractor::checkAlphabet(const DNAAlphabet* newAlphabet, const QString& objectName) {
+    if(seqsAlphabet == NULL) {
+        seqsAlphabet = newAlphabet;
+    } else {
+        const DNAAlphabet* commonAlphabet = U2AlphabetUtils::deriveCommonAlphabet(newAlphabet, seqsAlphabet);
+        if(commonAlphabet == NULL) {
+            errorList << objectName;
+        } else {
+            seqsAlphabet = commonAlphabet;
+        }
+    }
+}
+
+const QStringList& SequenceObjectsExtractor::getErrorList() const {
+    return errorList;
+}
+
+const DNAAlphabet* SequenceObjectsExtractor::getAlphabet() const {
+    return seqsAlphabet;
+}
+
+const QList<U2EntityRef>& SequenceObjectsExtractor::getSequenceRefs() const {
+    return sequenceRefs;
+}
+
+const QStringList& SequenceObjectsExtractor::getSequenceNames() const {
+    return sequenceNames;
+}
+qint64 SequenceObjectsExtractor::getMaxSequencesLength() const {
+    return sequencesMaxLength;
+}
+
+const QList<Document*>& SequenceObjectsExtractor::getUsedDocuments() const {
+    return usedDocuments;
+}
+
+/************************************************************************/
+/* LoadSequencesTask */
+/************************************************************************/
+LoadSequencesTask::LoadSequencesTask(const DNAAlphabet* msaAlphabet, const QStringList& fileWithSequencesUrls)
+: Task(tr("Load sequences task"), TaskFlag_NoRun), msaAlphabet(msaAlphabet), urls(fileWithSequencesUrls), extractor()
+{
+    assert(!fileWithSequencesUrls.isEmpty());
+    extractor.setAlphabet(msaAlphabet);
+}
+
+void LoadSequencesTask::prepare()
+{
+    foreach( const QString& fileWithSequencesUrl, urls) {
+        QList<FormatDetectionResult> detectedFormats = DocumentUtils::detectFormat(fileWithSequencesUrl);
+        if (!detectedFormats.isEmpty()) {
+            LoadDocumentTask* loadTask = LoadDocumentTask::getDefaultLoadDocTask(fileWithSequencesUrl);
+            if(loadTask != NULL) {
+                addSubTask(loadTask);
+            }
+        } else {
+            setError("Unknown format");
+        }
+    }
+}
+
+QList<Task*> LoadSequencesTask::onSubTaskFinished(Task* subTask) {
+    QList<Task*> subTasks;
+
+    propagateSubtaskError();
+    if (subTask->isCanceled() || isCanceled() || hasError() ) {
+        return subTasks;
+    }
+
+    LoadDocumentTask* loadTask = qobject_cast<LoadDocumentTask*>(subTask);
+    SAFE_POINT(loadTask != NULL, "LoadDocumentTask is null", subTasks);
+
+    CHECK(loadTask->getDocument() != NULL, subTasks);
+    extractor.extractSequencesFromDocument(loadTask->getDocument());
+    return subTasks;
+}
+
+void LoadSequencesTask::setupError() {
+    CHECK(!extractor.getErrorList().isEmpty(), );
+
+    QStringList smallList = extractor.getErrorList().mid(0, maxErrorListSize);
+    QString error = tr("Some sequences have wrong alphabet: ");
+    error += smallList.join(", ");
+    if (smallList.size() < extractor.getErrorList().size()) {
+        error += tr(" and others");
+    }
+    setError(error);
+}
+
+Task::ReportResult LoadSequencesTask::report() {
+    CHECK_OP(stateInfo, ReportResult_Finished);
+
+    if(!extractor.getErrorList().isEmpty()) {
+        setupError();
+    }
+    if(extractor.getSequenceRefs().isEmpty()) {
+        QString filesSeparator(", ");
+        setError(tr("There are no sequences to align in the document(s): %1").arg(urls.join(filesSeparator)));
+        return ReportResult_Finished;
+    }
+    if(U2AlphabetUtils::deriveCommonAlphabet(extractor.getAlphabet(), msaAlphabet) == NULL) {
+        setError(tr("Sequences have incompatible alphabets"));
+    }
+    return ReportResult_Finished;
+}
+
+const SequenceObjectsExtractor& LoadSequencesTask::getExtractor() const {
+    return extractor;
+}
+
+
+
+/************************************************************************/
+/* AlignSequencesToAlignmentTask */
+/************************************************************************/
+AlignSequencesToAlignmentTask::AlignSequencesToAlignmentTask(MultipleSequenceAlignmentObject* obj, const SequenceObjectsExtractor& extractor)
+    : Task(tr("Align sequences to alignment task"), TaskFlags_NR_FOSE_COSC), maObj(obj), stateLock(NULL), docStateLock(NULL), 
+    sequencesMaxLength(extractor.getMaxSequencesLength()), extr(extractor)
+{
+    fillSettingsByDefault();
+    settings.addedSequencesRefs = extractor.getSequenceRefs();
+    settings.addedSequencesNames = extractor.getSequenceNames();
+    settings.maxSequenceLength = extractor.getMaxSequencesLength();
+    settings.alphabet = extractor.getAlphabet()->getId();
+    usedDocuments = extractor.getUsedDocuments();
+    initialMsaAlphabet = obj->getAlphabet();
+}
+
+void AlignSequencesToAlignmentTask::prepare()
+{
+    if (maObj.isNull()) {
+        stateInfo.setError(tr("Object is empty."));
+        return;
+    }
+
+    if (maObj->isStateLocked()) {
+        stateInfo.setError(tr("Object is locked for modifications."));
+        return;
+    }
+    Document* document =  maObj->getDocument();
+    SAFE_POINT(NULL != document, "MSA object is NULL.", );
+    docStateLock = new StateLock("Lock MSA for align sequences to alignment", StateLockFlag_LiveLock);
+    document->lockState(docStateLock);
+    foreach(Document* curDoc, usedDocuments) {
+        curDoc->lockState(docStateLock);
+    }
+
+    stateLock = new StateLock("Align sequences to alignment", StateLockFlag_LiveLock);
+    maObj->lockState(stateLock);
+
+    AlignmentAlgorithmsRegistry* alignmentRegistry = AppContext::getAlignmentAlgorithmsRegistry();
+    SAFE_POINT(NULL != alignmentRegistry, "AlignmentAlgorithmsRegistry is NULL.", );
+    AlignmentAlgorithm* addAlgorithm = alignmentRegistry->getAlgorithm(settings.algorithmName);
+    SAFE_POINT_EXT(NULL != addAlgorithm, setError(QString("Can not find \"%1\" algorithm").arg(settings.algorithmName)), );
+    addSubTask(addAlgorithm->getFactory()->getTaskInstance(&settings));
+}
+
+void AlignSequencesToAlignmentTask::fillSettingsByDefault() {
+    AlignmentAlgorithmsRegistry* alignmentRegistry = AppContext::getAlignmentAlgorithmsRegistry();
+    SAFE_POINT(NULL != alignmentRegistry, "AlignmentAlgorithmsRegistry is NULL.", );
+    if(alignmentRegistry->getAvailableAlgorithmIds(AddToAlignment).contains(BaseAlignmentAlgorithmsIds::ALIGN_SEQUENCES_TO_ALIGNMENT_BY_MAFFT) 
+        && maObj->getMsa()->getNumRows() != 0) {
+        settings.algorithmName = BaseAlignmentAlgorithmsIds::ALIGN_SEQUENCES_TO_ALIGNMENT_BY_MAFFT;
+    } else {
+        settings.algorithmName = BaseAlignmentAlgorithmsIds::ALIGN_SEQUENCES_TO_ALIGNMENT_BY_UGENE;
+    }
+    settings.addAsFragments = sequencesMaxLength < 100 && maObj->getLength() / sequencesMaxLength > 3;
+    settings.msaRef = maObj->getEntityRef();
+    settings.inNewWindow = false;
+}
+
+Task::ReportResult AlignSequencesToAlignmentTask::report() {
+    if(stateLock != NULL) {
+        maObj->unlockState(stateLock);
+        delete stateLock;
+    }
+
+    if(docStateLock != NULL) {
+        Document* document =  maObj->getDocument();
+        document->unlockState(docStateLock);
+
+        foreach(Document* curDoc, usedDocuments) {
+            curDoc->unlockState(docStateLock);
+        }
+
+        delete docStateLock;
+    }
+    MaModificationInfo mi;
+    mi.alphabetChanged = extr.getAlphabet()->getId() != initialMsaAlphabet->getId();
+    mi.rowListChanged = true;
+    if(!hasError() && !isCanceled()) {
+        maObj->updateCachedMultipleAlignment(mi);
+    }
+
+    return ReportResult_Finished;
+}
+
+/************************************************************************/
+/* LoadSequencesAndAlignToAlignmentTask */
+/************************************************************************/
+LoadSequencesAndAlignToAlignmentTask::LoadSequencesAndAlignToAlignmentTask(MultipleSequenceAlignmentObject* obj, const QStringList& urls)
+: Task(tr("Load sequences and add to alignment task"), TaskFlag_NoRun), urls(urls), maObj(obj), loadSequencesTask(NULL) {
+    SAFE_POINT_EXT(obj != NULL, setError("MultipleSequenceAlignmentObject is null"), );
+    loadSequencesTask = new LoadSequencesTask(obj->getAlphabet(), urls);
+    loadSequencesTask->setSubtaskProgressWeight(5);
+    addSubTask(loadSequencesTask);
+}
+
+QList<Task*> LoadSequencesAndAlignToAlignmentTask::onSubTaskFinished(Task* subTask) {
+    QList<Task*> subTasks;
+    propagateSubtaskError();
+    if(subTask == loadSequencesTask && !loadSequencesTask->hasError() && !loadSequencesTask->isCanceled()) {
+        AlignSequencesToAlignmentTask* alignSequencesToAlignmentTask = new AlignSequencesToAlignmentTask(maObj, loadSequencesTask->getExtractor());
+        alignSequencesToAlignmentTask->setSubtaskProgressWeight(95);
+        subTasks << alignSequencesToAlignmentTask;
+    }
+    return subTasks;
+}
+
+}