--- conflicted
+++ resolved
@@ -202,8 +202,8 @@
     complementAction->setObjectName("replace_selected_rows_with_complement");
     connect(complementAction, SIGNAL(triggered()), SLOT(sl_complementCurrentSelection()));
 
-    connect(editor->getMSAObject(), SIGNAL(si_alignmentChanged(const MultipleSequenceAlignment&, const MaModificationInfo&)),
-        SLOT(sl_alignmentChanged(const MultipleSequenceAlignment&, const MaModificationInfo&)));
+    connect(editor->getMSAObject(), SIGNAL(si_alignmentChanged(const MultipleAlignment&, const MaModificationInfo&)),
+        SLOT(sl_alignmentChanged(const MultipleAlignment&, const MaModificationInfo&)));
     connect(editor->getMSAObject(), SIGNAL(si_lockedStateChanged()), SLOT(sl_lockedStateChanged()));
     connect(editor->getMSAObject(), SIGNAL(si_rowsRemoved(const QList<qint64> &)), SLOT(sl_updateCollapsingMode()));
 
@@ -687,11 +687,7 @@
     QString refSeqName = editor->getReferenceRowName();
     MultipleSequenceAlignmentRow row;
     if (U2MsaRow::INVALID_ROW_ID != refSeq) {
-<<<<<<< HEAD
-        row = msa->getRow(refSeq);
-=======
         row = msa->getMsaRow(refSeq);
->>>>>>> e065ddf4
     }
 
     //Use dots to draw regions, which are similar to reference sequence
@@ -1793,7 +1789,7 @@
     }
 }
 
-void MSAEditorSequenceArea::sl_alignmentChanged(const MultipleSequenceAlignment&, const MaModificationInfo& modInfo) {
+void MSAEditorSequenceArea::sl_alignmentChanged(const MultipleAlignment&, const MaModificationInfo& modInfo) {
     exitFromEditCharacterMode();
     int nSeq = editor->getNumSequences();
     int aliLen = editor->getAlignmentLen();
@@ -2780,7 +2776,7 @@
         QList<qint64> modifiedRowIds;
         modifiedRowIds.reserve(sel.length);
         for (int i = sel.startPos; i < sel.endPos(); i++) {
-            const MultipleSequenceAlignmentRow currentRow = ma->getRow(i);
+            const MultipleSequenceAlignmentRow currentRow = ma->getMsaRow(i);
             QByteArray currentRowContent = currentRow->toByteArray(ma->getLength(), os);
             switch (type.getType())
             {
@@ -2938,11 +2934,7 @@
     const int refSeq = editor->getMSAObject()->getMsa()->getRowIndexByRowId(editor->getReferenceRowId(), os);
     MultipleSequenceAlignmentRow row;
     if (U2MsaRow::INVALID_ROW_ID != refSeq) {
-<<<<<<< HEAD
-        row = msa->getRow(refSeq);
-=======
         row = msa->getMsaRow(refSeq);
->>>>>>> e065ddf4
     }
 
     QString header;
