/**
 * UGENE - Integrated Bioinformatics Tools.
 * Copyright (C) 2008-2016 UniPro <ugene@unipro.ru>
 * http://ugene.unipro.ru
 *
 * This program is free software; you can redistribute it and/or
 * modify it under the terms of the GNU General Public License
 * as published by the Free Software Foundation; either version 2
 * of the License, or (at your option) any later version.
 *
 * This program is distributed in the hope that it will be useful,
 * but WITHOUT ANY WARRANTY; without even the implied warranty of
 * MERCHANTABILITY or FITNESS FOR A PARTICULAR PURPOSE. See the
 * GNU General Public License for more details.
 *
 * You should have received a copy of the GNU General Public License
 * along with this program; if not, write to the Free Software
 * Foundation, Inc., 51 Franklin Street, Fifth Floor, Boston,
 * MA 02110-1301, USA.
 */

#include <QPolygonF>

#include <U2Algorithm/MSAConsensusAlgorithmClustal.h>
#include <U2Algorithm/MSAConsensusAlgorithmRegistry.h>
#include <U2Algorithm/MSAConsensusAlgorithmStrict.h>
#include <U2Algorithm/MsaColorScheme.h>
#include <U2Algorithm/MsaHighlightingScheme.h>

#include <U2Core/MultipleSequenceAlignmentObject.h>
#include <U2Core/U2OpStatusUtils.h>
#include <U2Core/U2SafePoints.h>

#include <U2View/MSAEditor.h>

#include "MSAGraphCalculationTask.h"

namespace U2 {

MSAGraphCalculationTask::MSAGraphCalculationTask(MultipleAlignmentObject* maObject, int width, int height)
    : BackgroundTask<QPolygonF>(tr("Render overview"), TaskFlag_None),
<<<<<<< HEAD
      ma(msa->getMultipleAlignmentCopy()), // SANGER_TODO: getiing before any check
=======
      ma(maObject->getMultipleAlignmentCopy()),
>>>>>>> c3e2be62
      memLocker(stateInfo),
      msaLength(0),
      seqNumber(0),
      width(width),
      height(height)
{
    SAFE_POINT_EXT(maObject != NULL, setError(tr("MSA is NULL")), );
    msaLength = maObject->getLength();
    seqNumber = maObject->getNumRows();
    if(!memLocker.tryAcquire(maObject->getMultipleAlignment()->getLength() * maObject->getMultipleAlignment()->getNumRows())) {
        setError(memLocker.getError());
        return;
    }
<<<<<<< HEAD
//    ma = msa->getMultipleAlignmentCopy();
    connect(msa, SIGNAL(si_invalidateAlignmentObject()), this, SLOT(cancel()));
    connect(msa, SIGNAL(si_startMaUpdating()), this, SLOT(cancel()));
    connect(msa, SIGNAL(si_alignmentChanged(MultipleAlignment,MaModificationInfo)), this, SLOT(cancel()));
=======
    connect(maObject, SIGNAL(si_invalidateAlignmentObject()), this, SLOT(cancel()));
    connect(maObject, SIGNAL(si_startMaUpdating()), this, SLOT(cancel()));
    connect(maObject, SIGNAL(si_alignmentChanged(MultipleAlignment,MaModificationInfo)), this, SLOT(cancel()));
>>>>>>> c3e2be62
}

void MSAGraphCalculationTask::run() {
    CHECK(!hasError(), );
    emit si_calculationStarted();
    constructPolygon(result);
    emit si_calculationStoped();
}

void MSAGraphCalculationTask::constructPolygon(QPolygonF &polygon) {
    SAFE_POINT_EXT(width != 0, setError(tr("Overview width is zero")), );
    stateInfo.setProgress(0);
    emit si_progressChanged();

    if (msaLength == 0 || seqNumber == 0) {
        polygon = QPolygonF();
        return;
    }

    double stepY = height / static_cast<double>(100);
    QVector<QPointF> points;
    points.append(QPointF(0, height));

    if ( msaLength < width ) {
        double stepX = width / static_cast<double>(msaLength);
        points.append(QPointF(0, qRound( height - stepY * static_cast<double>(getGraphValue(0)))));
        for (int pos = 0; pos < msaLength; pos++) {
            if (isCanceled()) {
                polygon = QPolygonF();
                return;
            }
            int percent = getGraphValue(pos);
            points.append(QPointF(qRound( stepX * static_cast<double>(pos) + stepX / 2),
                                  height - stepY * percent));
            stateInfo.setProgress(100 * pos / msaLength);
            emit si_progressChanged();
        }
        points.append(QPointF( width, qRound( height - stepY * static_cast<double>(getGraphValue(msaLength - 1)))));

    } else {
        double stepX = msaLength / static_cast<double>(width);
        for (int pos = 0; pos < width; pos++) {
            double average = 0;
            int count = 0;
            for (int i = stepX * pos; i < qRound( stepX * (pos + 1) ); i++) {
                if (isCanceled()) {
                    polygon = QPolygonF();
                    return;
                }
                if (i > msaLength) {
                    break;
                }
                average += getGraphValue(i);
                count++;
            }
            CHECK(count != 0, );
            average /= count;
            points.append( QPointF(pos, height - stepY * average ));
            stateInfo.setProgress(100 * pos / width);
            emit si_progressChanged();
        }
    }

    points.append(QPointF(width, height));
    polygon = QPolygonF(points);
    stateInfo.setProgress(100);
    emit si_progressChanged();
}

MSAConsensusOverviewCalculationTask::MSAConsensusOverviewCalculationTask(MultipleAlignmentObject* msa,
                                    int width, int height)
    : MSAGraphCalculationTask(msa, width, height)
{
    SAFE_POINT_EXT(AppContext::getMSAConsensusAlgorithmRegistry() != NULL, setError(tr("MSAConsensusAlgorithmRegistry is NULL!")), );

    MSAConsensusAlgorithmFactory* factory = AppContext::getMSAConsensusAlgorithmRegistry()->getAlgorithmFactory(BuiltInConsensusAlgorithms::STRICT_ALGO);
    SAFE_POINT_EXT(factory != NULL, setError(tr("Strict consensus algorithm factory is NULL")), );

    SAFE_POINT_EXT(msa != NULL, setError(tr("MSA is NULL")), );
    algorithm = factory->createAlgorithm(msa->getMultipleAlignment());
    algorithm->setParent(this);
}

int MSAConsensusOverviewCalculationTask::getGraphValue(int pos) const {
    int score;
    algorithm->getConsensusCharAndScore(ma, pos, score);
    return qRound(score * 100. / seqNumber);
}

MSAGapOverviewCalculationTask::MSAGapOverviewCalculationTask(MultipleAlignmentObject* msa, int width, int height)
    : MSAGraphCalculationTask(msa, width, height) {}

int MSAGapOverviewCalculationTask::getGraphValue(int pos) const {
    int gapCounter = 0;
    for (int seq = 0; seq < seqNumber; seq++) {
        if (pos > ma->getLength()) {
            continue;
        }
        uchar c = static_cast<uchar>(ma->charAt(seq, pos));
        if (c == U2Msa::GAP_CHAR) {
            gapCounter++;
        }
    }

    return qRound(gapCounter * 100. / seqNumber);
}

MSAClustalOverviewCalculationTask::MSAClustalOverviewCalculationTask(MultipleAlignmentObject *msa, int width, int height)
    : MSAGraphCalculationTask(msa, width, height) {
    SAFE_POINT_EXT(AppContext::getMSAConsensusAlgorithmRegistry() != NULL, setError(tr("MSAConsensusAlgorithmRegistry is NULL!")), );

    MSAConsensusAlgorithmFactory* factory = AppContext::getMSAConsensusAlgorithmRegistry()->getAlgorithmFactory(BuiltInConsensusAlgorithms::CLUSTAL_ALGO);
    SAFE_POINT_EXT(factory != NULL, setError(tr("Clustal algorithm factory is NULL")), );

    SAFE_POINT_EXT(msa != NULL, setError(tr("MSA is NULL")), );
    algorithm = factory->createAlgorithm(ma);
    algorithm->setParent(this);
}

int MSAClustalOverviewCalculationTask::getGraphValue(int pos) const {
    char c = algorithm->getConsensusChar(ma, pos);

    switch (c) {
    case '*':
        return 100;
    case ':':
        return 60;
    case '.':
        return 30;
    default:
        return 0;
    }
}

MSAHighlightingOverviewCalculationTask::MSAHighlightingOverviewCalculationTask(MaEditor *editor,
                                                                               const QString &colorSchemeId,
                                                                               const QString &highlightingSchemeId,
                                                                               int width, int height)
    : MSAGraphCalculationTask(editor->getMaObject(), width, height) {

    SAFE_POINT_EXT(AppContext::getMsaHighlightingSchemeRegistry() != NULL,
                   setError(tr("MSA highlighting scheme registry is NULL")), );
    MsaHighlightingSchemeFactory* f_hs = AppContext::getMsaHighlightingSchemeRegistry()->getMsaHighlightingSchemeFactoryById( highlightingSchemeId );
    SAFE_POINT_EXT(f_hs != NULL, setError(tr("MSA highlighting scheme factory with '%1' id is NULL").arg(highlightingSchemeId)), );

    highlightingScheme = f_hs->create(this, editor->getMaObject());
    schemeId = f_hs->getId();

    MsaColorSchemeFactory* f_cs = AppContext::getMsaColorSchemeRegistry()->getMsaColorSchemeFactoryById( colorSchemeId );
    colorScheme = f_cs->create(this, editor->getMaObject());

    U2OpStatusImpl os;
    refSequenceId = ma->getRowIndexByRowId(editor->getReferenceRowId(), os);
}

bool MSAHighlightingOverviewCalculationTask::isCellHighlighted(const MultipleAlignment &ma, MsaHighlightingScheme *highlightingScheme,
                                                               MsaColorScheme *colorScheme,
                                                               int seq, int pos,
                                                               int refSeq)
{
    SAFE_POINT(colorScheme != NULL, tr("Color scheme is NULL"), false);
    SAFE_POINT(highlightingScheme != NULL, tr("Highlighting scheme is NULL"), false);
    SAFE_POINT(highlightingScheme->getFactory() != NULL, tr("Highlighting scheme factory is NULL"), false);
    QString schemeId = highlightingScheme->getFactory()->getId();

    if (seq == refSeq || isEmptyScheme(schemeId) ||
            ((refSeq == U2MsaRow::INVALID_ROW_ID) && !isGapScheme(schemeId) &&
            !highlightingScheme->getFactory()->isRefFree())) {
        if (colorScheme->getColor(seq, pos, ma->charAt(seq, pos)) != QColor()) {
            return true;
        }
    }
    else {
        char refChar;
        if (isGapScheme(schemeId) || highlightingScheme->getFactory()->isRefFree()) {
            refChar = '\n';
        } else {
            refChar = ma->charAt(refSeq, pos);
        }

        char c = ma->charAt(seq, pos);
        bool highlight = false;
        QColor unused;
        highlightingScheme->process(refChar, c, unused, highlight, pos, seq);
        if (highlight) {
            return true;
        }
    }

    return false;
}

int MSAHighlightingOverviewCalculationTask::getGraphValue(int pos) const {
    CHECK(seqNumber != 0, 0);

    int counter = 0;
    for (int i = 0; i < seqNumber; i++) {
        if ( isCellHighlighted(i, pos) ) {
            counter++;
        }
    }

    return 100 * counter / seqNumber;
}

bool MSAHighlightingOverviewCalculationTask::isGapScheme(const QString &schemeId) {
    return (schemeId == MsaHighlightingScheme::GAPS_AMINO || schemeId == MsaHighlightingScheme::GAPS_NUCL);
}

bool MSAHighlightingOverviewCalculationTask::isEmptyScheme(const QString &schemeId) {
    return (schemeId == MsaHighlightingScheme::EMPTY_AMINO || schemeId == MsaHighlightingScheme::EMPTY_NUCL);
}

bool MSAHighlightingOverviewCalculationTask::isCellHighlighted(int seq, int pos) const {
    return isCellHighlighted(ma, highlightingScheme, colorScheme, seq, pos, refSequenceId);
}

} // namespace<|MERGE_RESOLUTION|>--- conflicted
+++ resolved
@@ -39,11 +39,7 @@
 
 MSAGraphCalculationTask::MSAGraphCalculationTask(MultipleAlignmentObject* maObject, int width, int height)
     : BackgroundTask<QPolygonF>(tr("Render overview"), TaskFlag_None),
-<<<<<<< HEAD
-      ma(msa->getMultipleAlignmentCopy()), // SANGER_TODO: getiing before any check
-=======
-      ma(maObject->getMultipleAlignmentCopy()),
->>>>>>> c3e2be62
+      ma(maObject->getMultipleAlignmentCopy()), // SANGER_TODO: getiing before any check
       memLocker(stateInfo),
       msaLength(0),
       seqNumber(0),
@@ -57,16 +53,10 @@
         setError(memLocker.getError());
         return;
     }
-<<<<<<< HEAD
 //    ma = msa->getMultipleAlignmentCopy();
-    connect(msa, SIGNAL(si_invalidateAlignmentObject()), this, SLOT(cancel()));
-    connect(msa, SIGNAL(si_startMaUpdating()), this, SLOT(cancel()));
-    connect(msa, SIGNAL(si_alignmentChanged(MultipleAlignment,MaModificationInfo)), this, SLOT(cancel()));
-=======
     connect(maObject, SIGNAL(si_invalidateAlignmentObject()), this, SLOT(cancel()));
     connect(maObject, SIGNAL(si_startMaUpdating()), this, SLOT(cancel()));
     connect(maObject, SIGNAL(si_alignmentChanged(MultipleAlignment,MaModificationInfo)), this, SLOT(cancel()));
->>>>>>> c3e2be62
 }
 
 void MSAGraphCalculationTask::run() {
