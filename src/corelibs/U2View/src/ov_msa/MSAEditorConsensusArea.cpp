/**
 * UGENE - Integrated Bioinformatics Tools.
 * Copyright (C) 2008-2016 UniPro <ugene@unipro.ru>
 * http://ugene.net
 *
 * This program is free software; you can redistribute it and/or
 * modify it under the terms of the GNU General Public License
 * as published by the Free Software Foundation; either version 2
 * of the License, or (at your option) any later version.
 *
 * This program is distributed in the hope that it will be useful,
 * but WITHOUT ANY WARRANTY; without even the implied warranty of
 * MERCHANTABILITY or FITNESS FOR A PARTICULAR PURPOSE. See the
 * GNU General Public License for more details.
 *
 * You should have received a copy of the GNU General Public License
 * along with this program; if not, write to the Free Software
 * Foundation, Inc., 51 Franklin Street, Fifth Floor, Boston,
 * MA 02110-1301, USA.
 */

#include <U2Algorithm/BuiltInConsensusAlgorithms.h>
#include <U2Algorithm/MSAConsensusAlgorithmRegistry.h>
#include <U2Algorithm/MSAConsensusUtils.h>

#include <QApplication>
#include <QClipboard>
#include <QHelpEvent>
#include <QMenu>
#include <QPainter>
#include <QToolTip>

#include <U2Core/AppContext.h>
#include <U2Core/DNAAlphabet.h>
#include <U2Core/MultipleSequenceAlignmentObject.h>
#include <U2Core/Settings.h>
#include <U2Core/U2SafePoints.h>

#include <U2Gui/GUIUtils.h>
#include <U2Gui/GraphUtils.h>
#include <U2Gui/OPWidgetFactory.h>
#include <U2Gui/OPWidgetFactoryRegistry.h>
#include <U2Gui/OptionsPanel.h>

#include "MSAEditor.h"
#include "MSAEditorConsensusArea.h"
#include "MSAEditorSequenceArea.h"
#include "General/MSAGeneralTabFactory.h"

namespace U2 {

#define SETTINGS_ROOT QString("msaeditor/")

MSAEditorConsensusArea::MSAEditorConsensusArea(MaEditorWgt *_ui)
    : editor(_ui->getEditor()), ui(_ui)
{
    assert(editor->getMaObject());
    completeRedraw = true;
    curPos = -1;
    scribbling = false;
    selecting = false;
    cachedView = new QPixmap();

    QObject *parent=new QObject(this);
    parent->setObjectName("parent");
    childObject = new QObject(parent);

    connect(ui->getSequenceArea(), SIGNAL(si_startChanged(const QPoint &, const QPoint &)), SLOT(sl_startChanged(const QPoint &, const QPoint &)));
    connect(ui->getSequenceArea(), SIGNAL(si_selectionChanged(const MaEditorSelection &, const MaEditorSelection &)),
        SLOT(sl_selectionChanged(const MaEditorSelection &, const MaEditorSelection &)));
    connect(ui->getEditor(), SIGNAL(si_zoomOperationPerformed(bool)), SLOT(sl_zoomOperationPerformed(bool)));
    connect(ui->getSequenceArea()->getHBar(), SIGNAL(actionTriggered(int)), SLOT(sl_onScrollBarActionTriggered(int)));

    connect(editor->getMaObject(), SIGNAL(si_alignmentChanged(const MultipleAlignment &, const MaModificationInfo &)),
                                    SLOT(sl_alignmentChanged()));

    connect(editor, SIGNAL(si_buildStaticMenu(GObjectView *, QMenu *)), SLOT(sl_buildStaticMenu(GObjectView *, QMenu *)));
    connect(editor, SIGNAL(si_buildPopupMenu(GObjectView * , QMenu *)), SLOT(sl_buildContextMenu(GObjectView *, QMenu *)));

    copyConsensusAction = new QAction(tr("Copy consensus"), this);
    copyConsensusAction->setObjectName("Copy consensus");
    connect(copyConsensusAction, SIGNAL(triggered()), SLOT(sl_copyConsensusSequence()));

    copyConsensusWithGapsAction = new QAction(tr("Copy consensus with gaps"), this);
    copyConsensusWithGapsAction->setObjectName("Copy consensus with gaps");
    connect(copyConsensusWithGapsAction, SIGNAL(triggered()), SLOT(sl_copyConsensusSequenceWithGaps()));

    configureConsensusAction = new QAction(tr("Consensus mode..."), this);
    configureConsensusAction->setObjectName("Consensus mode");
    connect(configureConsensusAction, SIGNAL(triggered()), SLOT(sl_configureConsensusAction()));

    setupFontAndHeight();

    setMouseTracking(true);
    setFocusPolicy(Qt::StrongFocus);

    MSAConsensusAlgorithmFactory* algo = getConsensusAlgorithmFactory();
    consensusCache = QSharedPointer<MSAEditorConsensusCache>(new MSAEditorConsensusCache(NULL, editor->getMaObject(), algo));
    connect(consensusCache->getConsensusAlgorithm(), SIGNAL(si_thresholdChanged(int)), SLOT(sl_onConsensusThresholdChanged(int)));
    addAction(ui->getCopySelectionAction());
    addAction(ui->getPasteAction());
    restoreLastUsedConsensusThreshold();

    setObjectName("consArea");
}

MSAEditorConsensusArea::~MSAEditorConsensusArea() {
    delete cachedView;
    delete childObject;
}

QSharedPointer<MSAEditorConsensusCache> MSAEditorConsensusArea::getConsensusCache() {
    return consensusCache;
}

void MSAEditorConsensusArea::paintFullConsensus(QPixmap &pixmap) {
    pixmap = QPixmap(ui->getSequenceArea()->getXByColumnNum(ui->getEditor()->getAlignmentLen()), getYRange(MSAEditorConsElement_RULER).startPos);
    QPainter p(&pixmap);
    paintFullConsensus(p);
}

void MSAEditorConsensusArea::paintFullConsensus(QPainter &p) {
    p.fillRect(QRect(0, 0, ui->getSequenceArea()->getXByColumnNum(ui->getEditor()->getAlignmentLen()), getYRange(MSAEditorConsElement_RULER).startPos), Qt::white);
    drawConsensus(p, 0, ui->getEditor()->getAlignmentLen() - 1, true);
    drawHistogram(p, 0, ui->getEditor()->getAlignmentLen() - 1);
}

void MSAEditorConsensusArea::paintConsenusPart(QPixmap &pixmap, const U2Region &region, const QList<qint64> &seqIdx) {
    CHECK(!region.isEmpty(), );
    CHECK(!seqIdx.isEmpty(), );
    CHECK(!ui->getSequenceArea()->isAlignmentEmpty(), );

    CHECK(editor->getColumnWidth() * region.length < 32768, );
    pixmap = QPixmap(editor->getColumnWidth() * region.length, getYRange(MSAEditorConsElement_RULER).startPos);

    QPainter p(&pixmap);
    paintConsenusPart(p, region, seqIdx);
}

void MSAEditorConsensusArea::paintConsenusPart(QPainter &p, const U2Region &region, const QList<qint64> &seqIdx) {
    CHECK(!region.isEmpty(), );
    CHECK(!seqIdx.isEmpty(), );
    CHECK(!ui->getSequenceArea()->isAlignmentEmpty(), );

    p.fillRect(QRect(0, 0, editor->getColumnWidth() * region.length, getYRange(MSAEditorConsElement_RULER).startPos), Qt::white);

    //draw consensus
    p.setPen(Qt::black);
    QFont f = ui->getEditor()->getFont();
    f.setWeight(QFont::DemiBold);
    p.setFont(f);

    MSAConsensusAlgorithm *alg = getConsensusAlgorithm();
    SAFE_POINT(alg != NULL, tr("MSA consensus algorothm is NULL"), );
    SAFE_POINT(editor->getMaObject() != NULL, tr("MSA object is NULL"), );
    const MultipleAlignment msa = editor->getMaObject()->getMultipleAlignment();
    for (int pos = 0; pos < region.length; pos++) {
        char c = alg->getConsensusChar(msa, pos + region.startPos, seqIdx.toVector());
        drawConsensusChar(p, pos, 0, c, false, true);
    }

    QColor c("#255060");
    p.setPen(c);

    U2Region yr = getYRange(MSAEditorConsElement_HISTOGRAM);
    yr.startPos++;
    yr.length -= 2; //keep borders

    QBrush brush(c, Qt::Dense4Pattern);
    for (int pos = region.startPos, lastPos = region.endPos() - 1; pos <= lastPos; pos++) {
        U2Region xr = ui->getSequenceArea()->getBaseXRange(pos, region.startPos, true);
        int percent = 0;
        alg->getConsensusCharAndScore(msa, pos, percent, seqIdx.toVector());
        percent = qRound(percent * 100. / seqIdx.size() );
        SAFE_POINT(percent >= 0 && percent <= 100, tr("Percent value is out of [0..100] interval"), );
        int h = qRound(percent * yr.length / 100.0);
        QRect hr(xr.startPos + 1, yr.endPos() - h, xr.length - 2, h);
        p.drawRect(hr);
        p.fillRect(hr, brush);
    }
}

void MSAEditorConsensusArea::paintRulerPart(QPixmap &pixmap, const U2Region &region) {
    CHECK( editor->getColumnWidth() * region.length < 32768, );
    CHECK( getYRange(MSAEditorConsElement_RULER).length < 32768, );
    pixmap = QPixmap(editor->getColumnWidth() * region.length, getYRange(MSAEditorConsElement_RULER).length);
    pixmap.fill(Qt::white);
    QPainter p(&pixmap);
    paintRulerPart(p, region);
}

void MSAEditorConsensusArea::paintRulerPart(QPainter &p, const U2Region &region) {
    p.fillRect(QRect(0, 0, editor->getColumnWidth() * region.length, getYRange(MSAEditorConsElement_RULER).length), Qt::white);
    p.translate(-ui->getSequenceArea()->getBaseXRange(region.startPos, region.startPos, true).startPos, -getYRange(MSAEditorConsElement_RULER).startPos);
    drawRuler(p, region.startPos, region.endPos(), true);
    // return back to (0, 0)
    p.translate(ui->getSequenceArea()->getBaseXRange(region.startPos, region.startPos, true).startPos, getYRange(MSAEditorConsElement_RULER).startPos);
}

bool MSAEditorConsensusArea::event(QEvent* e) {
    switch (e->type()) {
        case QEvent::ToolTip : {
            QHelpEvent* he = static_cast<QHelpEvent *>(e);
            QString tip = createToolTip(he);
            if (!tip.isEmpty()) {
                QToolTip::showText(he->globalPos(), tip);
            }
            return true;
        }
        case QEvent::FocusIn :
            ui->getSequenceArea()->setFocus(static_cast<QFocusEvent *>(e)->reason());
            break;
        case QEvent::Wheel :
            ui->getSequenceArea()->setFocus(Qt::MouseFocusReason);
            break;
        default:
            ; // skip other events
    }

    return QWidget::event(e);
}

QString MSAEditorConsensusArea::createToolTip(QHelpEvent* he) const {
    int  x = he->pos().x();
    int pos = ui->getSequenceArea()->coordToPos(x);
    QString result;
    if (pos >= 0) {
        assert(editor->getMaObject());
        const MultipleAlignment ma = editor->getMaObject()->getMultipleAlignment();
        result = MSAConsensusUtils::getConsensusPercentTip(ma, pos, 0, 4);
    }
    return result;
}

void MSAEditorConsensusArea::resizeEvent(QResizeEvent *e) {
    completeRedraw = true;
    QWidget::resizeEvent(e);
}

void MSAEditorConsensusArea::paintEvent(QPaintEvent *e) {
<<<<<<< HEAD
    QSize s = size();
    QSize sas = ui->getSequenceArea()->size();
=======
    QSize s = size() * devicePixelRatio();
    QSize sas = ui->seqArea->size() * devicePixelRatio();
>>>>>>> f4378a76

    if (sas.width() != s.width()) { //this can happen due to the manual layouting performed by MSAEditor -> just wait for the next resize+paint
        return;
    }

    assert(s.width() == sas.width());

    if (cachedView->size() != s) {
        delete cachedView;
        cachedView = new QPixmap(s);
        cachedView->setDevicePixelRatio(devicePixelRatio());
        completeRedraw = true;
    }

    if (completeRedraw) {
        QPainter pCached(cachedView);
        pCached.fillRect(cachedView->rect(), Qt::white);
        drawContent( pCached );
        completeRedraw = false;
    }

    QPainter p(this);
    p.drawPixmap(0, 0, *cachedView);
    drawSelection(p);

    QWidget::paintEvent(e);
}

void MSAEditorConsensusArea::drawContent(QPainter& p ) {
    drawConsensus(p);
    drawRuler(p);
    drawHistogram(p);
}

void MSAEditorConsensusArea::drawSelection(QPainter& p) {
    if (ui->getSequenceArea()->isAlignmentEmpty()) {
        return;
    }

    QFont f = ui->getEditor()->getFont();
    f.setWeight(QFont::DemiBold);
    p.setFont(f);

    MaEditorSelection selection = ui->getSequenceArea()->getSelection();
    int startPos = qMax(selection.x(), ui->getSequenceArea()->getFirstVisibleBase());
    int endPos = qMin(selection.x() + selection.width() - 1,
        ui->getSequenceArea()->getLastVisibleBase(true));
    SAFE_POINT(endPos < ui->getEditor()->getAlignmentLen(), "Incorrect selection width!", );
    for (int pos = startPos; pos <= endPos; ++pos) {
        drawConsensusChar(p, pos, ui->getSequenceArea()->getFirstVisibleBase(), true);
    }
}

void MSAEditorConsensusArea::drawConsensus(QPainter& p) {
    if (ui->getSequenceArea()->isAlignmentEmpty()) {
        return;
    }
    int startPos = ui->getSequenceArea()->getFirstVisibleBase();
    int lastPos = ui->getSequenceArea()->getLastVisibleBase(true);
    drawConsensus(p, startPos, lastPos);
}

void MSAEditorConsensusArea::drawConsensus(QPainter &p, int startPos, int lastPos, bool useVirtualCoords) {
    if (ui->getSequenceArea()->isAlignmentEmpty()) {
        return;
    }

    //draw consensus
    p.setPen(Qt::black);

    QFont f = ui->getEditor()->getFont();
    f.setWeight(QFont::DemiBold);
    p.setFont(f);

    childObject->setObjectName("");
    for (int pos = startPos; pos <= lastPos; pos++) {
        drawConsensusChar(p, pos, startPos, false, useVirtualCoords);
    }
}

void MSAEditorConsensusArea::drawConsensusChar(QPainter& p, int pos, int firstVisiblePos, bool selected, bool useVirtualCoords) {
    U2Region yRange = getYRange(MSAEditorConsElement_CONSENSUS_TEXT);
    U2Region xRange = ui->getSequenceArea()->getBaseXRange(pos, firstVisiblePos, useVirtualCoords);
    QRect cr(xRange.startPos, yRange.startPos, xRange.length + 1, yRange.length);

    if (selected) {
        QColor color(Qt::lightGray);
        color = color.lighter(115);
        p.fillRect(cr, color);
    }
    if (editor->getResizeMode() == MSAEditor::ResizeMode_FontAndContent) {
        char c = consensusCache->getConsensusChar(pos);
        p.drawText(cr, Qt::AlignVCenter | Qt::AlignHCenter, QString(c));
        childObject->setObjectName(childObject->objectName()+c);
    }
}

void MSAEditorConsensusArea::drawConsensusChar(QPainter &p, int pos, int firstVisiblePos, char consChar, bool selected, bool useVirtualCoords) {
    U2Region yRange = getYRange(MSAEditorConsElement_CONSENSUS_TEXT);
    U2Region xRange = ui->getSequenceArea()->getBaseXRange(pos, firstVisiblePos, useVirtualCoords);
    QRect cr(xRange.startPos, yRange.startPos, xRange.length + 1, yRange.length);

    if (selected) {
        QColor color(Qt::lightGray);
        color = color.lighter(115);
        p.fillRect(cr, color);
    }
    if (editor->getResizeMode() == MSAEditor::ResizeMode_FontAndContent) {
        p.drawText(cr, Qt::AlignVCenter | Qt::AlignHCenter, QString(consChar));
    }
}

#define RULER_NOTCH_SIZE 3

void MSAEditorConsensusArea::drawRuler(QPainter& p, int start, int end, bool drawFull) {
    if (ui->getSequenceArea()->isAlignmentEmpty()) {
        return;
    }

    //draw ruler
    p.setPen(Qt::darkGray);

    int w = (start == -1 && end == -1) ? width() : (end - start)*ui->getEditor()->getColumnWidth();
    int startPos = (start != -1) ? start
                                 : ui->getSequenceArea()->getFirstVisibleBase();
    int lastPos = (end != - 1) ? end - 1
                               : ui->getSequenceArea()->getLastVisibleBase(true);

    QFontMetrics rfm(rulerFont,this);
    U2Region rr = getYRange(MSAEditorConsElement_RULER);
    U2Region rrP = getYRange(MSAEditorConsElement_CONSENSUS_TEXT);
    int dy = rr.startPos - rrP.endPos();
    rr.length += dy;
    rr.startPos -= dy;
    U2Region firstBaseXReg = ui->getSequenceArea()->getBaseXRange(startPos, startPos, drawFull);
    U2Region lastBaseXReg = ui->getSequenceArea()->getBaseXRange(lastPos, startPos, drawFull);
    int firstLastLen = lastBaseXReg.startPos - firstBaseXReg.startPos;
    int firstXCenter = firstBaseXReg.startPos + firstBaseXReg.length / 2;
    QPoint startPoint(firstXCenter, rr.startPos);

    GraphUtils::RulerConfig c;
    c.singleSideNotches = true;
    c.notchSize = RULER_NOTCH_SIZE;
    c.textOffset = (rr.length - rfm.ascent()) /2;
    c.extraAxisLenBefore = startPoint.x();
    c.extraAxisLenAfter = w - (startPoint.x() + firstLastLen);
    c.textBorderStart = -firstBaseXReg.length / 2;
    c.textBorderEnd = -firstBaseXReg.length / 2;

    GraphUtils::drawRuler(p, startPoint, firstLastLen, startPos + 1, lastPos + 1, rulerFont, c);

    startPoint.setY(rr.endPos());
    c.drawNumbers = false;
    c.textPosition = GraphUtils::LEFT;
    GraphUtils::drawRuler(p, startPoint, firstLastLen, startPos + 1, lastPos + 1, rulerFont, c);
}

void MSAEditorConsensusArea::drawHistogram(QPainter& p) {
    if (ui->getSequenceArea()->isAlignmentEmpty()) {
        return;
    }

    int firstBase = ui->getSequenceArea()->getFirstVisibleBase();
    int lastBase = ui->getSequenceArea()->getLastVisibleBase(true);
    drawHistogram(p, firstBase, lastBase);
}

void MSAEditorConsensusArea::drawHistogram(QPainter &p, int firstBase, int lastBase) {
    if (ui->getSequenceArea()->isAlignmentEmpty()) {
        return;
    }

    QColor c("#255060");
    p.setPen(c);
    U2Region yr = getYRange(MSAEditorConsElement_HISTOGRAM);
    yr.startPos++;
    yr.length -= 2; //keep borders

    QBrush brush(c, Qt::Dense4Pattern);
    p.setBrush(brush);
    QVector<QRect> rects;

    for (int pos = firstBase, lastPos = lastBase; pos <= lastPos; pos++) {
        U2Region xr = ui->getSequenceArea()->getBaseXRange(pos, firstBase, true);
        int percent = consensusCache->getConsensusCharPercent(pos);
        assert(percent >= 0 && percent <= 100);
        int h = qRound(percent * yr.length / 100.0);
        QRect hr(xr.startPos + 1, yr.endPos() - h, xr.length - 2, h);
        rects << hr;
    }

#if (QT_VERSION < 0x050000)
    // A workaround for https://local.ugene.net/tracker/browse/UGENE-4484 (see comments)
    // drawRects() incorrectly processes rects with coordinates greater than 16384 on Qt4
    // drawRects() should be used for perfomance reasons
    // this branch should be removed after migrating to Qt5
    foreach (const QRect &rect, rects) {
        p.drawRect(rect);
    }
#else
    p.drawRects(rects);
#endif
}

U2Region MSAEditorConsensusArea::getYRange(MSAEditorConsElement e) const {
    U2Region res;
    switch(e) {
        case MSAEditorConsElement_HISTOGRAM:
            res = U2Region(0, 50);
            break;
        case MSAEditorConsElement_CONSENSUS_TEXT:
            res = U2Region(0, editor->getSequenceRowHeight());
            res.startPos += getYRange(MSAEditorConsElement(e-1)).endPos();
            break;
        case MSAEditorConsElement_RULER:
            res = U2Region(0, rulerFontHeight + 2 * RULER_NOTCH_SIZE + 4);
            res.startPos += getYRange(MSAEditorConsElement(e - 1)).endPos();
            break;
    }
    return res;
}

MSAConsensusAlgorithmFactory* MSAEditorConsensusArea::getConsensusAlgorithmFactory() {
    MSAConsensusAlgorithmRegistry* reg = AppContext::getMSAConsensusAlgorithmRegistry();
    SAFE_POINT(NULL != reg, "Consensus algorithm registry is NULL.", NULL);
    QString lastUsedAlgoKey = getLastUsedAlgoSettingsKey();
    QString lastUsedAlgo = AppContext::getSettings()->getValue(lastUsedAlgoKey).toString();
    MSAConsensusAlgorithmFactory* algo = reg->getAlgorithmFactory(lastUsedAlgo);

    const DNAAlphabet* al = editor->getMaObject()->getAlphabet();
    ConsensusAlgorithmFlags alphaFlags = MSAConsensusAlgorithmFactory::getAphabetFlags(al);
    if (algo == NULL || (algo->getFlags() & alphaFlags) != alphaFlags) {
        algo = reg->getAlgorithmFactory(BuiltInConsensusAlgorithms::DEFAULT_ALGO);
        if ((algo->getFlags() & alphaFlags) != alphaFlags) {
            QList<MSAConsensusAlgorithmFactory*> algorithms = reg->getAlgorithmFactories(MSAConsensusAlgorithmFactory::getAphabetFlags(al));
            SAFE_POINT(algorithms.count() > 0, "There are no consensus algorithms for the current alphabet.", NULL);
            algo = algorithms.first();
        }
        AppContext::getSettings()->setValue(lastUsedAlgoKey, algo->getId());
    }
    return algo;
}

void MSAEditorConsensusArea::updateConsensusAlgorithm() {
    MSAConsensusAlgorithmFactory* newAlgo = getConsensusAlgorithmFactory();
    CHECK(consensusCache != NULL && newAlgo != NULL, );
    ConsensusAlgorithmFlags cacheConsensusFlags = consensusCache->getConsensusAlgorithm()->getFactory()->getFlags();
    ConsensusAlgorithmFlags curFlags = newAlgo->getFlags();
    if ((curFlags & cacheConsensusFlags) != curFlags) {
        consensusCache->setConsensusAlgorithm(newAlgo);
    }
    emit si_consensusAlgorithmChanged(newAlgo->getId());
}

void MSAEditorConsensusArea::sl_startChanged(const QPoint& p, const QPoint& prev) {
    if (p.x() == prev.x()) {
        return;
    }
    completeRedraw = true;
    update();
}

void MSAEditorConsensusArea::sl_alignmentChanged() {
    updateConsensusAlgorithm();
    completeRedraw = true;
    update();
}

void MSAEditorConsensusArea::setupFontAndHeight() {
    rulerFont.setFamily("Arial");
    rulerFont.setPointSize(qMax(8, int(ui->getEditor()->getFont().pointSize() * 0.7)));
    rulerFontHeight = QFontMetrics(rulerFont,this).height();
    setFixedHeight( getYRange(MSAEditorConsElement_RULER).endPos() + 1);

}

void MSAEditorConsensusArea::sl_zoomOperationPerformed( bool resizeModeChanged )
{
    if (editor->getResizeMode() == MSAEditor::ResizeMode_OnlyContent && !resizeModeChanged) {
        completeRedraw = true;
        update();
    } else {
        setupFontAndHeight();
    }
}

void MSAEditorConsensusArea::sl_selectionChanged(const MaEditorSelection& current, const MaEditorSelection& prev) {
    // TODO: return if only height of selection changes?
    Q_UNUSED(current);
    Q_UNUSED(prev);
    update();
}

void MSAEditorConsensusArea::sl_buildStaticMenu(GObjectView* v, QMenu* m) {
    Q_UNUSED(v);
    buildMenu(m);
}

void MSAEditorConsensusArea::sl_buildContextMenu(GObjectView* v, QMenu* m) {
    Q_UNUSED(v);
    buildMenu(m);
}

void MSAEditorConsensusArea::buildMenu(QMenu* m) {
    QMenu* copyMenu = GUIUtils::findSubMenu(m, MSAE_MENU_COPY);
    SAFE_POINT(copyMenu != NULL, "copyMenu", );
    copyMenu->addAction(copyConsensusAction);
    copyMenu->addAction(copyConsensusWithGapsAction);

    if (qobject_cast<MSAEditor*>(editor) != NULL) {
        m->addAction(configureConsensusAction);
    }
}

void MSAEditorConsensusArea::sl_copyConsensusSequence() {
    QApplication::clipboard()->setText(consensusCache->getConsensusLine(false));
}

void MSAEditorConsensusArea::sl_copyConsensusSequenceWithGaps() {
    QApplication::clipboard()->setText(consensusCache->getConsensusLine(true));
}

void MSAEditorConsensusArea::sl_configureConsensusAction() {
    OptionsPanel* optionsPanel = editor->getOptionsPanel();
    SAFE_POINT(NULL != optionsPanel, "Internal error: options panel is NULL"
        " when msageneraltab opening was initiated!",);

    const QString& MSAGeneralTabFactoryId = MSAGeneralTabFactory::getGroupId();
    optionsPanel->openGroupById(MSAGeneralTabFactoryId);
}

void MSAEditorConsensusArea::sl_changeConsensusAlgorithm(const QString& algoId) {
    MSAConsensusAlgorithmFactory* algoFactory = AppContext::getMSAConsensusAlgorithmRegistry()->getAlgorithmFactory(algoId);
    if (getConsensusAlgorithm()->getFactory() != algoFactory) {
        assert(algoFactory!=NULL);
        setConsensusAlgorithm(algoFactory);
    }
    emit si_consensusAlgorithmChanged(algoId);
}

QString MSAEditorConsensusArea::getLastUsedAlgoSettingsKey() const {
    const DNAAlphabet* al = editor->getMaObject()->getAlphabet();
    SAFE_POINT(NULL != al, "Alphabet is NULL", "");
    const char* suffix = al->isAmino() ? "_protein" : al->isNucleic() ? "_nucleic" : "_raw";
    return SETTINGS_ROOT + "_consensus_algorithm_"+ suffix;
}

QString MSAEditorConsensusArea::getThresholdSettingsKey(const QString& factoryId) const {
    return getLastUsedAlgoSettingsKey() + "_" + factoryId + "_threshold";
}

U2Region MSAEditorConsensusArea::getRullerLineYRange() const {
    return getYRange(MSAEditorConsElement_RULER);
}

void MSAEditorConsensusArea::setConsensusAlgorithm(MSAConsensusAlgorithmFactory* algoFactory) {
    MSAConsensusAlgorithm* oldAlgo = getConsensusAlgorithm();
    if (oldAlgo!=NULL && algoFactory == oldAlgo->getFactory()) {
        return;
    }

    //store threshold for the active algo
    if (oldAlgo!=NULL && oldAlgo->supportsThreshold()) {
        AppContext::getSettings()->setValue(getThresholdSettingsKey(oldAlgo->getId()), oldAlgo->getThreshold());
    }

    //store current algorithm selection
    AppContext::getSettings()->setValue(getLastUsedAlgoSettingsKey(), algoFactory->getId());

    consensusCache->setConsensusAlgorithm(algoFactory);
    connect(consensusCache->getConsensusAlgorithm(), SIGNAL(si_thresholdChanged(int)), SLOT(sl_onConsensusThresholdChanged(int)));
    restoreLastUsedConsensusThreshold();
    completeRedraw = true;
    update();
}

void MSAEditorConsensusArea::setConsensusAlgorithmConsensusThreshold(int val) {
    MSAConsensusAlgorithm* algo = getConsensusAlgorithm();
    if (algo->getThreshold() == val) {
        return;
    }
    //store threshold as the last value
    AppContext::getSettings()->setValue(getThresholdSettingsKey(algo->getId()), val);
    algo->setThreshold(val);
}

void MSAEditorConsensusArea::sl_onConsensusThresholdChanged(int newValue) {
    Q_UNUSED(newValue);
    completeRedraw = true;
    update();
}

void MSAEditorConsensusArea::restoreLastUsedConsensusThreshold() {
    //restore last used threshold for new algorithm type if found
    MSAConsensusAlgorithm* algo = getConsensusAlgorithm();
    int threshold = AppContext::getSettings()->getValue(getThresholdSettingsKey(algo->getId()), algo->getDefaultThreshold()).toInt();
    getConsensusAlgorithm()->setThreshold(threshold);

}

MSAConsensusAlgorithm* MSAEditorConsensusArea::getConsensusAlgorithm() const {
    return consensusCache->getConsensusAlgorithm();
}

void MSAEditorConsensusArea::sl_changeConsensusThreshold(int val) {
    setConsensusAlgorithmConsensusThreshold(val);
    emit si_consensusThresholdChanged(val);
}

void MSAEditorConsensusArea::mousePressEvent(QMouseEvent *e) {
    int x = e->x();
    if (e->buttons() & Qt::LeftButton) {
        selecting = true;
        curPos = ui->getSequenceArea()->getColumnNumByX(x, selecting);
        if (curPos !=-1) {
            int height = ui->getSequenceArea()->getNumDisplayedSequences();
            // select current column
            MaEditorSelection selection(curPos, 0, 1, height);
            ui->getSequenceArea()->setSelection(selection);
            scribbling = true;
        }
    }
    QWidget::mousePressEvent(e);
}

void MSAEditorConsensusArea::mouseMoveEvent(QMouseEvent *e) {
    if ((e->buttons() & Qt::LeftButton) && scribbling) {
<<<<<<< HEAD
        int newPos = ui->getSequenceArea()->getColumnNumByX(e->x(), selecting);
        if ( ui->getSequenceArea()->isPosInRange(newPos)) {
            ui->getSequenceArea()->updateHBarPosition(newPos);
=======
        int newPos = ui->seqArea->getColumnNumByX(e->x(), selecting);
        if ( ui->seqArea->isPosInRange(newPos)) {
            ui->seqArea->updateHBarPosition(newPos, true);
>>>>>>> f4378a76
        }
        updateSelection(newPos);
    }
    QWidget::mouseMoveEvent(e);
}

void MSAEditorConsensusArea::mouseReleaseEvent(QMouseEvent *e) {
    if (ui->getSequenceArea()->isAlignmentEmpty()) {
        QWidget::mouseReleaseEvent(e);
        return;
    }

    if (e->button() == Qt::LeftButton) {
        int newPos = ui->getSequenceArea()->getColumnNumByX(e->x(), selecting);
        updateSelection(newPos);
        curPos = newPos;
        scribbling = false;
        selecting = false;
    }

    ui->getSequenceArea()->getHBar()->setupRepeatAction(QAbstractSlider::SliderNoAction);
    QWidget::mouseReleaseEvent(e);
}

void MSAEditorConsensusArea::updateSelection(int newPos) {
    CHECK(newPos != curPos, );
    CHECK(newPos != -1, );

    int height = ui->getSequenceArea()->getNumDisplayedSequences();
    int startPos = qMin(curPos,newPos);
    int width = qAbs(newPos - curPos) + 1;
    MaEditorSelection selection(startPos, 0, width, height);
    ui->getSequenceArea()->setSelection(selection);
}

void MSAEditorConsensusArea::sl_onScrollBarActionTriggered(int scrollAction) {
    if (scribbling && (scrollAction ==  QAbstractSlider::SliderSingleStepAdd || scrollAction == QAbstractSlider::SliderSingleStepSub)) {
        QPoint coord = mapFromGlobal(QCursor::pos());
        int newPos = ui->getSequenceArea()->getColumnNumByX(coord.x(), selecting);
        updateSelection(newPos);
    }
}

} // namespace U2<|MERGE_RESOLUTION|>--- conflicted
+++ resolved
@@ -238,13 +238,8 @@
 }
 
 void MSAEditorConsensusArea::paintEvent(QPaintEvent *e) {
-<<<<<<< HEAD
-    QSize s = size();
-    QSize sas = ui->getSequenceArea()->size();
-=======
     QSize s = size() * devicePixelRatio();
-    QSize sas = ui->seqArea->size() * devicePixelRatio();
->>>>>>> f4378a76
+    QSize sas = ui->getSequenceArea()->size() * devicePixelRatio();
 
     if (sas.width() != s.width()) { //this can happen due to the manual layouting performed by MSAEditor -> just wait for the next resize+paint
         return;
@@ -672,15 +667,9 @@
 
 void MSAEditorConsensusArea::mouseMoveEvent(QMouseEvent *e) {
     if ((e->buttons() & Qt::LeftButton) && scribbling) {
-<<<<<<< HEAD
         int newPos = ui->getSequenceArea()->getColumnNumByX(e->x(), selecting);
         if ( ui->getSequenceArea()->isPosInRange(newPos)) {
-            ui->getSequenceArea()->updateHBarPosition(newPos);
-=======
-        int newPos = ui->seqArea->getColumnNumByX(e->x(), selecting);
-        if ( ui->seqArea->isPosInRange(newPos)) {
-            ui->seqArea->updateHBarPosition(newPos, true);
->>>>>>> f4378a76
+            ui->getSequenceArea()->updateHBarPosition(newPos, true);
         }
         updateSelection(newPos);
     }
