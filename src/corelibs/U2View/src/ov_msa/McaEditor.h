--- conflicted
+++ resolved
@@ -72,31 +72,6 @@
     SequenceObjectContext*  referenceCtx;
 };
 
-<<<<<<< HEAD
-class McaEditorWgt : public MaEditorWgt {
-    Q_OBJECT
-public:
-    McaEditorWgt(McaEditor* editor);
-
-    McaEditor* getEditor() const { return qobject_cast<McaEditor* >(editor); }
-    McaEditorSequenceArea* getSequenceArea() const;
-    McaReferenceCharController* getRefCharController() const;
-
-protected:
-    void initSeqArea(GScrollBar* shBar, GScrollBar* cvBar);
-    void initOverviewArea();
-    void initNameList(QScrollBar* nhBar);
-    void initConsensusArea();
-    void initStatusBar();
-
-private:
-    McaEditorReferenceArea*     refArea;
-    McaReferenceCharController* refCharController;
-};
-
-} // namespace
-=======
 }   // namespace U2
->>>>>>> 9ba0e106
 
 #endif // _U2_MCA_EDITOR_H_