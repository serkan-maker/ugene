/**
 * UGENE - Integrated Bioinformatics Tools.
 * Copyright (C) 2008-2016 UniPro <ugene@unipro.ru>
 * http://ugene.net
 *
 * This program is free software; you can redistribute it and/or
 * modify it under the terms of the GNU General Public License
 * as published by the Free Software Foundation; either version 2
 * of the License, or (at your option) any later version.
 *
 * This program is distributed in the hope that it will be useful,
 * but WITHOUT ANY WARRANTY; without even the implied warranty of
 * MERCHANTABILITY or FITNESS FOR A PARTICULAR PURPOSE. See the
 * GNU General Public License for more details.
 *
 * You should have received a copy of the GNU General Public License
 * along with this program; if not, write to the Free Software
 * Foundation, Inc., 51 Franklin Street, Fifth Floor, Boston,
 * MA 02110-1301, USA.
 */

#include "MSAEditorOverviewArea.h"

#include "MSAEditor.h"
#include "MSAEditorSequenceArea.h"
#include "Overview/MaSangerOverview.h"
#include "Overview/MaSimpleOverview.h"
#include "Overview/MaGraphOverview.h"
#include "Overview/MaOverviewContextMenu.h"

#include <QVBoxLayout>
#include <QActionGroup>


namespace U2 {

const QString MSAEditorOverviewArea::OVERVIEW_AREA_OBJECT_NAME  = "msa_overview_area";

MSAEditorOverviewArea::MSAEditorOverviewArea(MaEditorWgt *ui)
    : MaEditorOverviewArea(ui, OVERVIEW_AREA_OBJECT_NAME)
{
    simpleOverview = new MaSimpleOverview(ui);

    simpleOverview->setObjectName(OVERVIEW_AREA_OBJECT_NAME + QString("_simple"));

    addOverview(simpleOverview);
    addOverview(graphOverview);

    connect(ui, SIGNAL(customContextMenuRequested(QPoint)), SLOT(sl_onContextMenuRequested(QPoint)));
    connect(ui->getSequenceArea(), SIGNAL(si_highlightingChanged()),
            simpleOverview, SLOT(sl_highlightingChanged()));
    connect(ui->getSequenceArea(), SIGNAL(si_highlightingChanged(addOverview)),
            graphOverview, SLOT(sl_highlightingChanged()));
    connect(ui->getEditor(), SIGNAL(si_referenceSeqChanged(qint64)),
            graphOverview, SLOT(sl_highlightingChanged()));
    connect(ui->getEditor(), SIGNAL(si_referenceSeqChanged(qint64)),
            simpleOverview, SLOT(sl_highlightingChanged()));

<<<<<<< HEAD
    contextMenu =  new MaOverviewContextMenu(simpleOverview, graphOverview);
=======
    contextMenu =  new MSAOverviewContextMenu(ui->getEditor(), simpleOverview, graphOverview);
>>>>>>> f4378a76

    connect(contextMenu, SIGNAL(si_graphTypeSelected(MaGraphOverviewDisplaySettings::GraphType)),
            graphOverview, SLOT(sl_graphTypeChanged(MaGraphOverviewDisplaySettings::GraphType)));
    connect(contextMenu, SIGNAL(si_colorSelected(QColor)),
            graphOverview, SLOT(sl_graphColorChanged(QColor)));
    connect(contextMenu, SIGNAL(si_graphOrientationSelected(MaGraphOverviewDisplaySettings::OrientationMode)),
            graphOverview, SLOT(sl_graphOrientationChanged(MaGraphOverviewDisplaySettings::OrientationMode)));
    connect(contextMenu, SIGNAL(si_calculationMethodSelected(MaGraphCalculationMethod)),
            graphOverview, SLOT(sl_calculationMethodChanged(MaGraphCalculationMethod)));

    setMaximumHeight( graphOverview->FIXED_HEIGHT + simpleOverview->FIXED_HEIGTH + 5 );
}

bool MSAEditorOverviewArea::isOverviewWidget(QWidget *wgt) const {
    if (MaEditorOverviewArea::isOverviewWidget(wgt) || wgt == simpleOverview) {
        return true;
    }
    return false;
}

void MSAEditorOverviewArea::sl_onContextMenuRequested(const QPoint &p) {
    if (geometry().contains(p)) {
        contextMenu->exec(QCursor::pos());
    }
}

} // namespace<|MERGE_RESOLUTION|>--- conflicted
+++ resolved
@@ -56,11 +56,7 @@
     connect(ui->getEditor(), SIGNAL(si_referenceSeqChanged(qint64)),
             simpleOverview, SLOT(sl_highlightingChanged()));
 
-<<<<<<< HEAD
     contextMenu =  new MaOverviewContextMenu(simpleOverview, graphOverview);
-=======
-    contextMenu =  new MSAOverviewContextMenu(ui->getEditor(), simpleOverview, graphOverview);
->>>>>>> f4378a76
 
     connect(contextMenu, SIGNAL(si_graphTypeSelected(MaGraphOverviewDisplaySettings::GraphType)),
             graphOverview, SLOT(sl_graphTypeChanged(MaGraphOverviewDisplaySettings::GraphType)));
