--- conflicted
+++ resolved
@@ -57,13 +57,8 @@
 
     MultipleSequenceAlignmentObject *mobj = editor->getMSAObject();
     SAFE_POINT(NULL != mobj, L10N::nullPointerError("multiple alignment object"), );
-<<<<<<< HEAD
-    connect(mobj, SIGNAL(si_alignmentChanged(const MultipleSequenceAlignment&, const MaModificationInfo&)),
-        SLOT(sl_updateOffsets()));
-=======
     connect(mobj, SIGNAL(si_alignmentChanged(const MultipleAlignment&, const MaModificationInfo&)),
         SLOT(sl_alignmentChanged()));
->>>>>>> 70ff1dd1
 
     seqArea->installEventFilter(this);
 
