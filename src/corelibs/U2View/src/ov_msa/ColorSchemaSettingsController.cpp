--- conflicted
+++ resolved
@@ -43,14 +43,6 @@
 
 namespace U2 {
 
-<<<<<<< HEAD
-enum DefaultStrategy{
-    DefaultStrategy_Void,
-    DefaultStrategy_UgeneColors
-};
-
-=======
->>>>>>> 92d7268e
 static void setSchemaColors(const ColorSchemeData& customSchema){
     QString dirPath = ColorSchemeUtils::getColorsDir();
 
@@ -105,15 +97,11 @@
     ColorSchemaSettingsPageState* state = qobject_cast<ColorSchemaSettingsPageState*>(s);
 
     ColorSchemeUtils::setColorsDir(state->colorsDir);
-<<<<<<< HEAD
-    foreach(const ColorSchemeData& schema, state->customSchemas){
-=======
     QDir dir(ColorSchemeUtils::getColorsDir());
     foreach (const ColorSchemeData &schema, state->removedCustomSchemas) {
         dir.remove(schema.name + ColorSchemeUtils::COLOR_SCHEME_NAME_FILTERS);
     }
     foreach (const ColorSchemeData &schema, state->customSchemas) {
->>>>>>> 92d7268e
         setSchemaColors(schema);
     }
     emit si_customSettingsChanged();
