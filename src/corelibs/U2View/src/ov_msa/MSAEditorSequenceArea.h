/**
 * UGENE - Integrated Bioinformatics Tools.
 * Copyright (C) 2008-2017 UniPro <ugene@unipro.ru>
 * http://ugene.net
 *
 * This program is free software; you can redistribute it and/or
 * modify it under the terms of the GNU General Public License
 * as published by the Free Software Foundation; either version 2
 * of the License, or (at your option) any later version.
 *
 * This program is distributed in the hope that it will be useful,
 * but WITHOUT ANY WARRANTY; without even the implied warranty of
 * MERCHANTABILITY or FITNESS FOR A PARTICULAR PURPOSE. See the
 * GNU General Public License for more details.
 *
 * You should have received a copy of the GNU General Public License
 * along with this program; if not, write to the Free Software
 * Foundation, Inc., 51 Franklin Street, Fifth Floor, Boston,
 * MA 02110-1301, USA.
 */

#ifndef _U2_MSA_EDITOR_SEQUENCE_AREA_H_
#define _U2_MSA_EDITOR_SEQUENCE_AREA_H_

#include <QMenu>
#include <QToolBar>
#include <QWidget>

#include <U2Core/MultipleSequenceAlignment.h>
#include <U2Core/Task.h>
#include <U2Core/U2Region.h>

#include "DeleteGapsDialog.h"
#include "ExportHighlightedDialogController.h"
#include "MSACollapsibleModel.h"
#include "MsaEditorUserModStepController.h"
#include "SaveSelectedSequenceFromMSADialogController.h"

#include "view_rendering/MaEditorSequenceArea.h"

namespace U2 {

class GObjectView;
class MsaColorScheme;
class MsaColorSchemeFactory;
class MsaColorSchemeRegistry;
class MSAEditor;
class MsaEditorWgt;
class MsaHighlightingScheme;
class MsaHighlightingSchemeFactory;
class MsaHighlightingSchemeRegistry;
class MaModificationInfo;
class MultipleSequenceAlignmentObject;
class Settings;
class SequenceAreaRenderer;

class ModificationType {
public:
    static const int NoType = 0;
    static const int Reverse = 1;
    static const int Complement = 3;
    static const int ReverseComplement = 7;

    ModificationType(int _type = NoType) : type(_type) {}

    ModificationType operator + (const ModificationType & another) {
        switch (type + another.type) {
        case NoType + NoType: return ModificationType(NoType);
        case NoType + Reverse: return ModificationType(Reverse);
        case NoType + Complement: return ModificationType(Complement);
        case NoType + ReverseComplement: return ModificationType(ReverseComplement);
        case Reverse + Reverse: return ModificationType(NoType);
        case Reverse + Complement: return ModificationType(ReverseComplement);
        case Reverse + ReverseComplement: return ModificationType(Complement);
        case Complement + Complement: return ModificationType(NoType);
        case Complement + ReverseComplement: return ModificationType(Reverse);
        case ReverseComplement + ReverseComplement: return ModificationType(NoType);
        }
        return ModificationType(NoType);
    }

    int getType() {
        return type;
    }

    bool operator == (const ModificationType & another) {
        return type == another.type;
    }

    bool operator == (int _type) {
        return type == _type;
    }

    bool operator != (const ModificationType & another) {
        return type != another.type;
    }

    bool operator != (int _type) {
        return type != _type;
    }

    ModificationType & operator = (int _type) {
        type = _type;
        return *this;
    }

private:
    int type;
};

class U2VIEW_EXPORT MSAEditorSequenceArea : public MaEditorSequenceArea {
    Q_OBJECT
    Q_DISABLE_COPY(MSAEditorSequenceArea)
    friend class SequenceAreaRenderer;
    friend class SequenceWithChromatogramAreaRenderer;

public:
    MSAEditorSequenceArea(MaEditorWgt* ui, GScrollBar* hb, GScrollBar* vb);

    MSAEditor *getEditor() const;

    QStringList getAvailableHighlightingSchemes() const;

    bool hasAminoAlphabet();

<<<<<<< HEAD
    QString getCopyFormatedAlgorithmId() const;
    void setCopyFormatedAlgorithmId(const QString& algoId);

    MSAEditor *getEditor() const;

=======
>>>>>>> b3ee000b
private:
    // emulating cursor mode with
    void moveCursor(int dx, int dy);

public:
<<<<<<< HEAD
    void centerPos(const QPoint& pos);

    void centerPos(int pos);

    void setFont(const QFont& f);

    GScrollBar* getVBar() const {return svBar;}

    GScrollBar* getHBar() const {return shBar;}

    void updateHBarPosition(int base, bool repeatAction = false);

    void updateVBarPosition(int seq, bool repeatAction = false);

    void drawVisibleContent(QPainter& p);
    bool drawContent(QPainter &p, const QRect &area);
    bool drawContent(QPainter &p, const U2Region& region, const QList<qint64> &seqIdx);

    bool drawContent(QPainter& p);
    bool drawContent(QPixmap& pixmap);
    bool drawContent(QPixmap& pixmap, const U2Region& region, const QList<qint64>& seqIdx);

    QString exportHighligtning(int startPos, int endPos, int startingIndex, bool keepGaps, bool dots, bool transpose);

    MsaColorScheme * getCurrentColorScheme() const;
    MsaHighlightingScheme * getCurrentHighlightingScheme() const;
    bool getUseDotsCheckedState() const;

    void onVisibleRangeChanged();

    bool isAlignmentLocked();
signals:
    void si_startChanged(const QPoint& p, const QPoint& prev);
    void si_selectionChanged(const MSAEditorSelection& current, const MSAEditorSelection& prev);
    void si_selectionChanged(const QStringList& selectedRows);
    void si_highlightingChanged();
    void si_visibleRangeChanged(QStringList visibleSequences, int reqHeight);
    void si_visibleRangeChanged();
    void si_startMsaChanging();
    void si_stopMsaChanging(bool msaUpdated);
    void si_copyFormattedChanging(bool enabled);

public slots:
    void sl_changeColorSchemeOutside(const QString &id);
    void sl_doUseDots();
    void sl_changeCopyFormat(const QString& alg);
    void sl_delCurrentSelection();
=======
    QString exportHighlighting(int startPos, int endPos, int startingIndex, bool keepGaps, bool dots, bool transpose);
>>>>>>> b3ee000b

protected:
    void focusOutEvent(QFocusEvent* fe);
    void focusInEvent(QFocusEvent* fe);

private slots:
    void sl_buildStaticMenu(GObjectView* v, QMenu* m);
    void sl_buildStaticToolbar(GObjectView* v, QToolBar* t);
    void sl_buildContextMenu(GObjectView* v, QMenu* m);
    void sl_lockedStateChanged();
    void sl_addSeqFromFile();
    void sl_addSeqFromProject();

    void sl_copyCurrentSelection();
    void sl_copyFormattedSelection();
    void sl_paste();
    void sl_pasteFinished(Task* pasteTask);
    void sl_delCol();
    void sl_goto();
    void sl_removeAllGaps();
    void sl_sortByName();
    void sl_setCollapsingMode(bool enabled);
    void sl_updateCollapsingMode();
    void sl_reverseComplementCurrentSelection();
    void sl_reverseCurrentSelection();
    void sl_complementCurrentSelection();

    void sl_onPosChangeRequest(int position);

    void sl_createSubaligniment();

    void sl_saveSequence();

    void sl_modelChanged();

    void sl_showCustomSettings();

    void sl_resetCollapsibleModel();
    void sl_setCollapsingRegions(const QList<QStringList>&);
    void sl_fontChanged(QFont font);

    void sl_alphabetChanged(const MaModificationInfo &mi, const DNAAlphabet *prevAlphabet);

    void sl_updateActions();

private:
    void initRenderer();

    void buildMenu(QMenu* m);
<<<<<<< HEAD
    void updateColorAndHighlightSchemes();

    void initColorSchemes(MsaColorSchemeFactory* defaultColorSchemeFactory);
    void registerCommonColorSchemes();
    void initHighlightSchemes(MsaHighlightingSchemeFactory* hsf);

    MsaColorSchemeFactory * getDefaultColorSchemeFactory();
    MsaHighlightingSchemeFactory * getDefaultHighlightingSchemeFactory() const;

    void getColorAndHighlightingIds(QString &csid, QString &hsid);
    void applyColorScheme(const QString &id);

    void exitFromEditCharacterMode();

    void updateActions();

    void updateHScrollBar();
    void updateVScrollBar();

    void drawAll();
    void drawFocus(QPainter& p);
    void drawSelection(QPainter &p);

    /**
     * Inserts a region consisting of gaps only before the selection. The inserted region width
     * is specified by @countOfGaps parameter if 0 < @countOfGaps, its height is equal to the
     * current selection's height.
     *
     * If there is no selection in MSA then the method does nothing.
     *
     * If -1 == @countOfGaps then the inserting region width is equal to
     * the selection's width. If 1 > @countOfGaps and -1 != @countOfGaps then nothing happens.
     */
    void insertGapsBeforeSelection( int countOfGaps = -1 );

    /**
     * Reverse operation for @insertGapsBeforeSelection( ),
     * removes the region preceding the selection if it consists of gaps only.
     *
     * If there is no selection in MSA then the method does nothing.
     *
     * @countOfGaps specifies maximum width of the removed region.
     * If -1 == @countOfGaps then count of removed gap columns is equal to
     * the selection width. If 1 > @countOfGaps and -1 != @countOfGaps then nothing happens.
     */
    void removeGapsPrecedingSelection( int countOfGaps = -1 );

    void deleteOldCustomSchemes();

    bool checkState() const;
    void validateRanges();          //called on resize/refont like events
=======
>>>>>>> b3ee000b

    void reverseComplementModification(ModificationType& type);

    void updateCollapsedGroups(const MaModificationInfo& modInfo);

    QAction*        copySelectionAction;
    QAction*        delColAction;
    QAction*        removeAllGapsAction;
    QAction*        gotoAction;
    QAction*        createSubaligniment;
    QAction*        saveSequence;
    QAction*        addSeqFromFileAction;
    QAction*        addSeqFromProjectAction;
    QAction*        sortByNameAction;
    QAction*        collapseModeSwitchAction;
    QAction*        collapseModeUpdateAction;
    QAction*        reverseComplementAction;
    QAction*        reverseAction;
    QAction*        complementAction;
    QAction*        lookMSASchemesSettingsAction;
};

// SANGER_TODO: move to EditorTasks?
class U2VIEW_EXPORT ExportHighligtningTask : public Task {
    Q_OBJECT
public:
    ExportHighligtningTask(ExportHighligtingDialogController *dialog, MaEditorSequenceArea *msaese_);

    void run();
    QString generateReport() const;
    Task::ReportResult report();

private:
    int startPos;
    int endPos;
    int startingIndex;
    bool keepGaps;
    bool dots;
    bool transpose;
    GUrl url;
    MaEditorSequenceArea *msaese;
};

}//namespace
#endif<|MERGE_RESOLUTION|>--- conflicted
+++ resolved
@@ -123,70 +123,12 @@
 
     bool hasAminoAlphabet();
 
-<<<<<<< HEAD
-    QString getCopyFormatedAlgorithmId() const;
-    void setCopyFormatedAlgorithmId(const QString& algoId);
-
-    MSAEditor *getEditor() const;
-
-=======
->>>>>>> b3ee000b
 private:
     // emulating cursor mode with
     void moveCursor(int dx, int dy);
 
 public:
-<<<<<<< HEAD
-    void centerPos(const QPoint& pos);
-
-    void centerPos(int pos);
-
-    void setFont(const QFont& f);
-
-    GScrollBar* getVBar() const {return svBar;}
-
-    GScrollBar* getHBar() const {return shBar;}
-
-    void updateHBarPosition(int base, bool repeatAction = false);
-
-    void updateVBarPosition(int seq, bool repeatAction = false);
-
-    void drawVisibleContent(QPainter& p);
-    bool drawContent(QPainter &p, const QRect &area);
-    bool drawContent(QPainter &p, const U2Region& region, const QList<qint64> &seqIdx);
-
-    bool drawContent(QPainter& p);
-    bool drawContent(QPixmap& pixmap);
-    bool drawContent(QPixmap& pixmap, const U2Region& region, const QList<qint64>& seqIdx);
-
-    QString exportHighligtning(int startPos, int endPos, int startingIndex, bool keepGaps, bool dots, bool transpose);
-
-    MsaColorScheme * getCurrentColorScheme() const;
-    MsaHighlightingScheme * getCurrentHighlightingScheme() const;
-    bool getUseDotsCheckedState() const;
-
-    void onVisibleRangeChanged();
-
-    bool isAlignmentLocked();
-signals:
-    void si_startChanged(const QPoint& p, const QPoint& prev);
-    void si_selectionChanged(const MSAEditorSelection& current, const MSAEditorSelection& prev);
-    void si_selectionChanged(const QStringList& selectedRows);
-    void si_highlightingChanged();
-    void si_visibleRangeChanged(QStringList visibleSequences, int reqHeight);
-    void si_visibleRangeChanged();
-    void si_startMsaChanging();
-    void si_stopMsaChanging(bool msaUpdated);
-    void si_copyFormattedChanging(bool enabled);
-
-public slots:
-    void sl_changeColorSchemeOutside(const QString &id);
-    void sl_doUseDots();
-    void sl_changeCopyFormat(const QString& alg);
-    void sl_delCurrentSelection();
-=======
     QString exportHighlighting(int startPos, int endPos, int startingIndex, bool keepGaps, bool dots, bool transpose);
->>>>>>> b3ee000b
 
 protected:
     void focusOutEvent(QFocusEvent* fe);
@@ -236,60 +178,6 @@
     void initRenderer();
 
     void buildMenu(QMenu* m);
-<<<<<<< HEAD
-    void updateColorAndHighlightSchemes();
-
-    void initColorSchemes(MsaColorSchemeFactory* defaultColorSchemeFactory);
-    void registerCommonColorSchemes();
-    void initHighlightSchemes(MsaHighlightingSchemeFactory* hsf);
-
-    MsaColorSchemeFactory * getDefaultColorSchemeFactory();
-    MsaHighlightingSchemeFactory * getDefaultHighlightingSchemeFactory() const;
-
-    void getColorAndHighlightingIds(QString &csid, QString &hsid);
-    void applyColorScheme(const QString &id);
-
-    void exitFromEditCharacterMode();
-
-    void updateActions();
-
-    void updateHScrollBar();
-    void updateVScrollBar();
-
-    void drawAll();
-    void drawFocus(QPainter& p);
-    void drawSelection(QPainter &p);
-
-    /**
-     * Inserts a region consisting of gaps only before the selection. The inserted region width
-     * is specified by @countOfGaps parameter if 0 < @countOfGaps, its height is equal to the
-     * current selection's height.
-     *
-     * If there is no selection in MSA then the method does nothing.
-     *
-     * If -1 == @countOfGaps then the inserting region width is equal to
-     * the selection's width. If 1 > @countOfGaps and -1 != @countOfGaps then nothing happens.
-     */
-    void insertGapsBeforeSelection( int countOfGaps = -1 );
-
-    /**
-     * Reverse operation for @insertGapsBeforeSelection( ),
-     * removes the region preceding the selection if it consists of gaps only.
-     *
-     * If there is no selection in MSA then the method does nothing.
-     *
-     * @countOfGaps specifies maximum width of the removed region.
-     * If -1 == @countOfGaps then count of removed gap columns is equal to
-     * the selection width. If 1 > @countOfGaps and -1 != @countOfGaps then nothing happens.
-     */
-    void removeGapsPrecedingSelection( int countOfGaps = -1 );
-
-    void deleteOldCustomSchemes();
-
-    bool checkState() const;
-    void validateRanges();          //called on resize/refont like events
-=======
->>>>>>> b3ee000b
 
     void reverseComplementModification(ModificationType& type);
 
