/**
 * UGENE - Integrated Bioinformatics Tools.
 * Copyright (C) 2008-2016 UniPro <ugene@unipro.ru>
 * http://ugene.net
 *
 * This program is free software; you can redistribute it and/or
 * modify it under the terms of the GNU General Public License
 * as published by the Free Software Foundation; either version 2
 * of the License, or (at your option) any later version.
 *
 * This program is distributed in the hope that it will be useful,
 * but WITHOUT ANY WARRANTY; without even the implied warranty of
 * MERCHANTABILITY or FITNESS FOR A PARTICULAR PURPOSE. See the
 * GNU General Public License for more details.
 *
 * You should have received a copy of the GNU General Public License
 * along with this program; if not, write to the Free Software
 * Foundation, Inc., 51 Franklin Street, Fifth Floor, Boston,
 * MA 02110-1301, USA.
 */

#include <QtCore/qglobal.h>
#if (QT_VERSION < 0x050000) //Qt 5
#include <QtGui/QApplication>
#include <QtGui/QMessageBox>
#else
#include <QtWidgets/QApplication>
#include <QtWidgets/QMessageBox>
#endif

#include <U2Core/AddDocumentTask.h>
#include <U2Core/AppContext.h>
#include <U2Core/DNASequenceObject.h>
#include <U2Core/GObjectTypes.h>
#include <U2Core/GObjectUtils.h>
#include <U2Core/IOAdapter.h>
#include <U2Core/IOAdapterUtils.h>
#include <U2Core/LoadDocumentTask.h>
#include <U2Core/ProjectModel.h>
#include <U2Core/TaskSignalMapper.h>
#include <U2Core/U2AssemblyDbi.h>
#include <U2Core/U2AssemblyUtils.h>
#include <U2Core/U2AttributeDbi.h>
#include <U2Core/U2AttributeUtils.h>
#include <U2Core/U2CoreAttributes.h>
#include <U2Core/U2CrossDatabaseReferenceDbi.h>
#include <U2Core/U2DbiRegistry.h>
#include <U2Core/U2DbiUtils.h>
#include <U2Core/U2ObjectDbi.h>
#include <U2Core/U2OpStatusUtils.h>
#include <U2Core/U2SafePoints.h>
#include <U2Core/U2SequenceDbi.h>
#include <U2Core/U2SqlHelpers.h>
#include <U2Core/VariantTrackObject.h>

#include <U2Gui/ObjectViewTasks.h>

#include "AssemblyBrowser.h"
#include "AssemblyModel.h"

namespace U2 {

//==============================================================================
// AssemblyModel
//==============================================================================

const QByteArray AssemblyModel::COVERAGE_STAT_ATTRIBUTE_NAME(U2BaseAttributeName::coverage_statistics.toLatin1());

AssemblyModel::AssemblyModel(const DbiConnection& dbiCon_) :
    cachedModelLength(NO_VAL), cachedModelHeight(NO_VAL), assemblyDbi(NULL), dbiHandle(dbiCon_),
    loadingReference(false), refObj(NULL), md5Retrieved(false), cachedReadsNumber(NO_VAL), speciesRetrieved(false),
    uriRetrieved(false)
{
    Project * prj = AppContext::getProject();
    if (prj != NULL) {
        connect(prj, SIGNAL(si_documentRemoved(Document*)), SLOT(sl_docRemoved(Document*)));
        connect(prj, SIGNAL(si_documentAdded(Document*)), SLOT(sl_docAdded(Document*)));
    }
}

AssemblyModel::~AssemblyModel() {
    unsetReference();
}

void AssemblyModel::unsetReference() {
    refObj = NULL;
}

void AssemblyModel::dissociateReference() {
    if(!assembly.referenceId.isEmpty()) {
        CHECK(checkPermissions(QFile::WriteUser, false), );

        const U2DataId refId = assembly.referenceId;

        U2OpStatusImpl status;
        assembly.referenceId.clear();
        assemblyDbi->updateAssemblyObject(assembly, status);
        LOG_OP(status);
        unsetReference();

        removeCrossDatabaseReference(refId);

        emit si_referenceChanged();
    }
}

bool AssemblyModel::isEmpty() const {
    return assemblyDbi == NULL;
}

QList<U2AssemblyRead> AssemblyModel::getReadsFromAssembly(const U2Region & r, qint64 minRow, qint64 maxRow, U2OpStatus & os) {
    QScopedPointer< U2DbiIterator<U2AssemblyRead> > it(assemblyDbi->getReadsByRow(assembly.id, r, minRow, maxRow, os));
    return U2DbiUtils::toList(it.data());
}

U2DbiIterator<U2AssemblyRead>* AssemblyModel::getReads(const U2Region & r, U2OpStatus & os) {
    return assemblyDbi->getReads(assembly.id, r, os);
}

void AssemblyModel::calculateCoverageStat(const U2Region & r, U2AssemblyCoverageStat& coverageStat, U2OpStatus & os) {
    return assemblyDbi->calculateCoverage(assembly.id, r, coverageStat, os);
}

bool AssemblyModel::hasCachedCoverageStat() {
    if(!cachedCoverageStat.isEmpty()) {
        return true;
    }
    U2AttributeDbi * attributeDbi = dbiHandle.dbi->getAttributeDbi();
    if(NULL != attributeDbi) {
        U2OpStatusImpl status;
        U2ByteArrayAttribute attr = U2AttributeUtils::findByteArrayAttribute(attributeDbi, assembly.id, COVERAGE_STAT_ATTRIBUTE_NAME, status);
        if(!status.isCoR() && attr.hasValidId()) {
            // TODO: check version
            return true;
        }
    }
    return false;
}

const U2AssemblyCoverageStat &AssemblyModel::getCoverageStat(U2OpStatus & os) {
    QMutexLocker mutexLocker(&mutex);
    Q_UNUSED(mutexLocker);
    if(cachedCoverageStat.isEmpty()) {
        U2AttributeDbi * attributeDbi = dbiHandle.dbi->getAttributeDbi();
        if(NULL != attributeDbi) {
            U2ByteArrayAttribute attr = U2AttributeUtils::findByteArrayAttribute(attributeDbi, assembly.id, COVERAGE_STAT_ATTRIBUTE_NAME, os);
            if(!os.isCoR()) {
                if(attr.hasValidId()) {
                    // TODO: check version
                    U2AssemblyUtils::deserializeCoverageStat(attr.value, cachedCoverageStat, os);
                } else {
                    qint64 length = getModelLength(os);
                    if(!os.isCoR()) {
<<<<<<< HEAD
                        QScopedPointer<QVector<CoveragePerBaseInfo> > results(new QVector<CoveragePerBaseInfo>(length));
                        cachedCoverageStat.coverage->clear();
                        cachedCoverageStat.coverage->reserve(length);
                        U2AssemblyUtils::calculateCoveragePerBase(getDbiConnection().dbi->getDbiRef(), getAssembly().id, U2Region(0, length), results.data(), os);
                        for (int i = 0; i < results->size(); i++) {
                            cachedCoverageStat.coverage->append(U2Range<int>(results->at(i).coverage, results->at(i).coverage));
                        }

                        /*
=======
                        static const qint64 MAX_COVERAGE_CACHE_SIZE = 1000*1000;
                        int coverageCacheSize = (int)qMin(MAX_COVERAGE_CACHE_SIZE, length);
                        cachedCoverageStat.resize(coverageCacheSize);
                        calculateCoverageStat(U2Region(0, length), cachedCoverageStat, os);
>>>>>>> 14192534
                        if(!os.isCoR()) {
                            U2ByteArrayAttribute attribute;
                            attribute.objectId = assembly.id;
                            attribute.name = COVERAGE_STAT_ATTRIBUTE_NAME;
                            attribute.value = U2AssemblyUtils::serializeCoverageStat(cachedCoverageStat);
                            attribute.version = assembly.version;
                            U2OpStatusImpl opStatus;
                            attributeDbi->createByteArrayAttribute(attribute, opStatus);
                            LOG_OP(opStatus);
                        }
                    }
                }
            }
        } else {
            os.setError("Attribute DBI is not supported");
        }
    }
    return cachedCoverageStat;
}

U2Region AssemblyModel::getGlobalRegion() {
    U2OpStatusImpl os;
    return U2Region(0, getModelLength(os));
}

qint64 AssemblyModel::getModelLength(U2OpStatus & os) {
    if(NO_VAL == cachedModelLength) {
        // try to set length from attributes
        U2AttributeDbi * attributeDbi = dbiHandle.dbi->getAttributeDbi();
        if(attributeDbi != NULL) {
            U2IntegerAttribute attr = U2AttributeUtils::findIntegerAttribute(attributeDbi, assembly.id, U2BaseAttributeName::reference_length, os);
            LOG_OP(os);
            if(attr.hasValidId()) {
                cachedModelLength = attr.value;
            }
            // ignore incorrect attribute value and remove corrupted attribute (auto-fix incorrectly converted ugenedb)
            if(cachedModelLength == 0) {
                coreLog.details(QString("ignored incorrect value of attribute %1: should be > 0, got %2. Bad attribute removed!").arg(QString(U2BaseAttributeName::reference_length)).arg(cachedModelLength));
                cachedModelLength = NO_VAL;
                U2AttributeUtils::removeAttribute(attributeDbi, attr.id, os);
            }
        }
        // if cannot from attributes -> set from reference or max end pos
        if(cachedModelLength == NO_VAL) {
            qint64 refLen = hasReference() ? refObj->getSequenceLength() : 0;
            qint64 assLen = assemblyDbi->getMaxEndPos(assembly.id, os);
            LOG_OP(os);
            cachedModelLength = qMax(refLen, assLen);

            // and save in attribute
            U2IntegerAttribute attr;
            U2AttributeUtils::init(attr, assembly, U2BaseAttributeName::reference_length);
            attr.value = cachedModelLength;
            attributeDbi->createIntegerAttribute(attr, os);
        }
        if(cachedModelLength == NO_VAL){
            os.setError("Can't get model length, database is corrupted");
            LOG_OP(os);
        }
    }
    return cachedModelLength;
}

QByteArray AssemblyModel::getReferenceMd5(U2OpStatus& os) {
    if(!md5Retrieved) {
        md5Retrieved = true;
        U2AttributeDbi * attributeDbi = dbiHandle.dbi->getAttributeDbi();
        if (attributeDbi != NULL) {
            U2ByteArrayAttribute attr = U2AttributeUtils::findByteArrayAttribute(attributeDbi, assembly.id, U2BaseAttributeName::reference_md5, os);
            if(attr.hasValidId()) {
                referenceMd5 = attr.value;
            }
        }
    }
    return referenceMd5;
}

qint64 AssemblyModel::getModelHeight(U2OpStatus & os) {
    if(NO_VAL == cachedModelHeight) {
        U2AttributeDbi * attributeDbi = dbiHandle.dbi->getAttributeDbi();
        if(attributeDbi != NULL) {
            U2IntegerAttribute attr = U2AttributeUtils::findIntegerAttribute(attributeDbi, assembly.id, U2BaseAttributeName::max_prow, os);
            LOG_OP(os);
            if(attr.hasValidId()) {
                if(attr.version == assembly.version) {
                    cachedModelHeight = attr.value;
                } else if(checkPermissions(QFile::WriteUser,false)) {
                    U2AttributeUtils::removeAttribute(attributeDbi, attr.id, os);
                    LOG_OP(os);
                }
            }
        }
        if(cachedModelHeight == NO_VAL) {
            // if could not get value from attribute, recompute the value...
            cachedModelHeight = assemblyDbi->getMaxPackedRow(assembly.id, U2Region(0, getModelLength(os)), os);
            LOG_OP(os);
            if(! os.isCoR()) {
                // ...and store it in a new attribure
                U2IntegerAttribute attr;
                U2AttributeUtils::init(attr, assembly, U2BaseAttributeName::max_prow);
                attr.value = cachedModelHeight;
                attributeDbi->createIntegerAttribute(attr, os);
            }
        }
        if(cachedModelHeight  == NO_VAL){
            os.setError("Can't get model height, database is corrupted");
            LOG_OP(os);
        }
    }
    return cachedModelHeight;
}

void AssemblyModel::setAssembly(U2AssemblyDbi * dbi, const U2Assembly & assm) {
    assert(dbi != NULL);
    assert(assemblyDbi == NULL);
    assemblyDbi = dbi;
    assembly = assm;

    // check if have reference
    if(!assembly.referenceId.isEmpty()) {
        switch (U2DbiUtils::toType(assembly.referenceId)) {
            case U2Type::Sequence: {
                Project * prj = AppContext::getProject();
                SAFE_POINT(prj != NULL, tr("No active project found!"), );

                Document* refDoc = prj->findDocumentByURL(U2DbiUtils::ref2Url(dbiHandle.dbi->getDbiRef()));
                SAFE_POINT(refDoc != NULL, tr("No reference document found in the project"), );

                U2SequenceObject* refObj = qobject_cast<U2SequenceObject*>(refDoc->getObjectById(assembly.referenceId));
                SAFE_POINT(refObj != NULL, tr("No reference object found in the project"), );

                setReference(refObj);
                break;
            }

            case U2Type::CrossDatabaseReference: {
                // 1. get cross reference by ref id
                U2CrossDatabaseReferenceDbi * crossDbi = dbiHandle.dbi->getCrossDatabaseReferenceDbi();
                U2OpStatusImpl status;
                U2CrossDatabaseReference crossRef = crossDbi->getCrossReference(assembly.referenceId, status);
                SAFE_POINT_OP(status,);

                // 2. find project and load reference doc to project
                Project * prj = AppContext::getProject();
                SAFE_POINT(prj!=NULL, tr("No active project found!"), );

                Document* refDoc = prj->findDocumentByURL(crossRef.dataRef.dbiRef.dbiId);
                Task * t = NULL;
                if( refDoc != NULL ) { // document already in project, load if it is not loaded
                    if (refDoc->isLoaded()) {
                        sl_referenceLoaded();
                    } else {
                        t = new LoadUnloadedDocumentTask(refDoc);
                    }

                    connect(refDoc, SIGNAL(si_loadedStateChanged()), SLOT(sl_referenceDocLoadedStateChanged()));
                } else { // no document at project -> create doc, add it to project and load it
                    t = createLoadReferenceAndAddToProjectTask(crossRef);
                    if (NULL == t) {
                        QString refUrl = crossRef.dataRef.dbiRef.dbiId;
                        QString refName = crossRef.dataRef.entityId;

                        QMessageBox::warning(QApplication::activeWindow(), tr("Warning"),
                                             tr("A file '%1' with the reference sequence '%2' not found!\n"
                                                "Try to open another file with a reference sequence and associate it with the assembly.").arg(refUrl).arg(refName),
                                             QMessageBox::Ok, QMessageBox::Ok);
                        dissociateReference();
                    }
                }

                // 4. run task and wait for finished in referenceLoaded()
                if(t != NULL) {
                    startLoadReferenceTask(t);
                }

                break;
            }

            default: {
                dissociateReference();
                FAIL(tr("Unexected object is set as reference"), );
            }
        }
    }
}

Task * AssemblyModel::createLoadReferenceAndAddToProjectTask(const U2CrossDatabaseReference& ref) {
    QString url = ref.dataRef.dbiRef.dbiId;

    U2OpStatus2Log os;
    Document* refDoc = ObjectViewTask::createDocumentAndAddToProject(url, AppContext::getProject(), os);
    CHECK_OP(os, NULL);

    Task * t = new LoadUnloadedDocumentTask(refDoc);
    return t;
}

void AssemblyModel::startLoadReferenceTask(Task * t) {
    assert(t != NULL);
    TaskSignalMapper * tsm = new TaskSignalMapper(t);
    connect(tsm, SIGNAL(si_taskSucceeded(Task*)), SLOT(sl_referenceLoaded()));
    connect(tsm, SIGNAL(si_taskFailed(Task*)), SLOT(sl_referenceLoadingFailed()));
    loadingReference = true;
    emit si_referenceChanged();
    AppContext::getTaskScheduler()->registerTopLevelTask(t);
}

void AssemblyModel::sl_referenceLoadingFailed() {
    loadingReference = false;
    emit si_referenceChanged(); // to update reference area
}


void AssemblyModel::onReferenceRemoved() {
    QMessageBox::StandardButtons fl = QMessageBox::Yes | QMessageBox::No;
    QMessageBox::StandardButton btn = QMessageBox::question(QApplication::activeWindow(), tr("Errors"),
        tr("The '%1' sequence is associated with the '%2' assembly?\nDo you want to remove the association?").arg(refObj->getGObjectName()).arg(assembly.visualName),fl, QMessageBox::Yes);
    if (btn == QMessageBox::Yes) {
        dissociateReference();
    } else {
        refObj->getDocument()->disconnect(this);
        unsetReference();
        emit si_referenceChanged();
    }
}

void AssemblyModel::removeCrossDatabaseReference(const U2DataId &refId) {
    CHECK(!refId.isEmpty(), );
    CHECK(U2Type::CrossDatabaseReference == U2DbiUtils::toType(refId), );

    U2OpStatus2Log status;
    dbiHandle.dbi->getObjectDbi()->removeObject(refId, status);
}

namespace {
    bool isAssemblyDoc(const Document *doc, const U2Assembly &assembly) {
        CHECK(NULL != doc, false);
        foreach (const GObject *obj, doc->findGObjectByType(GObjectTypes::ASSEMBLY)) {
            if (NULL == obj) {
                continue;
            }
            const U2EntityRef &ent = obj->getEntityRef();
            if ((ent.entityId == assembly.id) && (ent.dbiRef.dbiId == assembly.dbiId)) {
                return true;
            }
        }
        return false;
    }
}

// when reference doc removed from project
void AssemblyModel::sl_docRemoved(Document* d) {
    if (d != NULL && refObj != NULL && refObj->getDocument() == d) {
        if (!isAssemblyDoc(d, assembly)) {
            onReferenceRemoved();
        }else{
            unsetReference();
        }
    }

    foreach (VariantTrackObject *trackObj, trackObjList) {
        if (trackObj->getDocument() == d) {
            trackObjList.removeOne(trackObj);
            emit si_trackRemoved(trackObj);
        }
    }
}

// when reference obj removed from its document
void AssemblyModel::sl_referenceObjRemoved(GObject* o) {
    if (refObj != NULL && refObj == o) {
        onReferenceRemoved();
    }
}

// when reference doc added to project
void AssemblyModel::sl_docAdded(Document * d) {
    SAFE_POINT(d, "Reference document is NULL!", );

    if (refObj == NULL && !assembly.referenceId.isEmpty()) {
        U2OpStatusImpl status;
        U2CrossDatabaseReference ref = dbiHandle.dbi->getCrossDatabaseReferenceDbi()->getCrossReference(assembly.referenceId, status);
        SAFE_POINT_OP(status,);

        if (ref.dataRef.dbiRef.dbiId == d->getURLString()) {
            connect(d, SIGNAL(si_loadedStateChanged()), SLOT(sl_referenceDocLoadedStateChanged()));
        }
    }
}

// when load-unload document
void AssemblyModel::sl_referenceDocLoadedStateChanged() {
    Document * doc = qobject_cast<Document*>(sender());
    SAFE_POINT(doc, "Reference document is NULL!", );

    if(doc->isLoaded()) {
        if (!loadingReference) {
            sl_referenceLoaded();
        }
    } else { // refDoc unloaded
        unsetReference();
        emit si_referenceChanged();
    }
}

// document is loaded and in the project -> create dbi handle and set reference
void AssemblyModel::sl_referenceLoaded() {
    U2OpStatusImpl os;
    U2CrossDatabaseReference ref = dbiHandle.dbi->getCrossDatabaseReferenceDbi()->getCrossReference(assembly.referenceId, os);
    U2SequenceObject* obj = NULL;
    Document* refDoc = AppContext::getProject()->findDocumentByURL(ref.dataRef.dbiRef.dbiId);
    if (refDoc != NULL) {
        obj = qobject_cast<U2SequenceObject*>(refDoc->findGObjectByName(ref.dataRef.entityId.constData()));
    }

    loadingReference = false;
    setReference(obj);
}

bool AssemblyModel::hasReference() const {
    return refObj != NULL;
}

bool AssemblyModel::referenceAssociated() const {
    return !assembly.referenceId.isEmpty();
}

void AssemblyModel::setReference(U2SequenceObject* seqObj) {
    refObj = seqObj;
    if(seqObj != NULL) {
        connect(seqObj->getDocument(), SIGNAL(si_objectRemoved(GObject*)), SLOT(sl_referenceObjRemoved(GObject*)));
    }
    emit si_referenceChanged();
}

QByteArray AssemblyModel::getReferenceRegion(const U2Region& region, U2OpStatus& os) {
    SAFE_POINT_EXT(refObj, os.setError(tr("Reference document is not ready!")), QByteArray());
    return refObj->getSequenceData(region);
}

QByteArray AssemblyModel::getReferenceRegionOrEmpty(const U2Region& region) {
    if(hasReference()) {
        U2OpStatusImpl status;
        QByteArray referenceRegion = getReferenceRegion(region, status);
        if(status.isCoR()) {
            LOG_OP(status);
            return QByteArray();
        } else {
            return referenceRegion;
        }
    }
    return QByteArray();
}

void AssemblyModel::associateWithReference(const U2DataId& refId) {
    assert(hasReference());
    assert(assemblyDbi != NULL);
    // save cross reference id to assembly

    assembly.referenceId = refId;
    U2OpStatusImpl status;
    assemblyDbi->updateAssemblyObject(assembly, status);
    LOG_OP(status);
    emit si_referenceChanged();
}

void AssemblyModel::setLoadingReference(bool value) {
    loadingReference = value;
    emit si_referenceChanged();
}

qint64 AssemblyModel::getReadsNumber(U2OpStatus & os) {
    if(cachedReadsNumber == NO_VAL) {
        U2AttributeDbi * attributeDbi = dbiHandle.dbi->getAttributeDbi();
        //U2OpStatusImpl os;
        if(attributeDbi != NULL) {
            U2IntegerAttribute attr = U2AttributeUtils::findIntegerAttribute(attributeDbi, assembly.id, U2BaseAttributeName::count_reads, os);
            LOG_OP(os);
            // If attribute found...
            if(attr.hasValidId()) {
                // ...check its version...
                if(attr.version == assembly.version) {
                    cachedReadsNumber = attr.value;
                } else if(checkPermissions(QFile::WriteUser, false)) {
                    // ...and remove if it's obsolete
                    U2AttributeUtils::removeAttribute(attributeDbi, attr.id, os);
                    LOG_OP(os);
                }
            }
        }
        if(cachedReadsNumber == NO_VAL) {
            // if could not get value from attribute, recompute the value...
            cachedReadsNumber = assemblyDbi->countReads(assembly.id, U2_REGION_MAX, os);
            LOG_OP(os);
            if(! os.isCoR()) {
                // ...and store it in a new attribure
                U2IntegerAttribute attr;
                U2AttributeUtils::init(attr, assembly, U2BaseAttributeName::count_reads);
                attr.value = cachedReadsNumber;
                attributeDbi->createIntegerAttribute(attr, os);
            }
        }
        if(cachedReadsNumber  == NO_VAL){
            os.setError("Can't get reads number, database is corrupted");
            LOG_OP(os);
        }
    }
    return cachedReadsNumber;
}

bool AssemblyModel::hasReads(U2OpStatus & os) {
    return getReadsNumber(os) != 0;
}


QList<U2AssemblyRead> AssemblyModel::findMateReads(U2AssemblyRead read, U2OpStatus& os) {
    QList<U2AssemblyRead> result;

    // don't even try to search if flag Fragmented is not set
    if(! ReadFlagsUtils::isPairedRead(read->flags)) {
        return result;
    }

    QScopedPointer<U2DbiIterator<U2AssemblyRead> > it(assemblyDbi->getReadsByName(assembly.id, read->name, os));
    CHECK_OP(os, result);

    while (it->hasNext()) {
        U2AssemblyRead r = it->next();
        if(r->id != read->id) {
            result << r;
        }
    }
    return result;
}

const QList<VariantTrackObject*> &AssemblyModel::getTrackList() const {
    return trackObjList;
}

void AssemblyModel::addTrackObject(VariantTrackObject *trackObj) {
    CHECK(trackObj != NULL, );
    if (!trackObjList.contains(trackObj)) {
        trackObjList << trackObj;

        connect(trackObj->getDocument(), SIGNAL(si_objectRemoved(GObject*)), SLOT(sl_trackObjRemoved(GObject*)));
        emit si_trackAdded(trackObj);
    }
}

void AssemblyModel::sl_trackObjRemoved(GObject *o) {
    VariantTrackObject *trackObj = qobject_cast<VariantTrackObject*>(o);
    if (NULL != trackObj) {
        trackObjList.removeOne(trackObj);
        emit si_trackRemoved(trackObj);
    }
}

QByteArray AssemblyModel::getReferenceSpecies(U2OpStatus & os) {
    if(!speciesRetrieved) {
        speciesRetrieved = true;
        U2AttributeDbi * attributeDbi = dbiHandle.dbi->getAttributeDbi();
        if (attributeDbi != NULL) {
            U2ByteArrayAttribute attr = U2AttributeUtils::findByteArrayAttribute(attributeDbi, assembly.id, U2BaseAttributeName::reference_species, os);
            if(attr.hasValidId()) {
                referenceSpecies = attr.value;
            }
        }
    }
    return referenceSpecies;
}

QString AssemblyModel::getReferenceUri(U2OpStatus & os) {
    if(!uriRetrieved) {
        uriRetrieved = true;
        U2AttributeDbi * attributeDbi = dbiHandle.dbi->getAttributeDbi();
        if(attributeDbi != NULL) {
            U2StringAttribute attr = U2AttributeUtils::findStringAttribute(attributeDbi, assembly.id, U2BaseAttributeName::reference_uri, os);
            if(attr.hasValidId()) {
                referenceUri = attr.value;
            }
        }
    }
    return referenceUri;
}

bool AssemblyModel::checkPermissions(QFile::Permission permission, bool showDialog) const {
    bool res = assemblyDbi->getRootDbi()->isReadOnly();
    QFile f(assembly.dbiId);
    QFile::Permissions perm = f.permissions();

    if (f.exists() && !perm.testFlag(permission)) {
        if(showDialog){
            QMessageBox::warning(QApplication::activeWindow(), tr("Warning"),
                                 tr("This action requires changing file:\n%1\nYou don't have enough rights to change file").arg(assembly.dbiId),
                                QMessageBox::Ok, QMessageBox::Ok);
        }
       return false;
    }
    if(res){
        QMessageBox::warning(QApplication::activeWindow(),tr("Warning"),
                             tr("Database is opened in read-only mode. It might happen because file \n%1\n is read only. If not try to reload file").arg(assembly.dbiId));
        return false;
    }
    return true;
}

U2EntityRef AssemblyModel::getRefereneceEntityRef(){
    if (hasReference()){
        return refObj->getEntityRef();
    }
    return U2EntityRef();
}

U2SequenceObject* AssemblyModel::getRefObj() const {
    return refObj;
}

bool AssemblyModel::isDbLocked(int timeout){
    if(dbiHandle.dbi->getDbMutex()->tryLock(timeout)){
        dbiHandle.dbi->getDbMutex()->unlock();
        return false;
    }
    return true;
}
} // U2<|MERGE_RESOLUTION|>--- conflicted
+++ resolved
@@ -151,22 +151,10 @@
                 } else {
                     qint64 length = getModelLength(os);
                     if(!os.isCoR()) {
-<<<<<<< HEAD
-                        QScopedPointer<QVector<CoveragePerBaseInfo> > results(new QVector<CoveragePerBaseInfo>(length));
-                        cachedCoverageStat.coverage->clear();
-                        cachedCoverageStat.coverage->reserve(length);
-                        U2AssemblyUtils::calculateCoveragePerBase(getDbiConnection().dbi->getDbiRef(), getAssembly().id, U2Region(0, length), results.data(), os);
-                        for (int i = 0; i < results->size(); i++) {
-                            cachedCoverageStat.coverage->append(U2Range<int>(results->at(i).coverage, results->at(i).coverage));
-                        }
-
-                        /*
-=======
                         static const qint64 MAX_COVERAGE_CACHE_SIZE = 1000*1000;
                         int coverageCacheSize = (int)qMin(MAX_COVERAGE_CACHE_SIZE, length);
                         cachedCoverageStat.resize(coverageCacheSize);
                         calculateCoverageStat(U2Region(0, length), cachedCoverageStat, os);
->>>>>>> 14192534
                         if(!os.isCoR()) {
                             U2ByteArrayAttribute attribute;
                             attribute.objectId = assembly.id;
