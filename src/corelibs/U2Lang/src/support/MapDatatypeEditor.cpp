/**
 * UGENE - Integrated Bioinformatics Tools.
 * Copyright (C) 2008-2018 UniPro <ugene@unipro.ru>
 * http://ugene.net
 *
 * This program is free software; you can redistribute it and/or
 * modify it under the terms of the GNU General Public License
 * as published by the Free Software Foundation; either version 2
 * of the License, or (at your option) any later version.
 *
 * This program is distributed in the hope that it will be useful,
 * but WITHOUT ANY WARRANTY; without even the implied warranty of
 * MERCHANTABILITY or FITNESS FOR A PARTICULAR PURPOSE. See the
 * GNU General Public License for more details.
 *
 * You should have received a copy of the GNU General Public License
 * along with this program; if not, write to the Free Software
 * Foundation, Inc., 51 Franklin Street, Fifth Floor, Boston,
 * MA 02110-1301, USA.
 */

#include <assert.h>

#include <QPainter>
#include <QLabel>
#include <QLineEdit>
#include <QListWidget>
#include <QTableWidget>
#include <QHeaderView>
#include <QComboBox>
#include <QVBoxLayout>
#include <QTextEdit>
#include <QToolButton>
#include <QScrollBar>
#include <QStandardItemModel>

#include <U2Lang/IntegralBus.h>
#include <U2Lang/IntegralBusModel.h>
#include <U2Lang/IntegralBusType.h>
#include <U2Lang/WorkflowEnv.h>
#include <U2Lang/WorkflowUtils.h>

#include "support/IntegralBusUtils.h"

#include "MapDatatypeEditor.h"

namespace U2 {

using namespace Workflow;

/*******************************
 * MapDatatypeEditor
 *******************************/
static const int KEY_COLUMN     = 0;
static const int VALUE_COLUMN   = 1;

MapDatatypeEditor::MapDatatypeEditor(Configuration* cfg,
                                     const QString& prop,
                                     DataTypePtr from,
                                     DataTypePtr to)
    : ConfigurationEditor(),
      cfg(cfg),
      propertyName(prop),
      from(from),
      to(to),
      table(NULL),
      doc(NULL)
{

}

QWidget* MapDatatypeEditor::getWidget() {
    return createGUI(from, to);
}

namespace {

int getMinimumHeight(QTableWidget *table) {
<<<<<<< HEAD
    int totalHeight = 0;
=======
    int totalHeight = 2;        // a magic number to make vertical scrollbar not visible on Linux
>>>>>>> 0a0df816

    // Rows height
    int count = table->verticalHeader()->count();
    for (int i = 0; i < count; ++i) {
        if (!table->verticalHeader()->isSectionHidden(i)) {
<<<<<<< HEAD
            totalHeight += table->verticalHeader()->minimumSectionSize();
=======
            totalHeight += table->verticalHeader()->sectionSize(i);
>>>>>>> 0a0df816
        }
    }

    // Check for scrollbar visibility
    if (table->horizontalScrollBar()->isVisible()) {
         totalHeight += table->horizontalScrollBar()->height();
    }

    // Check for header visibility
    if (!table->horizontalHeader()->isHidden()) {
         totalHeight += table->horizontalHeader()->height();
    }

    return totalHeight;
}

}

QWidget* MapDatatypeEditor::createGUI(DataTypePtr from, DataTypePtr to) {
    if(!from || !to || !from->isMap() || !to->isMap()) {
        assert(false);
        return NULL;
    }

    bool infoMode = (to == from);
    if (infoMode) {
        table = new QTableWidget(0, 1);
        table->horizontalHeader()->hide();
    } else {
        table = new QTableWidget(0, 2);
        table->setHorizontalHeaderLabels((QStringList() << tr("Slots") << tr("Data source") ));
        table->setItemDelegateForColumn(VALUE_COLUMN, new DescriptorListEditorDelegate(this));
    }

    table->horizontalHeader()->setSectionResizeMode(QHeaderView::Interactive);
    table->horizontalHeader()->setStretchLastSection(true);
    table->verticalHeader()->hide();
    QSizePolicy sizePolicy5(QSizePolicy::Expanding, QSizePolicy::Expanding);
    sizePolicy5.setHorizontalStretch(0);
    sizePolicy5.setVerticalStretch(2);
    table->setSizePolicy(sizePolicy5);
    table->setEditTriggers(QAbstractItemView::CurrentChanged|QAbstractItemView::DoubleClicked|QAbstractItemView::EditKeyPressed|QAbstractItemView::SelectedClicked);
    table->setAlternatingRowColors(true);
    table->setSelectionMode(QAbstractItemView::SingleSelection);
    table->setTextElideMode(Qt::ElideMiddle);
    table->setShowGrid(false);
    table->setCornerButtonEnabled(false);

    int rowHeight = QFontMetrics(QFont()).height() + 6;
    const QList<Descriptor>& keys = to->getAllDescriptors();
    QMap<QString, QString> bindingsMap = getBindingsMap();
    table->setRowCount(keys.size());

    int keysSz = keys.size();
    for(int i = 0; i < keysSz; i++) {
        Descriptor key = keys.at(i);

        // set key item
        QTableWidgetItem* keyItem = new QTableWidgetItem(key.getDisplayName());
        keyItem->setToolTip(to->getDatatypeByDescriptor(key)->getDisplayName());
        keyItem->setData(Qt::UserRole, qVariantFromValue<Descriptor>(key));
        keyItem->setFlags(Qt::ItemIsSelectable);
        table->setItem(i, KEY_COLUMN, keyItem);

        table->setRowHeight(i, rowHeight);
        if (infoMode) {
            continue;
        }

        // set value item
        DataTypePtr elementDatatype = to->getDatatypeByDescriptor(key);
        QList<Descriptor> candidates = WorkflowUtils::findMatchingCandidates(from, to, key);
        Descriptor current = WorkflowUtils::getCurrentMatchingDescriptor(candidates, to, key, bindingsMap);

        QTableWidgetItem* valueItem = new QTableWidgetItem(current.getDisplayName());
        valueItem->setData(Qt::UserRole, qVariantFromValue<Descriptor>(current));
        valueItem->setData(Qt::UserRole+1, qVariantFromValue<QList<Descriptor> >(candidates));
        if (elementDatatype->isList()) {
            valueItem->setData(Qt::UserRole+2, true);
            valueItem->setData(Qt::UserRole+3, elementDatatype->getDatatypeByDescriptor()->getId());
        } else {
            valueItem->setData(Qt::UserRole+3, elementDatatype->getId());
        }
        valueItem->setData(Qt::UserRole+4, qVariantFromValue<Descriptor>(key));
        table->setItem(i, VALUE_COLUMN, valueItem);
    }

    table->setMinimumHeight(getMinimumHeight(table));
    table->sortItems(KEY_COLUMN);

    mainWidget = new QWidget();
    QSizePolicy sizePolicy1(QSizePolicy::Ignored, QSizePolicy::Preferred);
    sizePolicy1.setHorizontalStretch(0);
    sizePolicy1.setVerticalStretch(0);
    mainWidget->setSizePolicy(sizePolicy1);
    connect(mainWidget, SIGNAL(destroyed(QObject *)), SLOT(sl_widgetDestroyed()));

    QVBoxLayout* verticalLayout = new QVBoxLayout(mainWidget);
    verticalLayout->setSizeConstraint(QLayout::SetMinimumSize);
    verticalLayout->setSpacing(0);
    verticalLayout->setMargin(0);

    const QString title = getTitle();
    if (!title.isEmpty()) {
        QLabel *titleLabel = new QLabel(title);
<<<<<<< HEAD
        titleLabel->setContentsMargins(0, 5, 0, 0);
=======
        titleLabel->setContentsMargins(0, 4, 0, 0);
>>>>>>> 0a0df816
        titleLabel->setAlignment(Qt::AlignHCenter);
        verticalLayout->addWidget(titleLabel);
    }

    verticalLayout->addWidget(table);
    //verticalLayout->addWidget(doc = new QTextEdit(widget));
    //doc->setEnabled(false);
    connect(table, SIGNAL(itemSelectionChanged()), SLOT(sl_showDoc()));

    return mainWidget;
}

QMap<QString, QString> MapDatatypeEditor::getBindingsMap() {
    QMap<QString, QString> bindingsMap = cfg->getParameter(propertyName)->getAttributeValueWithoutScript<StrStrMap>();
    return bindingsMap;
}

int MapDatatypeEditor::getOptimalHeight() {
    return NULL != table ? table->minimumHeight() : 0;
}

static QString formatDoc(const Descriptor& s, const Descriptor& d) {
    return U2::MapDatatypeEditor::tr("The input slot <b>%1</b><br>is bound to<br>the bus slot <b>%2</b>")
        .arg(s.getDisplayName())
        .arg(d.getDisplayName());
}

void MapDatatypeEditor::sl_showDoc() {
    QList<QTableWidgetItem *> list = table->selectedItems();
    QString text = "";
    if (list.size() == 1) {
        if (isInfoMode()) {
            //doc->setText(DesignerUtils::getRichDoc(list.at(0)->data(Qt::UserRole).value<Descriptor>()));
            text = WorkflowUtils::getRichDoc(list.at(0)->data(Qt::UserRole).value<Descriptor>());
        } else {
            int row = list.at(0)->row();
            Descriptor d = table->item(row, KEY_COLUMN)->data(Qt::UserRole).value<Descriptor>();
            Descriptor s = table->item(row, VALUE_COLUMN)->data(Qt::UserRole).value<Descriptor>();
            //doc->setText(formatDoc(d, s));
            text = formatDoc(d, s);
        }
    } else {
        //doc->setText("");
    }

    emit si_showDoc(text);
}

void MapDatatypeEditor::sl_widgetDestroyed() {
    mainWidget = NULL;
    table = NULL;
}

void MapDatatypeEditor::commit() {
    QMap<QString,QString> map;
    if (table && !isInfoMode()) {
        for (int i = 0; i < table->rowCount(); i++) {
            QString key = table->item(i, KEY_COLUMN)->data(Qt::UserRole).value<Descriptor>().getId();
            QString val = table->item(i, VALUE_COLUMN)->data(Qt::UserRole).value<Descriptor>().getId();
            map[key] = val;
        }
    }
    cfg->setParameter(propertyName, qVariantFromValue<StrStrMap>(map));
    sl_showDoc();
}

/*******************************
* BusPortEditor
*******************************/
BusPortEditor::BusPortEditor(IntegralBusPort* p) : MapDatatypeEditor(p, IntegralBusPort::BUS_MAP_ATTR_ID, DataTypePtr(), DataTypePtr()), port(p) {
    to = WorkflowUtils::getToDatatypeForBusport(p);
    from = WorkflowUtils::getFromDatatypeForBusport(p, to);
}

QWidget* BusPortEditor::createGUI(DataTypePtr from, DataTypePtr to) {
    QWidget* w = MapDatatypeEditor::createGUI(from, to);
    if (table && port->getWidth() == 0) {
        /*if (port->isInput()) {
            table->setHorizontalHeaderLabels((QStringList() << U2::MapDatatypeEditor::tr("Accepted inputs")));
        }
        else {
            table->setHorizontalHeaderLabels((QStringList() << U2::MapDatatypeEditor::tr("Provided outputs")));
        }*/
    } else if (table) {
        connect(table->model(), SIGNAL(dataChanged(const QModelIndex&, const QModelIndex&)),
                     this, SLOT(handleDataChanged(const QModelIndex&, const QModelIndex&)));
    }
    connect(port, SIGNAL(si_enabledChanged(bool)), w, SLOT(setVisible(bool)));
    return w;
}

QString BusPortEditor::getTitle() const {
    return port->getDisplayName();
}

void BusPortEditor::handleDataChanged(const QModelIndex & topLeft, const QModelIndex & bottomRight) {
    Q_UNUSED(topLeft);
    Q_UNUSED(bottomRight);
    commit();
}

void BusPortEditor::commit() {
    SlotPathMap pathMap;
    QMap<QString,QString> busMap;

    QString srcId;
    QStringList path;
    if (table && !isInfoMode()) {
        for (int i = 0; i < table->rowCount(); i++) {
            QString key = table->item(i, KEY_COLUMN)->data(Qt::UserRole).value<Descriptor>().getId();
            QString val = table->item(i, VALUE_COLUMN)->data(Qt::UserRole).value<Descriptor>().getId();

            QStringList srcs;
            foreach (const QString &src, val.split(";")) {
                BusMap::parseSource(src, srcId, path);
                srcs << srcId;

                if (!path.isEmpty()) {
                    QPair<QString, QString> slotPair(key, srcId);
                    pathMap.insertMulti(slotPair, path);
                }
            }
            busMap[key] = srcs.join(";");
        }
    }
    cfg->setParameter(IntegralBusPort::BUS_MAP_ATTR_ID, qVariantFromValue<StrStrMap>(busMap));
    cfg->setParameter(IntegralBusPort::PATHS_ATTR_ID, qVariantFromValue<SlotPathMap>(pathMap));
    sl_showDoc();
}

QMap<QString, QString> BusPortEditor::getBindingsMap() {
    QMap<QString, QString> bindingsMap = cfg->getParameter(propertyName)->getAttributeValueWithoutScript<StrStrMap>();
    SlotPathMap pathMap = cfg->getParameter(IntegralBusPort::PATHS_ATTR_ID)->getAttributeValueWithoutScript<SlotPathMap>();
    WorkflowUtils::applyPathsToBusMap(bindingsMap, pathMap);

    return bindingsMap;
}

bool BusPortEditor::isEmpty() const {
    if (NULL != table) {
        int rows = table->model()->rowCount();
        return (0 == rows);
    } else {
        return false;
    }
}

/*******************************
* DescriptorListEditorDelegate
*******************************/
QWidget *DescriptorListEditorDelegate::createEditor(QWidget *parent,
                                              const QStyleOptionViewItem &/* option */,
                                              const QModelIndex &/* index */) const
{
    QComboBox* editor = new QComboBox(parent);
    editor->setSizeAdjustPolicy(QComboBox::AdjustToContentsOnFirstShow);
    return editor;
}

namespace {
    static int addItems(QStandardItemModel *cm, const QList<Descriptor> &list, bool isList, const QString &currentValue, int startIdx = 0) {
        int currentIdx = -1;
        int idx = startIdx;
        foreach (const Descriptor &d, list) {
            QStandardItem *item = new QStandardItem(d.getDisplayName());
            item->setData(qVariantFromValue<Descriptor>(d));
            item->setToolTip(d.getDisplayName());
            if (isList) {
                item->setCheckable(true);
                item->setEditable(false);
                item->setSelectable(false);
                QStringList curList = currentValue.split(";");
                item->setCheckState(curList.contains(d.getId())? Qt::Checked: Qt::Unchecked);
            } else {
                if (d == currentValue) {
                    currentIdx = idx;
                }
            }
            cm->appendRow(item);
            idx++;
        }
        return currentIdx;
    }

    static QFont getAdditionalFont() {
        QFont font;
        font.setBold(true);
        font.setItalic(true);
        return font;
    }

    static QString getAddionalLabel() {
        return QObject::tr("Additional");
    }

    static void addSeparator(QStandardItemModel *cm) {
        QStandardItem *item = new QStandardItem(getAddionalLabel());
        item->setFont(getAdditionalFont());
        item->setFlags(item->flags() & ~( Qt::ItemIsEnabled | Qt::ItemIsSelectable));
        cm->appendRow(item);
    }
}

void DescriptorListEditorDelegate::setEditorData(QWidget *editor,
                                           const QModelIndex &index) const
{
    QList<Descriptor> list = index.model()->data(index, Qt::UserRole+1).value<QList<Descriptor> >();
    Descriptor toDesc = index.model()->data(index, Qt::UserRole+4).value<Descriptor>();
    QString typeId = index.model()->data(index, Qt::UserRole+3).toString();
    DataTypePtr type = WorkflowEnv::getDataTypeRegistry()->getById(typeId);
    IntegralBusUtils::SplitResult r = IntegralBusUtils::splitCandidates(list, toDesc, type);

    QComboBox *combo = static_cast<QComboBox*>(editor);
    combo->setItemDelegate(new ItemDelegateForHeaders());
    QStandardItemModel *cm = qobject_cast<QStandardItemModel*>(combo->model());
    combo->clear();
    bool isList = index.model()->data(index, Qt::UserRole+2).toBool();

    QString current = index.model()->data(index, Qt::UserRole).value<Descriptor>().getId();
    int currentIdx = addItems(cm, r.mainDescs, isList, current);
    if (!r.otherDescs.isEmpty()) {
        addSeparator(cm);
        int currentIdx2 = addItems(cm, r.otherDescs, isList, current, r.mainDescs.size() + 1);
        currentIdx = (-1 == currentIdx) ? currentIdx2 : currentIdx;
    }

    if (isList) {
        QListView *vw = new QListView(combo);
        vw->setModel(cm);
        combo->setView(vw);
    } else {
        combo->setCurrentIndex(currentIdx);
    }
}

void DescriptorListEditorDelegate::setModelData(QWidget *editor, QAbstractItemModel *model,
                                          const QModelIndex &index) const
{
    QComboBox *combo = static_cast<QComboBox*>(editor);
    QVariant value;
    if (index.model()->data(index, Qt::UserRole+2).toBool()) {
        QStandardItemModel* cm = qobject_cast<QStandardItemModel*>(combo->model());
        Descriptor res;
        QStringList ids;
        for(int i = 0; i< cm->rowCount();++i){
            if (cm->item(i)->checkState() == Qt::Checked) {
                res = cm->item(i)->data().value<Descriptor>();
                ids << res.getId();
            }
        }
        if (ids.isEmpty()) {
            value = qVariantFromValue<Descriptor>(Descriptor("", tr("<empty>"), tr("Default value")));
        } else if (ids.size() == 1) {
            value = qVariantFromValue<Descriptor>(res);
        } else {
            value = qVariantFromValue<Descriptor>(Descriptor(ids.join(";"), tr("<List of values>"), tr("List of values")));
        }
    } else {
        value = combo->itemData(combo->currentIndex(), Qt::UserRole+1);
    }
    model->setData(index, value, Qt::UserRole);
    model->setData(index, value.value<Descriptor>().getDisplayName(), Qt::DisplayRole);
}

/************************************************************************/
/* ItemDelegateForHeaders */
/************************************************************************/
ItemDelegateForHeaders::ItemDelegateForHeaders(QObject *parent)
: QItemDelegate(parent)
{

}

void ItemDelegateForHeaders::paint(QPainter *painter, const QStyleOptionViewItem &option, const QModelIndex &index) const {
    if (index.model()->flags(index).testFlag(Qt::ItemIsEnabled)) {
        QItemDelegate::paint(painter, option, index);
        return;
    }
    painter->setFont(getAdditionalFont());
    painter->drawText(option.rect, Qt::AlignLeft | Qt::TextSingleLine, getAddionalLabel());
}

}//namespace U2<|MERGE_RESOLUTION|>--- conflicted
+++ resolved
@@ -76,21 +76,13 @@
 namespace {
 
 int getMinimumHeight(QTableWidget *table) {
-<<<<<<< HEAD
-    int totalHeight = 0;
-=======
     int totalHeight = 2;        // a magic number to make vertical scrollbar not visible on Linux
->>>>>>> 0a0df816
 
     // Rows height
     int count = table->verticalHeader()->count();
     for (int i = 0; i < count; ++i) {
         if (!table->verticalHeader()->isSectionHidden(i)) {
-<<<<<<< HEAD
-            totalHeight += table->verticalHeader()->minimumSectionSize();
-=======
             totalHeight += table->verticalHeader()->sectionSize(i);
->>>>>>> 0a0df816
         }
     }
 
@@ -196,11 +188,7 @@
     const QString title = getTitle();
     if (!title.isEmpty()) {
         QLabel *titleLabel = new QLabel(title);
-<<<<<<< HEAD
-        titleLabel->setContentsMargins(0, 5, 0, 0);
-=======
         titleLabel->setContentsMargins(0, 4, 0, 0);
->>>>>>> 0a0df816
         titleLabel->setAlignment(Qt::AlignHCenter);
         verticalLayout->addWidget(titleLabel);
     }
