--- conflicted
+++ resolved
@@ -1635,11 +1635,7 @@
             const bool valueIsNull = value.isNull();
             const bool valueCanConvertToString = value.canConvert<QString>();
             const bool valueCanConvertToStringList = value.canConvert<QStringList>();
-<<<<<<< HEAD
-            const bool valueCanConvertToMap = value.canConvert<QMap<QString, QVariant>>();
-=======
             const bool valueCanConvertToMap = value.canConvert<QMap<QString, QVariant> >();
->>>>>>> 74b30e81
             assert(valueIsNull ||
                    valueCanConvertToString ||
                    valueCanConvertToStringList ||
