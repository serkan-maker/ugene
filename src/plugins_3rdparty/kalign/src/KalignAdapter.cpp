/**
 * UGENE - Integrated Bioinformatics Tools.
 * Copyright (C) 2008-2016 UniPro <ugene@unipro.ru>
 * http://ugene.unipro.ru
 *
 * This program is free software; you can redistribute it and/or
 * modify it under the terms of the GNU General Public License
 * as published by the Free Software Foundation; either version 2
 * of the License, or (at your option) any later version.
 *
 * This program is distributed in the hope that it will be useful,
 * but WITHOUT ANY WARRANTY; without even the implied warranty of
 * MERCHANTABILITY or FITNESS FOR A PARTICULAR PURPOSE. See the
 * GNU General Public License for more details.
 *
 * You should have received a copy of the GNU General Public License
 * along with this program; if not, write to the Free Software
 * Foundation, Inc., 51 Franklin Street, Fifth Floor, Boston,
 * MA 02110-1301, USA.
 */

#include "KalignAdapter.h"
#include "KalignException.h"
#include "KalignConstants.h"

#include <U2Core/DNAAlphabet.h>
#include <U2Core/Task.h>
#include <U2Core/GAutoDeleteList.h>
#include <U2Core/MultipleSequenceAlignment.h>
#include <U2Core/U2OpStatusUtils.h>

#include <algorithm>
#include <cctype>

#include <QtCore/QVector>
#include <QtCore/QMutex>
#include <QtCore/QMutexLocker>

extern "C" {
#include "kalign2/kalign2.h"
}

namespace U2 {

//////////////////////////////////////////////////////////////////////////
void KalignAdapter::align(const MultipleSequenceAlignment& ma, MultipleSequenceAlignment& res, TaskStateInfo& ti) {
    if(ti.cancelFlag)  {
        return;
    }
    try {
        alignUnsafe(ma, res, ti);
    } catch (const KalignException &e) {
        if (!ti.cancelFlag) {
            ti.setError(tr("Internal Kalign error: %1").arg(e.str));
        }
    }
}

namespace {

void cleanupMemory(float **submatrix, unsigned int numseq, float **dm, struct alignment *aln, struct parameters *param) {
    if (NULL != submatrix) {
        for (int i = 32; i--;){
            free(submatrix[i]);
        }
        free(submatrix);
    }
    if (NULL != dm) {
        for (int i = numseq; i--;){
            free(dm[i]);
        }
        free(dm);
    }
    if (NULL != aln) {
        free_aln(aln);
    }
    if (NULL != param) {
        free_param(param);
    }
}

void throwCancellingException() {
    throwKalignException("Align task has been cancelled");
}

}

void KalignAdapter::alignUnsafe(const MultipleSequenceAlignment& ma, MultipleSequenceAlignment& res, TaskStateInfo& ti) {
    ti.progress = 0;
    int* tree = 0;
    quint32 a, b, c;

    struct alignment* aln = 0;
    struct parameters* param = 0;
    struct aln_tree_node* tree2 = 0;

    param = (parameters*)malloc(sizeof(struct parameters));

    param =  interface(param,0,0);

    kalign_context *ctx = get_kalign_context();
    unsigned int &numseq = ctx->numseq;
    unsigned int &numprofiles = ctx->numprofiles;

    if (ma->getNumRows() < 2){
        if (!numseq){
            k_printf("No sequences found.\n\n");
        } else {
            k_printf("Only one sequence found.\n\n");
        }
        free_param(param);
        throw KalignException("Can't align less then 2 sequences");
    }

    if(ctx->gpo != -1) {
        param->gpo = ctx->gpo;
    }
    if(ctx->gpe != -1) {
        param->gpe = ctx->gpe;
    }
    if(ctx->tgpe != -1) {
        param->tgpe = ctx->tgpe;
    }
    if(ctx->secret != -1) {
        param->secret = ctx->secret;
    }

    /************************************************************************/
    /* Convert MA to aln                                                    */
    /************************************************************************/
    k_printf("Prepare data");
    numseq = ma->getNumRows();
    numprofiles = (numseq << 1) - 1;
    aln = aln_alloc(aln);
    for(quint32 i = 0 ; i < numseq; i++) {
<<<<<<< HEAD
        const MultipleSequenceAlignmentRow row= ma->getRow(i);
=======
        const MultipleSequenceAlignmentRow row= ma->getMsaRow(i);
>>>>>>> e065ddf4
        aln->sl[i] = row->getUngappedLength();
        aln->lsn[i] = row->getName().length();
    }

    for (quint32 i = 0; i < numseq;i++) {
        try {
            aln->s[i] = (int*) malloc(sizeof(int)*(aln->sl[i]+1));
            checkAllocatedMemory(aln->s[i]);
            aln->seq[i] = (char*)malloc(sizeof(char)*(aln->sl[i]+1));
            checkAllocatedMemory(aln->seq[i]);
            aln->sn[i] = (char*)malloc(sizeof(char)*(aln->lsn[i]+1));
            checkAllocatedMemory(aln->sn[i]);
        } catch (...) {
            cleanupMemory(NULL, numseq, NULL, aln, param);
            throw;
        }
    }

    int aacode[26] = {0,1,2,3,4,5,6,7,8,-1,9,10,11,12,23,13,14,15,16,17,17,18,19,20,21,22};
    for(quint32 i = 0; i < numseq; i++) {
        const MultipleSequenceAlignmentRow row= ma->getRow(i);
        qstrncpy(aln->sn[i], row->getName().toLatin1(), row->getName().length() + 1); //+1 to include '\0'
        QString gapless = QString(row->getCore()).remove('-');
        qstrncpy(aln->seq[i], gapless.toLatin1(), gapless.length() + 1);	//+1 to include '\0'
        for (quint32 j = 0; j < aln->sl[i]; j++) {
            if (isalpha((int)aln->seq[i][j])){
                aln->s[i][j] = aacode[toupper(aln->seq[i][j])-65];
            } else {
                aln->s[i][j] = -1;
            }
        }
        aln->s[i][aln->sl[i]] = 0;
        aln->seq[i][aln->sl[i]] = 0;
        aln->sn[i][aln->lsn[i]] = 0;
    }

    /*for(int i=0;i<numseq;i++) {
        for(int j=0;j<aln->sl[i];j++)
            printf("%d  ", aln->s[i][j]);
    }*/

    //aln_dump(aln);

    //aln = detect_and_read_sequences(aln,param);

    if(param->ntree > (int)numseq){
        param->ntree = (int)numseq;
    }

    //DETECT DNA
    if(param->dna == -1){
        for (quint32 i = 0; i < numseq;i++){
            param->dna = byg_detect(aln->s[i],aln->sl[i]);
            if(param->dna){
                break;
            }
        }
    }
    //param->dna = 0;
    //k_printf("DNA:%d\n",param->dna);
    //exit(0);

    if(param->dna == 1){
        //brief sanity check...
        for (quint32 i = 0; i < numseq;i++){
            if(aln->sl[i] < 6){
                //k_printf("Dna/Rna alignments are only supported for sequences longer than 6.");
                free(param);
                free_aln(aln);
                throw KalignException("Dna/Rna alignments are only supported for sequences longer than 6.");
            }
        }
        aln =  make_dna(aln);
    }

    //int j;

    //fast distance calculation;
    float** submatrix = 0;
    submatrix = read_matrix(submatrix,param); // sets gap penalties as well.....

    //if(byg_start(param->alignment_type,"profPROFprofilePROFILE") != -1){
    //	profile_alignment_main(aln,param,submatrix);
    //}

    float** dm = 0;
    if(param->ntree > 1){
        //if(byg_start(param->distance,"pairclustalPAIRCLUSTAL") != -1){
        //	if(byg_start(param->tree,"njNJ") != -1){
        //		dm = protein_pairwise_alignment_distance(aln,dm,param,submatrix,1);
        //	}else{
        //		dm = protein_pairwise_alignment_distance(aln,dm,param,submatrix,0);
        //	}
        //}else if(byg_start("wu",param->alignment_type) != -1){
        //	dm =  protein_wu_distance2(aln,dm,param);
        //	//	param->feature_type = "wumanber";
        if(param->dna == 1){
        //	if(byg_start(param->tree,"njNJ") != -1){
        //		dm =  dna_distance(aln,dm,param,1);
        //	}else{
                dm =  dna_distance(aln,dm,param,0);
        //	}
        }else{
            //if(byg_start(param->tree,"njNJ") != -1){
            //	dm =  protein_wu_distance(aln,dm,param,1);
            //}else{
            try {
                dm =  protein_wu_distance(aln,dm,param,0);
            } catch (const KalignException &) {
                cleanupMemory(submatrix, numseq, dm, aln, param);
                throw;
            }
            //}
        }
        if(check_task_canceled(ctx)) {
            cleanupMemory(submatrix, numseq, dm, aln, param);
            throwCancellingException();
        }
        /*int j;
        for (int i = 0; i< numseq;i++){
        for (j = 0; j< numseq;j++){
        k_printf("%f	",dm[i][j]);
        }
        k_printf("\n");
        }*/

        //if(byg_start(param->tree,"njNJ") != -1){
        //	tree2 = real_nj(dm,param->ntree);
        //}else{
            tree2 = real_upgma(dm,param->ntree);
        //}
        //if(param->print_tree){
        //	print_tree(tree2,aln,param->print_tree);
        //}
    }

    tree = (int*) malloc(sizeof(int)*(numseq*3+1));
    for (quint32 i = 1; i < (numseq*3)+1;i++){
        tree[i] = 0;
    }
    tree[0] = 1;

    if(param->ntree < 2){
        tree[0] = 0;
        tree[1] = 1;

        c = numseq;
        tree[2] = c;
        a = 2;
        for (quint32 i = 3; i < (numseq-1)*3;i+=3){
            tree[i] = c;
            tree[i+1] = a;
            c++;
            tree[i+2] = c;
            a++;
        }
    }else if(param->ntree > 2){
        ntreeify(tree2,param->ntree);
    }else{
        tree = readtree(tree2,tree);
        for (quint32 i = 0; i < (numseq*3);i++){
            tree[i] = tree[i+1];
        }
        free(tree2->links);
        free(tree2->internal_lables);
        free(tree2);
    }

    //get matrices...
    //struct feature_matrix* fm = 0;

    //struct ntree_data* ntree_data = 0;

    int** map = 0;
    //if(param->ntree > 2){
    //	ntree_data = (struct ntree_data*)malloc(sizeof(struct ntree_data));
    //	ntree_data->realtree = tree2;
    //	ntree_data->aln = aln;
    //	ntree_data->profile = 0;
    //	ntree_data->map = 0;
    //	ntree_data->ntree = param->ntree;
    //	ntree_data->submatrix = submatrix;
    //	ntree_data->tree = tree;

    //	ntree_data = ntree_alignment(ntree_data);
    //	map = ntree_data->map;
    //	tree = ntree_data->tree;
    //	for (int i = 0; i < (numseq*3);i++){
    //		tree[i] = tree[i+1];
    //	}
    //	free(ntree_data);
    //}else if (param->feature_type){
    //	fm = get_feature_matrix(fm,aln,param);
    //	if(!fm){
    //		for (int i = 32;i--;){
    //			free(submatrix[i]);
    //		}
    //		free(submatrix);
    //		free_param(param);
    //		free(map);
    //		free(tree);
    //		throw KalignException("getting feature matrix error");
    //	}

    //	map = feature_hirschberg_alignment(aln,tree,submatrix,map,fm);
    //	//exit(0);
    //	//map =  feature_alignment(aln,tree,submatrix, map,fm);

    //}else if (byg_start("pairwise",param->alignment_type) != -1){
    //	if(param->dna == 1){
    //		map = dna_alignment_against_a(aln,tree,submatrix, map,param->gap_inc);
    //	}else{
    //		map = hirschberg_alignment_against_a(aln,tree,submatrix, map,param->smooth_window,param->gap_inc);
    //	}
    //	//map =  default_alignment(aln,tree,submatrix, map);
    //}else if (byg_start("fast",param->alignment_type) != -1){
    //	map =  default_alignment(aln,tree,submatrix, map);
    if(param->dna == 1){
            map =  dna_alignment(aln,tree,submatrix, map,param->gap_inc);

    //	/*}else if (byg_start("test",param->alignment_type) != -1){
    //	map =  test_alignment(aln,tree,submatrix, map,param->internal_gap_weight,param->smooth_window,param->gap_inc);
    //	}else if (param->aa){
    //	map =  aa_alignment(aln,tree,submatrix, map,param->aa);
    //	}else if (param->alter_gaps){
    //	map = alter_gaps_alignment(aln,tree,submatrix,map,param->alter_gaps,param->alter_range,param->alter_weight);
    //	}else if (byg_start("altergaps",param->alignment_type) != -1){
    //	map = alter_gaps_alignment(aln,tree,submatrix,map,param->alter_gaps,param->alter_range,param->alter_weight);
    //	}else if(byg_start("simple",param->alignment_type) != -1){
    //	map =  simple_hirschberg_alignment(aln,tree,submatrix, map);*/
    //}else if(byg_start("advanced",param->alignment_type) != -1){
    //	map =  advanced_hirschberg_alignment(aln,tree,submatrix, map,param->smooth_window,param->gap_inc,param->internal_gap_weight);
    }else{
        map =  hirschberg_alignment(aln,tree,submatrix, map,param->smooth_window,param->gap_inc);
    }
    if (map == NULL) {
        throw KalignException("Failed to build alignment.");
    }
    if(check_task_canceled(ctx)) {
        free_param(param);
        free_aln(aln);
        free(map);
        free(tree);
        throwCancellingException();
    }

    //clear up sequence array to be reused as gap array....
    int *p = 0;
    for (quint32 i = 0; i < numseq;i++){
        p = aln->s[i];
        for (a = 0; a < aln->sl[i];a++){
            p[a] = 0;
        }
    }
    //clear up

    for (quint32 i = 0; i < (numseq-1)*3;i +=3){
        a = tree[i];
        b = tree[i+1];
        aln = make_seq(aln,a,b,map[tree[i+2]]);
    }

    //for (int i = 0; i < numseq;i++){
    //	k_printf("%s	%d\n",aln->sn[i],aln->nsip[i]);
    //}


    for (quint32 i = 0; i < numseq;i++){
        aln->nsip[i] = 0;
    }

    aln =  sort_sequences(aln,tree,param->sort);

    //for (int i = 0; i < numseq;i++){
    //	k_printf("%d	%d	%d\n",i,aln->nsip[i],aln->sip[i][0]);
    //}

    /************************************************************************/
    /* Convert aln to MA                                                    */
    /************************************************************************/
    res->setAlphabet(ma->getAlphabet());
    for (quint32 i = 0; i < numseq;i++){
        int f = aln->nsip[i];
        QString seq;
        for(quint32 j=0;j<aln->sl[f];j++) {
            seq += QString(aln->s[f][j],'-') + aln->seq[f][j];
        }
        seq += QString(aln->s[f][aln->sl[f]],'-');
        res->addRow(QString(aln->sn[f]), seq.toLatin1());
    }

    //output(aln,param);
    /*	if(!param->format){
    fasta_output(aln,param->outfile);
    }else{
    if (byg_start("msf",param->format) != -1){
    msf_output(aln,param->outfile);
    }else if (byg_start("clustal",param->format) != -1){
    clustal_output(aln,param->outfile);
    }else if (byg_start("macsim",param->format) != -1){
    macsim_output(aln,param->outfile,param->infile[0]);
    }
    }
    */
    free_param(param);
    free_aln(aln);
    free(map);
    free(tree);
    //KalignContext* ctx = getKalignContext();
}

} //namespace<|MERGE_RESOLUTION|>--- conflicted
+++ resolved
@@ -133,11 +133,7 @@
     numprofiles = (numseq << 1) - 1;
     aln = aln_alloc(aln);
     for(quint32 i = 0 ; i < numseq; i++) {
-<<<<<<< HEAD
-        const MultipleSequenceAlignmentRow row= ma->getRow(i);
-=======
         const MultipleSequenceAlignmentRow row= ma->getMsaRow(i);
->>>>>>> e065ddf4
         aln->sl[i] = row->getUngappedLength();
         aln->lsn[i] = row->getName().length();
     }
@@ -158,7 +154,7 @@
 
     int aacode[26] = {0,1,2,3,4,5,6,7,8,-1,9,10,11,12,23,13,14,15,16,17,17,18,19,20,21,22};
     for(quint32 i = 0; i < numseq; i++) {
-        const MultipleSequenceAlignmentRow row= ma->getRow(i);
+        const MultipleSequenceAlignmentRow row= ma->getMsaRow(i);
         qstrncpy(aln->sn[i], row->getName().toLatin1(), row->getName().length() + 1); //+1 to include '\0'
         QString gapless = QString(row->getCore()).remove('-');
         qstrncpy(aln->seq[i], gapless.toLatin1(), gapless.length() + 1);	//+1 to include '\0'
