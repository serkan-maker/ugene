/**
 * UGENE - Integrated Bioinformatics Tools.
 * Copyright (C) 2008-2016 UniPro <ugene@unipro.ru>
 * http://ugene.unipro.ru
 *
 * This program is free software; you can redistribute it and/or
 * modify it under the terms of the GNU General Public License
 * as published by the Free Software Foundation; either version 2
 * of the License, or (at your option) any later version.
 *
 * This program is distributed in the hope that it will be useful,
 * but WITHOUT ANY WARRANTY; without even the implied warranty of
 * MERCHANTABILITY or FITNESS FOR A PARTICULAR PURPOSE. See the
 * GNU General Public License for more details.
 *
 * You should have received a copy of the GNU General Public License
 * along with this program; if not, write to the Free Software
 * Foundation, Inc., 51 Franklin Street, Fifth Floor, Boston,
 * MA 02110-1301, USA.
 */

#include "KalignTask.h"
#include "KalignAdapter.h"
#include "KalignConstants.h"

extern "C" {
#include "kalign2/kalign2_context.h"
}

#include <U2Core/AppContext.h>
#include <U2Core/AppSettings.h>
#include <U2Core/AppResources.h>
#include <U2Core/StateLockableDataModel.h>
#include <U2Core/DocumentModel.h>
#include <U2Core/IOAdapter.h>
#include <U2Core/IOAdapterUtils.h>
#include <U2Core/Counter.h>
#include <U2Core/DNASequenceObject.h>
#include <U2Core/ProjectModel.h>
#include <U2Core/AddDocumentTask.h>
#include <U2Core/LoadDocumentTask.h>
#include <U2Core/MSAUtils.h>
#include <U2Core/BaseDocumentFormats.h>
#include <U2Core/U2SafePoints.h>
#include <U2Core/U2Mod.h>
#include <U2Core/U2OpStatusUtils.h>
#include <U2Core/DNAAlphabet.h>

#include <U2Lang/WorkflowSettings.h>
#include <U2Lang/SimpleWorkflowTask.h>

#include <U2Gui/OpenViewTask.h>

extern "C" kalign_context *getKalignContext() {
    U2::KalignContext* ctx = static_cast<U2::KalignContext*>(U2::TLSUtils::current(KALIGN_CONTEXT_ID));
    assert(ctx->d != NULL);
    return ctx->d;
}

namespace U2 {

static const QString KALIGN_LOCK_REASON("Kalign lock");

void KalignTaskSettings::reset() {
    gapExtenstionPenalty = -1;
    gapOpenPenalty = -1;
    termGapPenalty = -1;
    secret = -1;
    inputFilePath="";
}

KalignTask::KalignTask(const MultipleSequenceAlignment& ma, const KalignTaskSettings& _config)
    :TLSTask(tr("KALIGN alignment"), TaskFlags_FOSCOE),
      config(_config),
      inputMA(ma->getCopy())
{
    GCOUNTER( cvar, tvar, "KalignTask" );
    inputSubMA = inputMA->getCopy();
    resultSubMA->setAlphabet(inputSubMA->getAlphabet());
    QString inputMAName = inputMA->getName();
    resultMA->setName(inputMAName);
    resultSubMA->setName(inputMAName);
    tpm = Task::Progress_Manual;
    quint64 mem = inputMA->getNumRows() * sizeof(float);
    quint64 profileMem = (ma->getLength() + 2)*22*sizeof(float); // the size of profile that is built during kalign
    addTaskResource(TaskResourceUsage(RESOURCE_MEMORY, (profileMem + (mem * mem + 3 * mem)) / (1024 * 1024)));
}

void KalignTask::_run() {
    SAFE_POINT_EXT(NULL != inputMA->getAlphabet(), stateInfo.setError("The alphabet is NULL"),);
    if (inputMA->getAlphabet()->getId() == BaseDNAAlphabetIds::RAW() ||
            inputMA->getAlphabet()->getId() == BaseDNAAlphabetIds::AMINO_EXTENDED()) {
        setError(tr("Unsupported alphabet: %1").arg(inputMA->getAlphabet()->getName()));
        return;
    }
    algoLog.info(tr("Kalign alignment started"));
    CHECK(!hasError(),);
    doAlign();
    if (!hasError() && !isCanceled()) {
        SAFE_POINT_EXT(NULL != resultMA->getAlphabet(), "The alphabet is NULL",);
        algoLog.info(tr("Kalign alignment successfully finished"));
    }
}

void KalignTask::doAlign() {
    SAFE_POINT_EXT(resultSubMA->isEmpty(), stateInfo.setError("Incorrect result state"),);
    KalignAdapter::align(inputSubMA, resultSubMA, stateInfo);
    if (hasError()) {
        return;
    }
    resultMA = resultSubMA;
    MSAUtils::compareRowsAfterAlignment(inputMA, resultMA, stateInfo);
}

Task::ReportResult KalignTask::report() {
    KalignContext* ctx = static_cast<KalignContext*>(taskContext);
    delete ctx->d;
    return ReportResult_Finished;
}

TLSContext* KalignTask::createContextInstance()
{
    kalign_context* ctx = new kalign_context;
    init_context(ctx, &stateInfo);
    if(config.gapOpenPenalty != -1) {
        ctx->gpo = config.gapOpenPenalty;
    }
    if(config.gapExtenstionPenalty != -1) {
        ctx->gpe = config.gapExtenstionPenalty;
    }
    if(config.termGapPenalty != -1) {
        ctx->tgpe = config.termGapPenalty;
    }
    if(config.secret != -1) {
        ctx->secret = config.secret;
    }
    return new KalignContext(ctx);
}

//////////////////////////////////////////////////////////////////////////
// KalignGObjectTask

KalignGObjectTask::KalignGObjectTask(MultipleSequenceAlignmentObject* _obj, const KalignTaskSettings& _config)
: AlignGObjectTask("", TaskFlags_NR_FOSCOE, _obj), lock(NULL), kalignTask(NULL), config(_config)
{
    QString aliName = obj->getDocument()->getName();
    QString tn;
    tn = tr("KALIGN align '%1'").arg(aliName);
    setTaskName(tn);
    setUseDescriptionFromSubtask(true);
    setVerboseLogMode(true);
}

KalignGObjectTask::~KalignGObjectTask() {
    //Unlock the alignment object if the task has been failed
    if(!lock.isNull()) {
        if (!obj.isNull()) {
            if(obj->isStateLocked()) {
                obj->unlockState(lock);
            }
            delete lock;
            lock = NULL;
        }
    }
}

void KalignGObjectTask::prepare() {
    CHECK_EXT(!obj.isNull(), stateInfo.setError("Object is removed!"), );
    CHECK_EXT(!obj->isStateLocked(), stateInfo.setError("Object is state-locked!"), );

    lock = new StateLock(KALIGN_LOCK_REASON, StateLockFlag_LiveLock);
    obj->lockState(lock);
    kalignTask = new KalignTask(obj->getMsa(), config);
    addSubTask(kalignTask);
}

Task::ReportResult KalignGObjectTask::report() {
    propagateSubtaskError();
    CHECK_OP(stateInfo, ReportResult_Finished);

    SAFE_POINT(!obj.isNull(), "Object was removed?!", ReportResult_Finished);
    CHECK_EXT(!obj->isStateLocked(), stateInfo.setError("object_is_state_locked"), ReportResult_Finished);

    // Apply the result
    const MultipleSequenceAlignment& inputMA = kalignTask->inputMA;
    MultipleSequenceAlignment resultMA = kalignTask->resultMA;

    QList<qint64> rowsOrder = MSAUtils::compareRowsAfterAlignment(inputMA, resultMA, stateInfo);
    CHECK_OP(stateInfo, ReportResult_Finished);

    if (rowsOrder.count() != inputMA->getNumRows()) {
        stateInfo.setError("Unexpected number of rows in the result multiple alignment!");
        return ReportResult_Finished;
    }

    QMap<qint64, QList<U2MsaGap> > rowsGapModel;
    for (int i = 0, n = resultMA->getNumRows(); i < n; ++i) {
<<<<<<< HEAD
        qint64 rowId = resultMA->getRow(i)->getRowDbInfo().rowId;
        const QList<U2MsaGap>& newGapModel = resultMA->getRow(i)->getGapModel();
=======
        qint64 rowId = resultMA->getMsaRow(i)->getRowDbInfo().rowId;
        const QList<U2MsaGap>& newGapModel = resultMA->getMsaRow(i)->getGapModel();
>>>>>>> e065ddf4
        rowsGapModel.insert(rowId, newGapModel);
    }

    // Save data to the database
    {
        if (!lock.isNull()) {
            obj->unlockState(lock);
            delete lock;
            lock = NULL;
        }
        else {
            stateInfo.setError("MultipleSequenceAlignment object has been changed");
            return ReportResult_Finished;
        }

        U2OpStatus2Log os;
        U2UseCommonUserModStep userModStep(obj->getEntityRef(), os);
        Q_UNUSED(userModStep);
        if (os.hasError()) {
            stateInfo.setError("Failed to apply the result of the alignment!");
            return ReportResult_Finished;
        }

        obj->updateGapModel(stateInfo, rowsGapModel);
        SAFE_POINT_OP(stateInfo, ReportResult_Finished);

        if (rowsOrder != inputMA->getRowsIds()) {
            obj->updateRowsOrder(stateInfo, rowsOrder);
            SAFE_POINT_OP(stateInfo, ReportResult_Finished);
        }
    }

    return ReportResult_Finished;
}


///////////////////////////////////
//KalignGObjectRunFromSchemaTask


KalignGObjectRunFromSchemaTask::KalignGObjectRunFromSchemaTask(MultipleSequenceAlignmentObject * obj, const KalignTaskSettings & c)
: AlignGObjectTask("", TaskFlags_NR_FOSCOE,obj), config(c)
{
    setMAObject(obj);
    setUseDescriptionFromSubtask(true);
    setVerboseLogMode(true);
}

void KalignGObjectRunFromSchemaTask::prepare() {
    SimpleMSAWorkflowTaskConfig conf;
    conf.algoName = "KAlign";
    conf.schemaName = "align-kalign";
    conf.schemaArgs << QString("--bonus-score=%1").arg(config.secret);
    conf.schemaArgs<< QString("--gap-ext-penalty=%1").arg(config.gapExtenstionPenalty);
    conf.schemaArgs<< QString("--gap-open-penalty=%1").arg(config.gapOpenPenalty);
    conf.schemaArgs<< QString("--gap-terminal-penalty=%1").arg(config.termGapPenalty);

    addSubTask(new SimpleMSAWorkflow4GObjectTask(tr("Workflow wrapper '%1'").arg(getTaskName()), obj, conf));
}

void KalignGObjectRunFromSchemaTask::setMAObject(MultipleSequenceAlignmentObject* maobj) {
    SAFE_POINT_EXT(maobj != NULL, setError("Invalid MSA object detected"),);
    const Document* maDoc = maobj->getDocument();
    SAFE_POINT_EXT(NULL != maDoc, setError("Invalid MSA document detected"),);
    const QString objName = maDoc->getName();

    AlignGObjectTask::setMAObject(maobj);
    const QString tName = tr("KAlign align '%1'").arg(objName);
    setTaskName(tName);
}

//////////////////////////////////////////////////////////////////////////
/// KalignWithExtFileSpecifySupportTask

KalignWithExtFileSpecifySupportTask::KalignWithExtFileSpecifySupportTask(const KalignTaskSettings& _config )
:  Task("Run KAlign alignment task on external file", TaskFlags_NR_FOSCOE), config(_config)
{
    mAObject = NULL;
    currentDocument = NULL;
    cleanDoc = true;
    saveDocumentTask = NULL;
    loadDocumentTask = NULL;
    kalignGObjectTask = NULL;
}

KalignWithExtFileSpecifySupportTask::~KalignWithExtFileSpecifySupportTask() {
    if (cleanDoc) {
        delete currentDocument;
    }
}

void KalignWithExtFileSpecifySupportTask::prepare() {

    DocumentFormatConstraints c;
    c.checkRawData = true;
    c.supportedObjectTypes += GObjectTypes::MULTIPLE_SEQUENCE_ALIGNMENT;
    c.rawData = IOAdapterUtils::readFileHeader(config.inputFilePath);
    c.addFlagToExclude(DocumentFormatFlag_CannotBeCreated);
    QList<DocumentFormatId> formats = AppContext::getDocumentFormatRegistry()->selectFormats(c);
    if (formats.isEmpty()) {
        stateInfo.setError("Unrecognized input alignment file format");
        return;
        }
    DocumentFormatId alnFormat = formats.first();
    QVariantMap hints;
    if(alnFormat == BaseDocumentFormats::FASTA){
        hints[DocumentReadingMode_SequenceAsAlignmentHint] = true;
        }
    IOAdapterFactory* iof = AppContext::getIOAdapterRegistry()->getIOAdapterFactoryById(IOAdapterUtils::url2io(config.inputFilePath));
    loadDocumentTask = new LoadDocumentTask(alnFormat, config.inputFilePath, iof, hints);
    addSubTask(loadDocumentTask);
    }

QList<Task*> KalignWithExtFileSpecifySupportTask::onSubTaskFinished( Task* subTask ) {
    QList<Task*> res;
    if (subTask->hasError()) {
        stateInfo.setError(subTask->getError());
        return res;
    }
    if (hasError() || isCanceled()) {
        return res;

    }
        if (subTask == loadDocumentTask){
        currentDocument = loadDocumentTask->takeDocument();
        SAFE_POINT(currentDocument != NULL, QString("Failed loading document: %1").arg(loadDocumentTask->getURLString()), res);
        SAFE_POINT(currentDocument->getObjects().length() == 1, QString("Number of objects != 1 : %1").arg(loadDocumentTask->getURLString()), res);
        mAObject=qobject_cast<MultipleSequenceAlignmentObject*>(currentDocument->getObjects().first());
        SAFE_POINT(mAObject != NULL, QString("MA object not found!: %1").arg(loadDocumentTask->getURLString()), res);

        kalignGObjectTask = new KalignGObjectRunFromSchemaTask(mAObject, config);
        res.append(kalignGObjectTask);
    } else if (subTask == kalignGObjectTask){
        IOAdapterFactory* iof = AppContext::getIOAdapterRegistry()->getIOAdapterFactoryById(IOAdapterUtils::url2io(config.outputFilePath));
        saveDocumentTask = new SaveDocumentTask(currentDocument,iof,config.outputFilePath);
        res.append(saveDocumentTask);
    } else if (subTask == saveDocumentTask){
        Task* openTask = AppContext::getProjectLoader()->openWithProjectTask(config.outputFilePath);
        if (openTask != NULL) {
            res << openTask;
        }
    }
    return res;
}

} //namespace<|MERGE_RESOLUTION|>--- conflicted
+++ resolved
@@ -72,10 +72,10 @@
 KalignTask::KalignTask(const MultipleSequenceAlignment& ma, const KalignTaskSettings& _config)
     :TLSTask(tr("KALIGN alignment"), TaskFlags_FOSCOE),
       config(_config),
-      inputMA(ma->getCopy())
+      inputMA(ma->getExplicitCopy())
 {
     GCOUNTER( cvar, tvar, "KalignTask" );
-    inputSubMA = inputMA->getCopy();
+    inputSubMA = inputMA->getExplicitCopy();
     resultSubMA->setAlphabet(inputSubMA->getAlphabet());
     QString inputMAName = inputMA->getName();
     resultMA->setName(inputMAName);
@@ -195,13 +195,8 @@
 
     QMap<qint64, QList<U2MsaGap> > rowsGapModel;
     for (int i = 0, n = resultMA->getNumRows(); i < n; ++i) {
-<<<<<<< HEAD
-        qint64 rowId = resultMA->getRow(i)->getRowDbInfo().rowId;
-        const QList<U2MsaGap>& newGapModel = resultMA->getRow(i)->getGapModel();
-=======
         qint64 rowId = resultMA->getMsaRow(i)->getRowDbInfo().rowId;
         const QList<U2MsaGap>& newGapModel = resultMA->getMsaRow(i)->getGapModel();
->>>>>>> e065ddf4
         rowsGapModel.insert(rowId, newGapModel);
     }
 
