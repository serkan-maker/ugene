--- conflicted
+++ resolved
@@ -120,8 +120,8 @@
 /************************************************************************/
 ProfileToProfileTask::ProfileToProfileTask(const MultipleSequenceAlignment &masterMsa, const MultipleSequenceAlignment &secondMsa)
     : Task(tr("Align profile to profile with MUSCLE"), TaskFlag_NoRun),
-      masterMsa(masterMsa->getCopy()),
-      secondMsa(secondMsa->getCopy()),
+      masterMsa(masterMsa->getExplicitCopy()),
+      secondMsa(secondMsa->getExplicitCopy()),
       seqIdx(0),
       subtaskCount(0)
 {
@@ -136,7 +136,7 @@
     int maxThreads = 1;//AppContext::getAppSettings()->getAppResourcePool()->getIdealThreadCount();
     setMaxParallelSubtasks(maxThreads);
 
-    foreach (const MultipleSequenceAlignmentRow &row, masterMsa->getRows()) {
+    foreach (const MultipleSequenceAlignmentRow &row, masterMsa->getMsaRows()) {
         result->addRow(row->getRowDbInfo(), row->getSequence(), stateInfo);
         CHECK_OP(stateInfo, );
     }
@@ -173,13 +173,8 @@
     MuscleTask *t = dynamic_cast<MuscleTask*>(task);
     SAFE_POINT(NULL != t, "NULL Muscle task!",);
 
-<<<<<<< HEAD
-    const QList<MultipleSequenceAlignmentRow> newRows = t->resultMA->getRows();
-    if (newRows.size() == masterMsa->getRows().size() + 1) {
-=======
     const QList<MultipleSequenceAlignmentRow> newRows = t->resultMA->getMsaRows();
     if (newRows.size() == masterMsa->getMsaRows().size() + 1) {
->>>>>>> e065ddf4
         U2OpStatus2Log os;
         result->addRow(newRows.last()->getRowDbInfo(), newRows.last()->getSequence(), os);
     }
@@ -191,11 +186,7 @@
         U2OpStatus2Log os;
         MuscleTaskSettings cfg;
         cfg.op = MuscleTaskOp_ProfileToProfile;
-<<<<<<< HEAD
-        cfg.profile->addRow(secondMsa->getRow(seqIdx)->getRowDbInfo(), secondMsa->getRow(seqIdx)->getSequence(), os);
-=======
         cfg.profile->addRow(secondMsa->getMsaRow(seqIdx)->getRowDbInfo(), secondMsa->getMsaRow(seqIdx)->getSequence(), os);
->>>>>>> e065ddf4
         cfg.profile->setAlphabet(secondMsa->getAlphabet());
 
         tasks << new MuscleTask(masterMsa, cfg);
