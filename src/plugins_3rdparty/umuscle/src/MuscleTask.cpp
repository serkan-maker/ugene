--- conflicted
+++ resolved
@@ -74,7 +74,7 @@
 MuscleTask::MuscleTask(const MultipleSequenceAlignment &ma, const MuscleTaskSettings& _config)
     : Task(tr("MUSCLE alignment"), TaskFlags_FOSCOE | TaskFlag_MinimizeSubtaskErrorText),
       config(_config),
-      inputMA(ma->getCopy())
+      inputMA(ma->getExplicitCopy())
 {
     GCOUNTER( cvar, tvar, "MuscleTask" );
     config.nThreads = (config.nThreads == 0 ? AppContext::getAppSettings()->getAppResourcePool()->getIdealThreadCount() : config.nThreads);
@@ -100,7 +100,7 @@
     resultMA->setName(inputAlName);
     resultSubMA->setName(inputAlName);
 
-    inputSubMA = inputMA->getCopy();
+    inputSubMA = inputMA->getExplicitCopy();
     if (config.alignRegion && config.regionToAlign.length != inputMA->getLength()) {
         SAFE_POINT_EXT(config.regionToAlign.length > 0,
             setError(tr("Incorrect region to align")), );
@@ -205,17 +205,13 @@
         if (config.alignRegion && config.regionToAlign.length != inputMA->getLength()) {
 
             for(int i=0, n = inputMA->getNumRows(); i < n; i++) {
-<<<<<<< HEAD
-                const MultipleSequenceAlignmentRow row= inputMA->getRow(ids[i]);
-=======
                 const MultipleSequenceAlignmentRow row= inputMA->getMsaRow(ids[i]);
->>>>>>> e065ddf4
                 resultMA->addRow(row->getName(), emptySeq);
             }
             if (config.regionToAlign.startPos != 0) {
                 for(int i=0; i < nSeq; i++)  {
                     int regionLen = config.regionToAlign.startPos;
-                    const MultipleSequenceAlignmentRow inputRow = inputMA->getRow(ids[i])->mid(0, regionLen, os);
+                    const MultipleSequenceAlignmentRow inputRow = inputMA->getMsaRow(ids[i])->mid(0, regionLen, os);
                     resultMA->appendChars(i, 0, inputRow->toByteArray(regionLen, os).constData(), regionLen);
                 }
             }
@@ -225,7 +221,7 @@
                 int subStart = config.regionToAlign.endPos();
                 int subLen = inputMA->getLength() - config.regionToAlign.endPos();
                 for(int i = 0; i < nSeq; i++) {
-                    const MultipleSequenceAlignmentRow inputRow = inputMA->getRow(ids[i])->mid(subStart, subLen, os);
+                    const MultipleSequenceAlignmentRow inputRow = inputMA->getMsaRow(ids[i])->mid(subStart, subLen, os);
                     resultMA->appendChars(i, resultLen, inputRow->toByteArray(subLen, os).constData(), subLen);
                 }
             }
@@ -455,13 +451,8 @@
 
         QMap<qint64, QList<U2MsaGap> > rowsGapModel;
         for (int i = 0, n = muscleTask->resultMA->getNumRows(); i < n; ++i) {
-<<<<<<< HEAD
-            qint64 rowId = muscleTask->resultMA->getRow(i)->getRowDbInfo().rowId;
-            const QList<U2MsaGap>& newGapModel = muscleTask->resultMA->getRow(i)->getGapModel();
-=======
             qint64 rowId = muscleTask->resultMA->getMsaRow(i)->getRowDbInfo().rowId;
             const QList<U2MsaGap>& newGapModel = muscleTask->resultMA->getMsaRow(i)->getGapModel();
->>>>>>> e065ddf4
             rowsGapModel.insert(rowId, newGapModel);
         }
 
