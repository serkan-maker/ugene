/**
 * UGENE - Integrated Bioinformatics Tools.
 * Copyright (C) 2008-2020 UniPro <ugene@unipro.ru>
 * http://ugene.net
 *
 * This program is free software; you can redistribute it and/or
 * modify it under the terms of the GNU General Public License
 * as published by the Free Software Foundation; either version 2
 * of the License, or (at your option) any later version.
 *
 * This program is distributed in the hope that it will be useful,
 * but WITHOUT ANY WARRANTY; without even the implied warranty of
 * MERCHANTABILITY or FITNESS FOR A PARTICULAR PURPOSE. See the
 * GNU General Public License for more details.
 *
 * You should have received a copy of the GNU General Public License
 * along with this program; if not, write to the Free Software
 * Foundation, Inc., 51 Franklin Street, Fifth Floor, Boston,
 * MA 02110-1301, USA.
 */

#define _CRT_SECURE_NO_WARNINGS

#include <QLibrary>

#include <U2Core/AppContext.h>
#include <U2Core/AppResources.h>
#include <U2Core/Settings.h>
#include <U2Core/Log.h>

#include <U2Core/GAutoDeleteList.h>

#include "OpenCLSupportPlugin.h"
#include "OpenCLSupportSettingsController.h"

namespace U2 {

extern "C" Q_DECL_EXPORT Plugin * U2_PLUGIN_INIT_FUNC() {
    OpenCLSupportPlugin * plug = new OpenCLSupportPlugin();
    return plug;
}

extern "C" Q_DECL_EXPORT bool U2_PLUGIN_VERIFY_FUNC() {
    {
        volatile QScopedPointer<OpenCLSupportPlugin> plug(new OpenCLSupportPlugin());
        Q_UNUSED(plug);
    }
    return true;
}

extern "C" Q_DECL_EXPORT QString * U2_PLUGIN_FAIL_MASSAGE_FUNC() {
    return new QString(OpenCLSupportPlugin::tr("Problem occurred loading the OpenCL driver. Please try to update drivers if \
                                               you're going to make calculations on your video card. For details see this page: \
                                               <a href=\"%1\">%1</a>").arg("http://ugene.net/using-video-cards.html"));
}

const char *OpenCLSupportPlugin::RESOURCE_OPENCL_GPU_NAME = "OpenCLGpu";

OpenCLSupportPlugin::OpenCLSupportPlugin() : Plugin(tr("OpenCL Support"),
                                                    tr("Plugin provides support for OpenCL-enabled GPUs.") ) {
    QString err_str;

    OpenCLGpuRegistry* registry = AppContext::getOpenCLGpuRegistry();
    registry->setOpenCLHelper(&openCLHelper);

    err = obtainGpusInfo( err_str );
    if( err_str.isEmpty() && gpus.empty() ) {
        err_str = "No OpenCL-enabled GPUs found.";
    }
    if( Error_NoError == err ) {
        loadGpusSettings();
        registerAvailableGpus();
    } else {
        coreLog.details( err_str );
    }

    //adding settings page
    if (AppContext::getMainWindow()) {
        QString settingsPageMsg = getSettingsErrorString(err);
        AppContext::getAppSettingsGUI()->registerPage( new OpenCLSupportSettingsPageController(settingsPageMsg) );
    }

    //registering gpu resource
    if( !gpus.empty() ) {
        AppResource * gpuResource = new AppResourceSemaphore( RESOURCE_OPENCL_GPU, gpus.size(), RESOURCE_OPENCL_GPU_NAME);
        AppResourcePool::instance()->registerResource( gpuResource );
    }
}
OpenCLSupportPlugin::~OpenCLSupportPlugin() {
    OpenCLGpuRegistry* registry = AppContext::getOpenCLGpuRegistry();
    CHECK(NULL != registry, );
    registry->saveGpusSettings();
    unregisterAvailableGpus();
    AppResourcePool::instance()->unregisterResource(RESOURCE_OPENCL_GPU);
    registry->setOpenCLHelper(NULL);
}

OpenCLSupportPlugin::OpenCLSupportError OpenCLSupportPlugin::getError() const {
    return err;
}


QString OpenCLSupportPlugin::getSettingsErrorString( OpenCLSupportError err ) {
    switch(err) {
        case Error_NoError:
            return QString("");

        case Error_BadDriverLib:
             return tr("Cannot load OpenCL driver dynamic library.<p> \
                       Install the latest video GPU driver." );

        case Error_OpenCLError:
            return tr("An error has occurred while obtaining information \
                      about installed OpenCL GPUs.<br>\
                      See OpenCL Support plugin log for details." );

        default: assert(false); return QString();
    }
}

OpenCLSupportPlugin::OpenCLSupportError OpenCLSupportPlugin::obtainGpusInfo( QString & errStr )
{
    //load driver library
    if (!openCLHelper.isLoaded()) {
        errStr = openCLHelper.getErrorString();
        return Error_BadDriverLib;
    }

    cl_int errCode = 0;

    coreLog.details( tr("Initializing OpenCL") );

    //numEntries is the number of cl_platform_id entries that can be added to platforms
    cl_uint numPlatformEntries = 15;
    gauto_array<cl_platform_id> platformIDs (new cl_platform_id[numPlatformEntries]);
    cl_uint numPlatforms = 0;

    errCode = openCLHelper.clGetPlatformIDs_p(numPlatformEntries, platformIDs.get(), &numPlatforms);
    if (hasOPENCLError(errCode, errStr)) {
        return Error_OpenCLError;
    }
    coreLog.details(tr("Number of OpenCL platforms: %1").arg(numPlatforms));

    //Get each platform info
    for (unsigned int i = 0; i < numPlatforms; i++) {

        //numEntries is the number of cl_platform_id entries that can be added to platforms
        cl_uint numDeviceEntries = 15;
        gauto_array<cl_device_id> deviceIDs (new cl_device_id[numDeviceEntries]);

        cl_uint numDevices = 0;

        errCode = openCLHelper.clGetDeviceIDs_p(platformIDs.get()[i], CL_DEVICE_TYPE_GPU, numDeviceEntries, deviceIDs.get(), &numDevices);
        if (hasOPENCLError(errCode, errStr)) {
            return Error_OpenCLError;
        }
        coreLog.details(tr("Number of OpenCL devices: %1").arg(numDevices));

        for (unsigned int k = 0; k < numDevices; k++) {

            cl_device_id deviceId = deviceIDs.get()[k];

            int maximumParamLength = 200;
            gauto_array<char> paramValue (new char[maximumParamLength]);
            size_t actualParamSize;
            int actualParamLength = 0;

            //******************************
            errCode = openCLHelper.clGetDeviceInfo_p(deviceId, CL_DEVICE_VENDOR, sizeof(char)*maximumParamLength, paramValue.get(), &actualParamSize);
            if (hasOPENCLError(errCode, errStr)) {
                return Error_OpenCLError;
            }

            actualParamLength = (actualParamSize) / sizeof(char);
            gauto_array<char> vendorNameValue(new char[actualParamLength + 1]);
            strncpy(vendorNameValue.get(), paramValue.get(), actualParamLength);

            QString vendorName = vendorNameValue.get();
            //******************************
            errCode = openCLHelper.clGetDeviceInfo_p(deviceId, CL_DEVICE_NAME , sizeof(char)*maximumParamLength, paramValue.get(), &actualParamSize);
            if (hasOPENCLError(errCode, errStr)) {
                return Error_OpenCLError;
            }

            actualParamLength = (actualParamSize) / sizeof(char);
            gauto_array<char> deviceNameValue(new char[actualParamLength + 1]);
            strncpy(deviceNameValue.get(), paramValue.get(), actualParamLength);

            QString deviceName = deviceNameValue.get();
            //******************************
            cl_ulong globalMemSize = 0;

            errCode = openCLHelper.clGetDeviceInfo_p(deviceId, CL_DEVICE_GLOBAL_MEM_SIZE, sizeof(cl_ulong), &globalMemSize, &actualParamSize);
            if (hasOPENCLError(errCode, errStr)) {
                return Error_OpenCLError;
            }

            cl_ulong maxAllocateMemorySize = 0;

            errCode = openCLHelper.clGetDeviceInfo_p(deviceId, CL_DEVICE_MAX_MEM_ALLOC_SIZE, sizeof(cl_ulong), &maxAllocateMemorySize, &actualParamSize);
            if (hasOPENCLError(errCode, errStr)) {
                return Error_OpenCLError;
            }

            //******************************
            cl_ulong localMemSize = 0;

            errCode = openCLHelper.clGetDeviceInfo_p(deviceId, CL_DEVICE_LOCAL_MEM_SIZE , sizeof(cl_ulong), &localMemSize, &actualParamSize);
            if (hasOPENCLError(errCode, errStr)) {
                return Error_OpenCLError;
            }
            //******************************
            cl_uint maxClockFrequency = 0;

            errCode = openCLHelper.clGetDeviceInfo_p(deviceId, CL_DEVICE_MAX_CLOCK_FREQUENCY  , sizeof(cl_uint), &maxClockFrequency, &actualParamSize);
            if (hasOPENCLError(errCode, errStr)) {
                return Error_OpenCLError;
            }
            //******************************
            cl_uint maxComputeUnits = 10;

            errCode = openCLHelper.clGetDeviceInfo_p(deviceId, CL_DEVICE_MAX_COMPUTE_UNITS, sizeof(cl_uint), &maxComputeUnits, &actualParamSize);
            if (hasOPENCLError(errCode, errStr)) {
                return Error_OpenCLError;
            }
            //******************************
            cl_uint maxWorkItemDimensions = 0;

            errCode = openCLHelper.clGetDeviceInfo_p(deviceId, CL_DEVICE_MAX_WORK_ITEM_DIMENSIONS, sizeof(cl_uint), &maxWorkItemDimensions, &actualParamSize);
            if (hasOPENCLError(errCode, errStr)) {
                return Error_OpenCLError;
            }
            //******************************
            size_t maxWorkGroupSize = 0;

            errCode = openCLHelper.clGetDeviceInfo_p(deviceId, CL_DEVICE_MAX_WORK_GROUP_SIZE , sizeof(size_t), &maxWorkGroupSize, &actualParamSize);
            if (hasOPENCLError(errCode, errStr)) {
                return Error_OpenCLError;
            }

            cl_context deviceContext = openCLHelper.clCreateContext_p(0, 1, &deviceId, NULL, NULL, &errCode);
            if (hasOPENCLError(errCode, errStr)) {
                return Error_OpenCLError;
            }

            //create OpenCL model
<<<<<<< HEAD
            OpenCLGpuModel * openCLGpuModel = new OpenCLGpuModel( vendorName + " " + deviceName,
                                                                  cl_context(deviceContext),
                                                                  cl_device_id(deviceId),
                                                                  (qint64)platformIDs.get()[i],
                                                                  globalMemSize,
                                                                  maxAllocateMemorySize,
                                                                  localMemSize,
                                                                  maxComputeUnits,
                                                                  maxWorkGroupSize,
                                                                  maxClockFrequency);
=======
            OpenCLGpuModel *openCLGpuModel = new OpenCLGpuModel(vendorName + " " + deviceName,
                                                                OpenCLGpuContext((long)deviceContext),
                                                                OpenCLGpuId((long)deviceId),
                                                                (qint64)platformIDs.get()[i],
                                                                globalMemSize,
                                                                maxAllocateMemorySize,
                                                                localMemSize,
                                                                maxComputeUnits,
                                                                maxWorkGroupSize,
                                                                maxClockFrequency);
>>>>>>> 8f0ac504
            gpus.push_back(openCLGpuModel);
            coreLog.info( tr("Registering OpenCL-enabled GPU: %1, global mem: %2 Mb, \
                             local mem: %3 Kb, max compute units: %4, \
                             max work group size: %5, max frequency: %6 Hz")
                .arg(openCLGpuModel->getName())
                .arg(openCLGpuModel->getGlobalMemorySizeBytes() / (1024 * 1024))
                .arg(openCLGpuModel->getLocalMemorySizeBytes() / 1024)
                .arg(openCLGpuModel->getMaxComputeUnits())
                .arg(openCLGpuModel->getMaxWorkGroupSize())
                .arg(openCLGpuModel->getMaxClockFrequency()));
        }
    }

    return Error_NoError;
}

bool OpenCLSupportPlugin::hasOPENCLError(cl_int errCode, QString& errMessage) {
    //TODO: print details error message
    if(errCode != CL_SUCCESS) {
        errMessage = tr("OpenCL error code (%1)").arg(errCode);
        return true;
    } else {
        return false;
    }
}

void OpenCLSupportPlugin::registerAvailableGpus() {
    foreach( OpenCLGpuModel * m, gpus ) {
        AppContext::getOpenCLGpuRegistry()->registerOpenCLGpu(m);
    }
}

void OpenCLSupportPlugin::unregisterAvailableGpus() {
    foreach(OpenCLGpuModel * m, gpus) {
        AppContext::getOpenCLGpuRegistry()->unregisterOpenCLGpu(m);
    }
}

void OpenCLSupportPlugin::loadGpusSettings() {
<<<<<<< HEAD
    Settings * s = AppContext::getSettings();
    foreach( OpenCLGpuModel * m, gpus ) {
        QString key = OPENCL_GPU_REGISTRY_SETTINGS_GPU_SPECIFIC +
            QString::number((qlonglong)m->getId()) + OPENCL_GPU_SETTINGS_ENABLED;
        QVariant enabled_v = s->getValue( key );
        if( !enabled_v.isNull() ) {
            m->setEnabled( enabled_v.toBool() );
        } else {
            m->setEnabled( true );
        }
=======
    CHECK(!gpus.isEmpty(), );

    Settings* s = AppContext::getSettings();
    QString enabledGpuName = s->getValue(OPENCL_GPU_REGISTRY_SETTINGS_GPU_ENABLED, QVariant()).toString();
    CHECK_EXT(!enabledGpuName.isEmpty(), gpus.first()->setEnabled(true), );

    OpenCLGpuModel *enabledGpu = AppContext::getOpenCLGpuRegistry()->getGpuByName(enabledGpuName);
    if (nullptr != enabledGpu) {
        SAFE_POINT(gpus.contains(enabledGpu), "The GPU is absent", );

        enabledGpu->setEnabled(true);
    } else {
        gpus.first()->setEnabled(true);
>>>>>>> 8f0ac504
    }
}

} //namespace<|MERGE_RESOLUTION|>--- conflicted
+++ resolved
@@ -244,7 +244,6 @@
             }
 
             //create OpenCL model
-<<<<<<< HEAD
             OpenCLGpuModel * openCLGpuModel = new OpenCLGpuModel( vendorName + " " + deviceName,
                                                                   cl_context(deviceContext),
                                                                   cl_device_id(deviceId),
@@ -255,18 +254,6 @@
                                                                   maxComputeUnits,
                                                                   maxWorkGroupSize,
                                                                   maxClockFrequency);
-=======
-            OpenCLGpuModel *openCLGpuModel = new OpenCLGpuModel(vendorName + " " + deviceName,
-                                                                OpenCLGpuContext((long)deviceContext),
-                                                                OpenCLGpuId((long)deviceId),
-                                                                (qint64)platformIDs.get()[i],
-                                                                globalMemSize,
-                                                                maxAllocateMemorySize,
-                                                                localMemSize,
-                                                                maxComputeUnits,
-                                                                maxWorkGroupSize,
-                                                                maxClockFrequency);
->>>>>>> 8f0ac504
             gpus.push_back(openCLGpuModel);
             coreLog.info( tr("Registering OpenCL-enabled GPU: %1, global mem: %2 Mb, \
                              local mem: %3 Kb, max compute units: %4, \
@@ -306,18 +293,6 @@
 }
 
 void OpenCLSupportPlugin::loadGpusSettings() {
-<<<<<<< HEAD
-    Settings * s = AppContext::getSettings();
-    foreach( OpenCLGpuModel * m, gpus ) {
-        QString key = OPENCL_GPU_REGISTRY_SETTINGS_GPU_SPECIFIC +
-            QString::number((qlonglong)m->getId()) + OPENCL_GPU_SETTINGS_ENABLED;
-        QVariant enabled_v = s->getValue( key );
-        if( !enabled_v.isNull() ) {
-            m->setEnabled( enabled_v.toBool() );
-        } else {
-            m->setEnabled( true );
-        }
-=======
     CHECK(!gpus.isEmpty(), );
 
     Settings* s = AppContext::getSettings();
@@ -331,7 +306,6 @@
         enabledGpu->setEnabled(true);
     } else {
         gpus.first()->setEnabled(true);
->>>>>>> 8f0ac504
     }
 }
 
