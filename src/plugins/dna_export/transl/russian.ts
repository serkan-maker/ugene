--- conflicted
+++ resolved
@@ -1455,11 +1455,7 @@
     <message>
         <location filename="../src/ExportSequencesDialog.cpp" line="242"/>
         <source>File name is too long!</source>
-<<<<<<< HEAD
-        <translation type="unfinished"></translation>
-=======
         <translation>Имя файла слишком длинное!</translation>
->>>>>>> 10d02558
     </message>
     <message>
         <location filename="../src/ExportSequencesDialog.cpp" line="247"/>
