<?xml version="1.0" encoding="utf-8"?>
<!DOCTYPE TS>
<TS version="2.1" language="en_US">
<context>
    <name>BaseContentDialog</name>
    <message>
        <source>Set Base Content</source>
        <translation type="vanished">Set Base Content</translation>
    </message>
    <message>
        <source>Base conetnt</source>
        <translation type="vanished">Base conetnt</translation>
    </message>
    <message>
        <source>Base content</source>
        <translation type="vanished">Base content</translation>
    </message>
    <message>
        <source>A</source>
        <translation type="vanished">A</translation>
    </message>
    <message>
        <source> %</source>
        <translation type="vanished"> %</translation>
    </message>
    <message>
        <source>C</source>
        <translation type="vanished">C</translation>
    </message>
    <message>
        <source>G</source>
        <translation type="vanished">G</translation>
    </message>
    <message>
        <source>T</source>
        <translation type="vanished">T</translation>
    </message>
    <message>
        <source>GC Skew</source>
        <translation type="vanished">GC Skew</translation>
    </message>
</context>
<context>
    <name>CSVColumnConfigurationDialog</name>
    <message>
        <location filename="../src/CSVColumnConfigurationDialog.ui" line="23"/>
        <source>Column role</source>
        <translation>Column role</translation>
    </message>
    <message>
        <location filename="../src/CSVColumnConfigurationDialog.ui" line="36"/>
        <source>Annotation start position</source>
        <translation>Annotation start position</translation>
    </message>
    <message>
        <location filename="../src/CSVColumnConfigurationDialog.ui" line="46"/>
        <source>Add offset</source>
        <translation>Add offset</translation>
    </message>
    <message>
        <location filename="../src/CSVColumnConfigurationDialog.ui" line="59"/>
        <source> bp</source>
        <translation> bp</translation>
    </message>
    <message>
        <location filename="../src/CSVColumnConfigurationDialog.ui" line="72"/>
        <source>Annotation end position</source>
        <translation>Annotation end position</translation>
    </message>
    <message>
        <location filename="../src/CSVColumnConfigurationDialog.ui" line="82"/>
        <source>Inclusive</source>
        <translation>Inclusive</translation>
    </message>
    <message>
        <location filename="../src/CSVColumnConfigurationDialog.ui" line="92"/>
        <source>Annotation length</source>
        <translation>Annotation length</translation>
    </message>
    <message>
        <location filename="../src/CSVColumnConfigurationDialog.ui" line="99"/>
        <source>Complement strand mark</source>
        <translation>Complement strand mark</translation>
    </message>
    <message>
        <location filename="../src/CSVColumnConfigurationDialog.ui" line="109"/>
        <source>Mark value</source>
        <translation>Mark value</translation>
    </message>
    <message>
        <location filename="../src/CSVColumnConfigurationDialog.ui" line="126"/>
        <source>Annotation name</source>
        <translation>Annotation name</translation>
    </message>
    <message>
        <location filename="../src/CSVColumnConfigurationDialog.ui" line="133"/>
        <source>Qualifier</source>
        <translation>Qualifier</translation>
    </message>
    <message>
        <location filename="../src/CSVColumnConfigurationDialog.ui" line="29"/>
        <source>Ignore this column</source>
        <translation>Ignore this column</translation>
    </message>
    <message>
        <location filename="../src/CSVColumnConfigurationDialog.ui" line="14"/>
        <source>Select the Role of the Column</source>
        <translation>Select the Role of the Column</translation>
    </message>
    <message>
        <location filename="../src/CSVColumnConfigurationDialog.ui" line="174"/>
        <source>Annotation group</source>
        <translation>Annotation group</translation>
    </message>
</context>
<context>
    <name>DNASequenceGeneratorDialog</name>
    <message>
        <location filename="../src/DNASequenceGeneratorDialog.ui" line="14"/>
        <source>Generate Sequence</source>
        <translation>Generate Sequence</translation>
    </message>
    <message>
        <location filename="../src/DNASequenceGeneratorDialog.ui" line="26"/>
        <source>Parameters</source>
        <translation>Parameters</translation>
    </message>
    <message>
        <location filename="../src/DNASequenceGeneratorDialog.ui" line="34"/>
        <source>Length</source>
        <translation>Length</translation>
    </message>
    <message>
        <location filename="../src/DNASequenceGeneratorDialog.ui" line="50"/>
        <location filename="../src/DNASequenceGeneratorDialog.ui" line="76"/>
        <source> bp</source>
        <translation> bp</translation>
    </message>
    <message>
        <location filename="../src/DNASequenceGeneratorDialog.ui" line="66"/>
        <source>Window size</source>
        <translation>Window size</translation>
    </message>
    <message>
        <location filename="../src/DNASequenceGeneratorDialog.ui" line="128"/>
        <source>Number of sequences</source>
        <translation>Number of sequences</translation>
    </message>
    <message>
        <location filename="../src/DNASequenceGeneratorDialog.ui" line="135"/>
        <source>Initialize random generator manually</source>
        <translation>Initialize random generator manually</translation>
    </message>
    <message>
        <location filename="../src/DNASequenceGeneratorDialog.ui" line="188"/>
        <source>Content</source>
        <translation>Content</translation>
    </message>
    <message>
        <location filename="../src/DNASequenceGeneratorDialog.ui" line="194"/>
        <source>Reference</source>
        <translation>Reference</translation>
    </message>
    <message>
        <location filename="../src/DNASequenceGeneratorDialog.ui" line="212"/>
        <location filename="../src/DNASequenceGeneratorDialog.ui" line="492"/>
        <source>...</source>
        <translation>...</translation>
    </message>
    <message>
        <location filename="../src/DNASequenceGeneratorDialog.ui" line="221"/>
        <source>Base content (%)</source>
        <translation type="unfinished"></translation>
    </message>
    <message>
        <location filename="../src/DNASequenceGeneratorDialog.ui" line="245"/>
        <source>A</source>
        <translation type="unfinished">A</translation>
    </message>
    <message>
        <location filename="../src/DNASequenceGeneratorDialog.ui" line="295"/>
        <source>C</source>
        <translation type="unfinished">C</translation>
    </message>
    <message>
        <location filename="../src/DNASequenceGeneratorDialog.ui" line="342"/>
        <source>G</source>
        <translation type="unfinished">G</translation>
    </message>
    <message>
        <location filename="../src/DNASequenceGeneratorDialog.ui" line="389"/>
        <source>T</source>
        <translation type="unfinished">T</translation>
    </message>
    <message>
        <location filename="../src/DNASequenceGeneratorDialog.ui" line="426"/>
        <source>GC Skew</source>
        <translation type="unfinished">GC Skew</translation>
    </message>
    <message>
        <source>Manual</source>
        <translation type="vanished">Manual</translation>
    </message>
    <message>
        <source>Configure...</source>
        <translation type="vanished">Configure...</translation>
    </message>
    <message>
        <location filename="../src/DNASequenceGeneratorDialog.ui" line="471"/>
        <source>Output</source>
        <translation>Output</translation>
    </message>
    <message>
        <location filename="../src/DNASequenceGeneratorDialog.ui" line="477"/>
        <source>Output File</source>
        <translation>Output File</translation>
    </message>
    <message>
        <location filename="../src/DNASequenceGeneratorDialog.ui" line="501"/>
        <source>Format</source>
        <translation>Format</translation>
    </message>
    <message>
        <location filename="../src/DNASequenceGeneratorDialog.ui" line="527"/>
        <source>Add to project</source>
        <translation>Add to project</translation>
    </message>
</context>
<context>
    <name>ExportBlastResultDialog</name>
    <message>
        <location filename="../src/ExportBlastResultDialog.ui" line="14"/>
        <source>Export BLAST Result to Multiple Alignment</source>
        <translation>Export BLAST Result to Multiple Alignment</translation>
    </message>
    <message>
        <location filename="../src/ExportBlastResultDialog.ui" line="42"/>
        <source>Export to file</source>
        <translation>Export to file</translation>
    </message>
    <message>
        <location filename="../src/ExportBlastResultDialog.ui" line="35"/>
        <source>...</source>
        <translation>...</translation>
    </message>
    <message>
        <location filename="../src/ExportBlastResultDialog.ui" line="49"/>
        <source>File format to use</source>
        <translation>File format to use</translation>
    </message>
    <message>
        <location filename="../src/ExportBlastResultDialog.ui" line="25"/>
        <source>Qualifier to use as name</source>
        <translation>Qualifier to use as name</translation>
    </message>
    <message>
        <location filename="../src/ExportBlastResultDialog.ui" line="64"/>
        <source>Add reference to alignment</source>
        <translation>Add reference to alignment</translation>
    </message>
    <message>
        <location filename="../src/ExportBlastResultDialog.ui" line="71"/>
        <source>Add document to the project</source>
        <translation>Add document to the project</translation>
    </message>
</context>
<context>
    <name>ExportChromatogramDialog</name>
    <message>
        <location filename="../src/ExportChromatogramDialog.ui" line="14"/>
        <source>Export Chromatogram File</source>
        <translation>Export Chromatogram File</translation>
    </message>
    <message>
        <location filename="../src/ExportChromatogramDialog.ui" line="25"/>
        <source>Export to file</source>
        <translation>Export to file</translation>
    </message>
    <message>
        <location filename="../src/ExportChromatogramDialog.ui" line="35"/>
        <source>...</source>
        <translation>...</translation>
    </message>
    <message>
        <location filename="../src/ExportChromatogramDialog.ui" line="42"/>
        <source>File format to use</source>
        <translation>File format to use</translation>
    </message>
    <message>
        <location filename="../src/ExportChromatogramDialog.ui" line="56"/>
        <source>Reversed</source>
        <translation>Reversed</translation>
    </message>
    <message>
        <location filename="../src/ExportChromatogramDialog.ui" line="66"/>
        <source>Complemented</source>
        <translation>Complemented</translation>
    </message>
    <message>
        <location filename="../src/ExportChromatogramDialog.ui" line="75"/>
        <source>Add document to the project</source>
        <translation>Add document to the project</translation>
    </message>
</context>
<context>
    <name>ExportMca2MsaDialog</name>
    <message>
        <location filename="../src/dialogs/ExportMca2MsaDialog.ui" line="20"/>
        <source>Export Alignment without Chromatograms </source>
        <translation>Export Alignment without Chromatograms </translation>
    </message>
    <message>
        <location filename="../src/dialogs/ExportMca2MsaDialog.ui" line="34"/>
        <source>File format</source>
        <translation>File format</translation>
    </message>
    <message>
        <location filename="../src/dialogs/ExportMca2MsaDialog.ui" line="52"/>
        <source>...</source>
        <translation>...</translation>
    </message>
    <message>
        <location filename="../src/dialogs/ExportMca2MsaDialog.ui" line="61"/>
        <source>Export to file</source>
        <translation>Export to file</translation>
<<<<<<< HEAD
    </message>
    <message>
        <location filename="../src/dialogs/ExportMca2MsaDialog.ui" line="70"/>
        <source>Add document to project</source>
        <translation>Add document to project</translation>
    </message>
    <message>
=======
    </message>
    <message>
        <location filename="../src/dialogs/ExportMca2MsaDialog.ui" line="70"/>
        <source>Add document to project</source>
        <translation>Add document to project</translation>
    </message>
    <message>
>>>>>>> 2bbd9ba9
        <location filename="../src/dialogs/ExportMca2MsaDialog.ui" line="80"/>
        <source>Include reference sequence</source>
        <translation>Include reference sequence</translation>
    </message>
</context>
<context>
    <name>ExportMsa2McaDialog</name>
    <message>
        <source>...</source>
        <translation type="obsolete">...</translation>
    </message>
</context>
<context>
    <name>ImportAnnotationsFromCSVDialog</name>
    <message>
        <location filename="../src/ImportAnnotationsFromCSVDialog.ui" line="25"/>
        <source>File to read</source>
        <translation>File to read</translation>
    </message>
    <message>
        <location filename="../src/ImportAnnotationsFromCSVDialog.ui" line="35"/>
        <location filename="../src/ImportAnnotationsFromCSVDialog.ui" line="60"/>
        <source>...</source>
        <translation>...</translation>
    </message>
    <message>
        <location filename="../src/ImportAnnotationsFromCSVDialog.ui" line="44"/>
        <source>Results</source>
        <translation>Results</translation>
    </message>
    <message>
        <location filename="../src/ImportAnnotationsFromCSVDialog.ui" line="50"/>
        <source>Result file</source>
        <translation>Result file</translation>
    </message>
    <message>
        <location filename="../src/ImportAnnotationsFromCSVDialog.ui" line="67"/>
        <source>File format</source>
        <translation>File format</translation>
    </message>
    <message>
        <location filename="../src/ImportAnnotationsFromCSVDialog.ui" line="77"/>
        <source>Add result file to project</source>
        <translation>Add result file to project</translation>
    </message>
    <message>
        <location filename="../src/ImportAnnotationsFromCSVDialog.ui" line="96"/>
        <location filename="../src/ImportAnnotationsFromCSVDialog.ui" line="111"/>
        <source>Column separator</source>
        <translation>Column separator</translation>
    </message>
    <message>
        <location filename="../src/ImportAnnotationsFromCSVDialog.ui" line="103"/>
        <source>File parsing</source>
        <translation>File parsing</translation>
    </message>
    <message>
        <location filename="../src/ImportAnnotationsFromCSVDialog.ui" line="140"/>
        <source>,</source>
        <translation>,</translation>
    </message>
    <message>
        <location filename="../src/ImportAnnotationsFromCSVDialog.ui" line="150"/>
        <source>Guess</source>
        <translation>Guess</translation>
    </message>
    <message>
        <location filename="../src/ImportAnnotationsFromCSVDialog.ui" line="157"/>
        <source>Script</source>
        <translation>Script</translation>
    </message>
    <message>
        <location filename="../src/ImportAnnotationsFromCSVDialog.ui" line="177"/>
        <source>Edit</source>
        <translation>Edit</translation>
    </message>
    <message>
        <location filename="../src/ImportAnnotationsFromCSVDialog.ui" line="184"/>
        <source>First  lines to skip</source>
        <translation>First  lines to skip</translation>
    </message>
    <message>
        <location filename="../src/ImportAnnotationsFromCSVDialog.ui" line="207"/>
        <source>Do not skip</source>
        <translation>Do not skip</translation>
    </message>
    <message>
        <location filename="../src/ImportAnnotationsFromCSVDialog.ui" line="210"/>
        <source> line(s)</source>
        <translation> line(s)</translation>
    </message>
    <message>
        <location filename="../src/ImportAnnotationsFromCSVDialog.ui" line="220"/>
        <source>Skip all lines starts with the text</source>
        <translation>Skip all lines starts with the text</translation>
    </message>
    <message>
        <location filename="../src/ImportAnnotationsFromCSVDialog.ui" line="246"/>
        <source>#</source>
        <translation>#</translation>
    </message>
    <message>
        <location filename="../src/ImportAnnotationsFromCSVDialog.ui" line="266"/>
        <source>Remove quotes</source>
        <translation>Remove quotes</translation>
    </message>
    <message>
        <location filename="../src/ImportAnnotationsFromCSVDialog.ui" line="283"/>
        <source>Default annotation name</source>
        <translation>Default annotation name</translation>
    </message>
    <message>
        <location filename="../src/ImportAnnotationsFromCSVDialog.ui" line="296"/>
        <source>misc_feature</source>
        <translation>misc_feature</translation>
    </message>
    <message>
        <location filename="../src/ImportAnnotationsFromCSVDialog.ui" line="259"/>
        <source>Interpret multiple separators like a single separator (try when separator is a whitespace character)</source>
        <translation>Interpret multiple separators like a single separator (try when separator is a whitespace character)</translation>
    </message>
    <message>
        <location filename="../src/ImportAnnotationsFromCSVDialog.ui" line="14"/>
        <source>Import Annotations from CSV</source>
        <translation>Import Annotations from CSV</translation>
    </message>
    <message>
        <location filename="../src/ImportAnnotationsFromCSVDialog.ui" line="313"/>
        <source>Results preview</source>
        <translation>Results preview</translation>
    </message>
    <message>
        <location filename="../src/ImportAnnotationsFromCSVDialog.ui" line="333"/>
        <source>Preview</source>
        <translation>Preview</translation>
    </message>
    <message>
        <location filename="../src/ImportAnnotationsFromCSVDialog.ui" line="357"/>
        <source>Raw file preview:</source>
        <translation>Raw file preview:</translation>
    </message>
</context>
<context>
    <name>U2::ADVExportContext</name>
    <message>
        <location filename="../src/ExportSequenceViewItems.cpp" line="119"/>
        <source>Export selected sequence region...</source>
        <translation>Export selected sequence region...</translation>
    </message>
    <message>
        <location filename="../src/ExportSequenceViewItems.cpp" line="123"/>
        <source>Export sequence of selected annotations...</source>
        <translation>Export sequence of selected annotations...</translation>
    </message>
    <message>
        <location filename="../src/ExportSequenceViewItems.cpp" line="131"/>
        <source>Align selected annotations...</source>
        <translation>Align selected annotations...</translation>
    </message>
    <message>
        <location filename="../src/ExportSequenceViewItems.cpp" line="135"/>
        <source>Align selected annotations (amino acids)...</source>
        <translation>Align selected annotations (amino acids)...</translation>
    </message>
    <message>
        <location filename="../src/ExportSequenceViewItems.cpp" line="139"/>
        <source>Align selected sequence regions...</source>
        <translation>Align selected sequence regions...</translation>
    </message>
    <message>
        <location filename="../src/ExportSequenceViewItems.cpp" line="143"/>
        <source>Align selected sequence regions (amino acids)...</source>
        <translation>Align selected sequence regions (amino acids)...</translation>
    </message>
    <message>
        <location filename="../src/ExportSequenceViewItems.cpp" line="147"/>
        <source>Export sequences by &apos;id&apos;</source>
        <translation>Export sequences by &apos;id&apos;</translation>
    </message>
    <message>
        <location filename="../src/ExportSequenceViewItems.cpp" line="149"/>
        <source>Export sequences by &apos;accession&apos;</source>
        <translation>Export sequences by &apos;accession&apos;</translation>
    </message>
    <message>
        <location filename="../src/ExportSequenceViewItems.cpp" line="151"/>
        <source>Export sequences by &apos;db_xref&apos;</source>
        <translation>Export sequences by &apos;db_xref&apos;</translation>
    </message>
    <message>
        <location filename="../src/ExportSequenceViewItems.cpp" line="263"/>
        <source>from &apos;</source>
        <translation>from &apos;</translation>
    </message>
    <message>
        <location filename="../src/ExportSequenceViewItems.cpp" line="264"/>
        <source>Fetch sequences from remote database</source>
        <translation>Fetch sequences from remote database</translation>
    </message>
    <message>
        <location filename="../src/ExportSequenceViewItems.cpp" line="267"/>
        <source>Fetch sequences by &apos;id&apos; %1</source>
        <translation>Fetch sequences by &apos;id&apos; %1</translation>
    </message>
    <message>
        <location filename="../src/ExportSequenceViewItems.cpp" line="271"/>
        <source>Fetch sequences by &apos;accession&apos; %1</source>
        <translation>Fetch sequences by &apos;accession&apos; %1</translation>
    </message>
    <message>
        <location filename="../src/ExportSequenceViewItems.cpp" line="275"/>
        <source>Fetch sequences by &apos;db_xref&apos; %1</source>
        <translation>Fetch sequences by &apos;db_xref&apos; %1</translation>
    </message>
    <message>
        <location filename="../src/ExportSequenceViewItems.cpp" line="484"/>
        <location filename="../src/ExportSequenceViewItems.cpp" line="538"/>
        <source>Illegal parameter: input alignment is not empty!</source>
        <translation>Illegal parameter: input alignment is not empty!</translation>
    </message>
    <message>
        <location filename="../src/ExportSequenceViewItems.cpp" line="496"/>
        <source>%1 is not a BLAST annotation</source>
        <translation>%1 is not a BLAST annotation</translation>
    </message>
    <message>
        <location filename="../src/ExportSequenceViewItems.cpp" line="501"/>
        <source>Can not export BLAST annotations from different sequences</source>
        <translation>Can not export BLAST annotations from different sequences</translation>
    </message>
    <message>
        <location filename="../src/ExportSequenceViewItems.cpp" line="504"/>
        <source>Can not find qualifier to set as a name for BLAST sequence</source>
        <translation>Can not find qualifier to set as a name for BLAST sequence</translation>
    </message>
    <message>
        <location filename="../src/ExportSequenceViewItems.cpp" line="584"/>
        <source>Illegal parameter: Input alignment is not empty!</source>
        <translation>Illegal parameter: Input alignment is not empty!</translation>
    </message>
    <message>
        <location filename="../src/ExportSequenceViewItems.cpp" line="659"/>
        <source>Create alignment</source>
        <translation>Create alignment</translation>
    </message>
    <message>
        <location filename="../src/ExportSequenceViewItems.cpp" line="660"/>
        <source>Save alignment to file</source>
        <translation>Save alignment to file</translation>
    </message>
    <message>
        <location filename="../src/ExportSequenceViewItems.cpp" line="301"/>
        <location filename="../src/ExportSequenceViewItems.cpp" line="434"/>
        <source>No annotations selected!</source>
        <translation>No annotations selected!</translation>
    </message>
    <message>
        <location filename="../src/ExportSequenceViewItems.cpp" line="127"/>
        <source>Export annotations...</source>
        <translation>Export annotations...</translation>
    </message>
    <message>
        <location filename="../src/ExportSequenceViewItems.cpp" line="154"/>
        <source>Export BLAST result to alignment</source>
        <translation>Export BLAST result to alignment</translation>
    </message>
    <message>
        <location filename="../src/ExportSequenceViewItems.cpp" line="381"/>
        <source>No sequence regions selected!</source>
        <translation>No sequence regions selected!</translation>
    </message>
    <message>
        <location filename="../src/ExportSequenceViewItems.cpp" line="486"/>
        <location filename="../src/ExportSequenceViewItems.cpp" line="540"/>
        <source>At least 2 annotations are required</source>
        <translation>At least 2 annotations are required</translation>
    </message>
    <message>
        <location filename="../src/ExportSequenceViewItems.cpp" line="555"/>
        <source>Different sequence alphabets</source>
        <translation>Different sequence alphabets</translation>
    </message>
    <message>
        <location filename="../src/ExportSequenceViewItems.cpp" line="612"/>
        <source>At least 2 sequences required</source>
        <translation>At least 2 sequences required</translation>
    </message>
    <message>
        <location filename="../src/ExportSequenceViewItems.cpp" line="500"/>
        <location filename="../src/ExportSequenceViewItems.cpp" line="548"/>
        <source>No sequence object found</source>
        <translation>No sequence object found</translation>
    </message>
    <message>
        <location filename="../src/ExportSequenceViewItems.cpp" line="510"/>
        <location filename="../src/ExportSequenceViewItems.cpp" line="569"/>
        <location filename="../src/ExportSequenceViewItems.cpp" line="626"/>
        <source>Alignment is too large</source>
        <translation>Alignment is too large</translation>
    </message>
    <message>
        <location filename="../src/ExportSequenceViewItems.cpp" line="606"/>
        <source>Can&apos;t derive alignment alphabet</source>
        <translation>Can&apos;t derive alignment alphabet</translation>
    </message>
</context>
<context>
    <name>U2::AddExportedDocumentAndOpenViewTask</name>
    <message>
        <location filename="../src/ExportTasks.cpp" line="74"/>
        <source>Document is already added to the project %1</source>
        <translation>Document is already added to the project %1</translation>
    </message>
    <message>
        <location filename="../src/ExportTasks.cpp" line="80"/>
        <source>Can&apos;t create load task</source>
        <translation type="unfinished"></translation>
    </message>
</context>
<context>
    <name>U2::BaseContentDialog</name>
    <message>
        <source>Save</source>
        <translation type="vanished">Save</translation>
    </message>
    <message>
        <source>Cancel</source>
        <translation type="obsolete">Cancel</translation>
    </message>
    <message>
        <source>Base content</source>
        <translation type="vanished">Base content</translation>
    </message>
    <message>
        <source>Incorrect GC Skew value</source>
        <translation type="vanished">Incorrect GC Skew value</translation>
    </message>
    <message>
        <source>Total percentage has to be 100 %</source>
        <translation type="vanished">Total percentage has to be 100 %</translation>
    </message>
</context>
<context>
    <name>U2::CSVColumnConfigurationDialog</name>
    <message>
        <location filename="../src/CSVColumnConfigurationDialog.cpp" line="38"/>
        <source>OK</source>
        <translation type="unfinished"></translation>
    </message>
    <message>
        <location filename="../src/CSVColumnConfigurationDialog.cpp" line="39"/>
        <source>Cancel</source>
        <translation type="unfinished">Cancel</translation>
    </message>
    <message>
        <location filename="../src/CSVColumnConfigurationDialog.cpp" line="96"/>
        <source>Invalid qualifier name!</source>
        <translation>Invalid qualifier name!</translation>
    </message>
</context>
<context>
    <name>U2::ConvertMca2MsaTask</name>
    <message>
        <location filename="../src/tasks/ConvertMca2MsaTask.cpp" line="31"/>
        <source>Convert MCA to MSA task</source>
        <translation>Convert MCA to MSA task</translation>
    </message>
</context>
<context>
    <name>U2::CreateExportItemsFromSeqRegionsTask</name>
    <message>
        <location filename="../src/ExportSelectedSeqRegionsTask.cpp" line="35"/>
        <source>Invalid sequence object detected</source>
        <translation>Invalid sequence object detected</translation>
    </message>
    <message>
        <location filename="../src/ExportSelectedSeqRegionsTask.cpp" line="72"/>
        <source>Extract sequences from regions task</source>
        <translation>Extract sequences from regions task</translation>
    </message>
    <message>
        <location filename="../src/ExportSelectedSeqRegionsTask.cpp" line="79"/>
        <location filename="../src/ExportSelectedSeqRegionsTask.cpp" line="93"/>
        <source>Invalid annotation table detected</source>
        <translation>Invalid annotation table detected</translation>
    </message>
</context>
<context>
    <name>U2::DNAExportPlugin</name>
    <message>
        <location filename="../src/DNAExportPlugin.cpp" line="49"/>
        <source>DNA export</source>
        <translation>DNA export</translation>
    </message>
    <message>
        <location filename="../src/DNAExportPlugin.cpp" line="49"/>
        <source>Export and import support for DNA &amp; protein sequences</source>
        <translation>Export and import support for DNA &amp; protein sequences</translation>
    </message>
    <message>
        <location filename="../src/DNAExportPlugin.cpp" line="52"/>
        <source>Random sequence generator...</source>
        <translation>Random sequence generator...</translation>
    </message>
</context>
<context>
    <name>U2::DNAExportService</name>
    <message>
        <location filename="../src/DNAExportPlugin.cpp" line="86"/>
        <source>DNA export service</source>
        <translation>DNA export service</translation>
    </message>
    <message>
        <location filename="../src/DNAExportPlugin.cpp" line="86"/>
        <source>Export and import support for DNA &amp; protein sequences</source>
        <translation>Export and import support for DNA &amp; protein sequences</translation>
    </message>
</context>
<context>
    <name>U2::DNASequenceGeneratorDialog</name>
    <message>
        <location filename="../src/DNASequenceGeneratorDialog.cpp" line="70"/>
        <source>Generate</source>
        <translation>Generate</translation>
    </message>
    <message>
        <location filename="../src/DNASequenceGeneratorDialog.cpp" line="71"/>
        <source>Cancel</source>
        <translation>Cancel</translation>
    </message>
    <message>
        <location filename="../src/DNASequenceGeneratorDialog.cpp" line="119"/>
        <source>Save sequences</source>
        <translation>Save sequences</translation>
    </message>
    <message>
        <location filename="../src/DNASequenceGeneratorDialog.cpp" line="134"/>
        <source>Open file</source>
        <translation>Open file</translation>
    </message>
    <message>
        <location filename="../src/DNASequenceGeneratorDialog.cpp" line="154"/>
        <location filename="../src/DNASequenceGeneratorDialog.cpp" line="159"/>
        <location filename="../src/DNASequenceGeneratorDialog.cpp" line="164"/>
        <source>DNA Sequence Generator</source>
        <translation>DNA Sequence Generator</translation>
    </message>
    <message>
        <location filename="../src/DNASequenceGeneratorDialog.cpp" line="154"/>
        <source>Windows size bigger than sequence length</source>
        <translation>Windows size bigger than sequence length</translation>
    </message>
    <message>
        <location filename="../src/DNASequenceGeneratorDialog.cpp" line="159"/>
        <source>Reference url is not specified.</source>
        <translation>Reference url is not specified.</translation>
    </message>
    <message>
        <location filename="../src/DNASequenceGeneratorDialog.cpp" line="164"/>
        <source>Output file is no specified.</source>
        <translation>Output file is no specified.</translation>
    </message>
    <message>
        <location filename="../src/DNASequenceGeneratorDialog.cpp" line="177"/>
        <location filename="../src/DNASequenceGeneratorDialog.cpp" line="202"/>
        <source>Base content</source>
        <translation type="unfinished">Base content</translation>
    </message>
    <message>
        <location filename="../src/DNASequenceGeneratorDialog.cpp" line="177"/>
        <source>Total percentage must be 100%</source>
        <translation type="unfinished"></translation>
    </message>
    <message>
        <location filename="../src/DNASequenceGeneratorDialog.cpp" line="202"/>
        <source>Incorrect GC Skew value</source>
        <translation type="unfinished">Incorrect GC Skew value</translation>
    </message>
</context>
<context>
    <name>U2::DNASequenceGeneratorTask</name>
    <message>
        <location filename="../src/DNASequenceGenerator.cpp" line="165"/>
        <source>Reference for sequence generator has to be a sequence or an alignment</source>
        <translation>Reference for sequence generator has to be a sequence or an alignment</translation>
    </message>
    <message>
        <location filename="../src/DNASequenceGenerator.cpp" line="170"/>
        <source>Generate sequence task</source>
        <translation>Generate sequence task</translation>
    </message>
    <message>
        <location filename="../src/DNASequenceGenerator.cpp" line="194"/>
        <source>Incorrect reference file</source>
        <translation>Incorrect reference file</translation>
    </message>
    <message>
        <location filename="../src/DNASequenceGenerator.cpp" line="306"/>
        <source>Generated MSA</source>
        <translation>Generated MSA</translation>
    </message>
</context>
<context>
    <name>U2::EvaluateBaseContentTask</name>
    <message>
        <location filename="../src/DNASequenceGenerator.cpp" line="378"/>
        <source>Evaluate base content task</source>
        <translation>Evaluate base content task</translation>
    </message>
    <message>
        <location filename="../src/DNASequenceGenerator.cpp" line="391"/>
        <source>Base content can be evaluated for sequence or sequence alignment</source>
        <translation>Base content can be evaluated for sequence or sequence alignment</translation>
    </message>
</context>
<context>
    <name>U2::ExportAlignmentTask</name>
    <message>
        <location filename="../src/ExportTasks.cpp" line="96"/>
        <source>Export alignment to &apos;%1&apos;</source>
        <translation>Export alignment to &apos;%1&apos;</translation>
    </message>
</context>
<context>
    <name>U2::ExportAnnotationSequenceSubTask</name>
    <message>
        <location filename="../src/ExportSequenceTask.cpp" line="515"/>
        <source>Extract annotation regions</source>
        <translation>Extract annotation regions</translation>
    </message>
    <message>
        <location filename="../src/ExportSequenceTask.cpp" line="567"/>
        <source>Sequences of the selected annotations can&apos;t be exported. At least one of the annotations is out of boundaries</source>
        <translation>Sequences of the selected annotations can&apos;t be exported. At least one of the annotations is out of boundaries</translation>
    </message>
    <message>
        <location filename="../src/ExportSequenceTask.cpp" line="585"/>
        <source>Exported sequence has been deleted unexpectedly</source>
        <translation>Exported sequence has been deleted unexpectedly</translation>
    </message>
</context>
<context>
    <name>U2::ExportAnnotationSequenceTask</name>
    <message>
        <location filename="../src/ExportSequenceTask.cpp" line="494"/>
        <source>Export annotations</source>
        <translation>Export annotations</translation>
    </message>
</context>
<context>
    <name>U2::ExportBlastResultDialog</name>
    <message>
        <location filename="../src/ExportBlastResultDialog.cpp" line="43"/>
        <source>Export</source>
        <translation>Export</translation>
    </message>
    <message>
        <location filename="../src/ExportBlastResultDialog.cpp" line="44"/>
        <source>Cancel</source>
        <translation>Cancel</translation>
    </message>
    <message>
        <location filename="../src/ExportBlastResultDialog.cpp" line="59"/>
        <source>File name is empty!</source>
        <translation>File name is empty!</translation>
    </message>
</context>
<context>
    <name>U2::ExportChromatogramDialog</name>
    <message>
        <location filename="../src/ExportChromatogramDialog.cpp" line="49"/>
        <source>Export</source>
        <translation>Export</translation>
    </message>
    <message>
        <location filename="../src/ExportChromatogramDialog.cpp" line="50"/>
        <source>Cancel</source>
        <translation>Cancel</translation>
    </message>
    <message>
        <location filename="../src/ExportChromatogramDialog.cpp" line="65"/>
        <source>Select a file</source>
        <translation>Select a file</translation>
    </message>
    <message>
        <location filename="../src/ExportChromatogramDialog.cpp" line="74"/>
        <source>File name is empty!</source>
        <translation>File name is empty!</translation>
    </message>
</context>
<context>
    <name>U2::ExportDNAChromatogramTask</name>
    <message>
        <location filename="../src/ExportTasks.cpp" line="210"/>
        <source>Export chromatogram to SCF</source>
        <translation>Export chromatogram to SCF</translation>
    </message>
</context>
<context>
    <name>U2::ExportMSA2MSADialog</name>
    <message>
        <location filename="../src/ExportMSA2MSADialog.ui" line="20"/>
        <source>Export Nucleic Alignment to Amino Translation</source>
        <translation>Export Nucleic Alignment to Amino Translation</translation>
    </message>
    <message>
        <location filename="../src/ExportMSA2MSADialog.ui" line="28"/>
        <source>Export to file</source>
        <translation>Export to file</translation>
    </message>
    <message>
        <location filename="../src/ExportMSA2MSADialog.ui" line="38"/>
        <source>...</source>
        <translation>...</translation>
    </message>
    <message>
        <location filename="../src/ExportMSA2MSADialog.ui" line="45"/>
        <source>File format to use</source>
        <translation>File format to use</translation>
    </message>
    <message>
        <location filename="../src/ExportMSA2MSADialog.ui" line="55"/>
        <source>Amino translation</source>
        <translation>Amino translation</translation>
    </message>
    <message>
        <location filename="../src/ExportMSA2MSADialog.ui" line="67"/>
        <source>Add document to the project</source>
        <translation>Add document to the project</translation>
    </message>
    <message>
        <location filename="../src/ExportMSA2MSADialog.ui" line="77"/>
        <source>Export range</source>
        <translation>Export range</translation>
    </message>
    <message>
        <location filename="../src/ExportMSA2MSADialog.ui" line="83"/>
        <source>Whole alignment</source>
        <translation>Whole alignment</translation>
    </message>
    <message>
        <location filename="../src/ExportMSA2MSADialog.ui" line="93"/>
        <source>Selected rows</source>
        <translation>Selected rows</translation>
    </message>
    <message>
        <location filename="../src/ExportMSA2MSADialog.cpp" line="46"/>
        <source>Export</source>
        <translation>Export</translation>
    </message>
    <message>
        <location filename="../src/ExportMSA2MSADialog.cpp" line="47"/>
        <source>Cancel</source>
        <translation>Cancel</translation>
    </message>
    <message>
        <location filename="../src/ExportMSA2MSADialog.cpp" line="99"/>
        <source>Export alignment</source>
        <translation>Export alignment</translation>
    </message>
    <message>
        <location filename="../src/ExportMSA2MSADialog.cpp" line="83"/>
        <source>File is empty</source>
        <translation>File is empty</translation>
    </message>
</context>
<context>
    <name>U2::ExportMSA2MSATask</name>
    <message>
        <location filename="../src/ExportTasks.cpp" line="155"/>
        <source>Export alignment to alignment: %1</source>
        <translation>Export alignment to alignment: %1</translation>
    </message>
    <message>
        <location filename="../src/ExportTasks.cpp" line="159"/>
        <source>Nothing to export: multiple alignment is empty</source>
        <translation>Nothing to export: multiple alignment is empty</translation>
    </message>
    <message>
        <location filename="../src/ExportTasks.cpp" line="183"/>
        <source>Out of memory</source>
        <translation>Out of memory</translation>
    </message>
</context>
<context>
    <name>U2::ExportMSA2SequencesDialog</name>
    <message>
        <location filename="../src/ExportMSA2SequencesDialog.ui" line="14"/>
        <source>Convert Alignment to Separate Sequences</source>
        <translation>Convert Alignment to Separate Sequences</translation>
    </message>
    <message>
        <location filename="../src/ExportMSA2SequencesDialog.ui" line="25"/>
        <source>Export to file</source>
        <translation>Export to file</translation>
    </message>
    <message>
        <location filename="../src/ExportMSA2SequencesDialog.ui" line="35"/>
        <source>...</source>
        <translation>...</translation>
    </message>
    <message>
        <location filename="../src/ExportMSA2SequencesDialog.ui" line="42"/>
        <source>File format to use</source>
        <translation>File format to use</translation>
    </message>
    <message>
        <location filename="../src/ExportMSA2SequencesDialog.ui" line="54"/>
        <source>Add document to the project</source>
        <translation>Add document to the project</translation>
    </message>
    <message>
        <location filename="../src/ExportMSA2SequencesDialog.ui" line="64"/>
        <source>Gap characters (&apos;-&apos;)</source>
        <translation>Gap characters (&apos;-&apos;)</translation>
    </message>
    <message>
        <location filename="../src/ExportMSA2SequencesDialog.ui" line="70"/>
        <source>Keep</source>
        <translation>Keep</translation>
    </message>
    <message>
        <location filename="../src/ExportMSA2SequencesDialog.ui" line="80"/>
        <source>Trim</source>
        <translation>Trim</translation>
    </message>
    <message>
        <location filename="../src/ExportMSA2SequencesDialog.cpp" line="45"/>
        <source>Export</source>
        <translation>Export</translation>
    </message>
    <message>
        <location filename="../src/ExportMSA2SequencesDialog.cpp" line="46"/>
        <source>Cancel</source>
        <translation>Cancel</translation>
    </message>
    <message>
        <location filename="../src/ExportMSA2SequencesDialog.cpp" line="56"/>
        <source>File name is empty!</source>
        <translation>File name is empty!</translation>
    </message>
</context>
<context>
    <name>U2::ExportMSA2SequencesTask</name>
    <message>
        <location filename="../src/ExportTasks.cpp" line="121"/>
        <source>Export alignment to sequence: %1</source>
        <translation>Export alignment to sequence: %1</translation>
    </message>
</context>
<context>
    <name>U2::ExportMca2MsaDialog</name>
    <message>
        <location filename="../src/dialogs/ExportMca2MsaDialog.cpp" line="42"/>
        <source>Export</source>
        <translation>Export</translation>
    </message>
    <message>
        <location filename="../src/dialogs/ExportMca2MsaDialog.cpp" line="43"/>
        <source>Cancel</source>
        <translation>Cancel</translation>
    </message>
    <message>
        <location filename="../src/dialogs/ExportMca2MsaDialog.cpp" line="72"/>
        <source>Export Alignment</source>
        <translation>Export Alignment</translation>
    </message>
</context>
<context>
    <name>U2::ExportMca2MsaTask</name>
    <message>
        <location filename="../src/tasks/ExportMca2MsaTask.cpp" line="37"/>
        <source>Export Sanger reads task</source>
        <translation type="unfinished">Export Sanger reads task</translation>
    </message>
</context>
<context>
    <name>U2::ExportProjectViewItemsContoller</name>
    <message>
        <location filename="../src/ExportProjectViewItems.cpp" line="84"/>
        <source>Export sequences...</source>
        <translation>Export sequences...</translation>
    </message>
    <message>
        <location filename="../src/ExportProjectViewItems.cpp" line="88"/>
        <source>Export corresponding sequence...</source>
        <translation>Export corresponding sequence...</translation>
    </message>
    <message>
        <location filename="../src/ExportProjectViewItems.cpp" line="92"/>
        <source>Export sequences as alignment...</source>
        <translation>Export sequences as alignment...</translation>
    </message>
    <message>
        <location filename="../src/ExportProjectViewItems.cpp" line="96"/>
        <source>Export alignment to sequence format...</source>
        <translation>Export alignment to sequence format...</translation>
    </message>
    <message>
        <location filename="../src/ExportProjectViewItems.cpp" line="100"/>
        <source>Export alignment without chromatograms...</source>
        <translation type="unfinished">Export alignment without chromatograms...</translation>
    </message>
    <message>
        <location filename="../src/ExportProjectViewItems.cpp" line="103"/>
        <source>Export nucleic alignment to amino translation...</source>
        <translation>Export nucleic alignment to amino translation...</translation>
    </message>
    <message>
        <location filename="../src/ExportProjectViewItems.cpp" line="107"/>
        <source>Import annotations from CSV file...</source>
        <translation>Import annotations from CSV file...</translation>
    </message>
    <message>
        <location filename="../src/ExportProjectViewItems.cpp" line="111"/>
        <source>Export chromatogram to SCF...</source>
        <translation>Export chromatogram to SCF...</translation>
    </message>
    <message>
        <location filename="../src/ExportProjectViewItems.cpp" line="115"/>
        <source>Export annotations...</source>
        <translation>Export annotations...</translation>
    </message>
    <message>
        <location filename="../src/ExportProjectViewItems.cpp" line="119"/>
        <source>Export sequence quality...</source>
        <translation>Export sequence quality...</translation>
    </message>
    <message>
        <location filename="../src/ExportProjectViewItems.cpp" line="122"/>
        <source>Export object...</source>
        <translation>Export object...</translation>
    </message>
    <message>
        <location filename="../src/ExportProjectViewItems.cpp" line="154"/>
        <location filename="../src/ExportProjectViewItems.cpp" line="165"/>
        <location filename="../src/ExportProjectViewItems.cpp" line="178"/>
        <location filename="../src/ExportProjectViewItems.cpp" line="186"/>
        <location filename="../src/ExportProjectViewItems.cpp" line="195"/>
        <location filename="../src/ExportProjectViewItems.cpp" line="205"/>
        <location filename="../src/ExportProjectViewItems.cpp" line="222"/>
        <source>Export/Import</source>
        <translation>Export/Import</translation>
    </message>
    <message>
        <location filename="../src/ExportProjectViewItems.cpp" line="313"/>
        <source>There are no sequence objects selected.</source>
        <translation>There are no sequence objects selected.</translation>
    </message>
    <message>
        <location filename="../src/ExportProjectViewItems.cpp" line="329"/>
        <source>There is no annotation table selected.</source>
        <translation>There is no annotation table selected.</translation>
    </message>
    <message>
        <location filename="../src/ExportProjectViewItems.cpp" line="342"/>
        <source>There is no associated sequence found.</source>
        <translation>There is no associated sequence found.</translation>
    </message>
    <message>
        <location filename="../src/ExportProjectViewItems.cpp" line="389"/>
        <location filename="../src/ExportProjectViewItems.cpp" line="587"/>
        <source>No sequence objects selected!</source>
        <translation>No sequence objects selected!</translation>
    </message>
    <message>
        <location filename="../src/ExportProjectViewItems.cpp" line="416"/>
        <source>Not enough memory</source>
        <translation>Not enough memory</translation>
    </message>
    <message>
        <location filename="../src/ExportProjectViewItems.cpp" line="438"/>
        <location filename="../src/ExportProjectViewItems.cpp" line="482"/>
        <source>Select one alignment object to export</source>
        <translation></translation>
    </message>
    <message>
        <location filename="../src/ExportProjectViewItems.cpp" line="466"/>
        <source>Select one chromatogram alignment object to export</source>
        <translation type="unfinished"></translation>
    </message>
    <message>
        <location filename="../src/ExportProjectViewItems.cpp" line="529"/>
        <source>Select one chromatogram object to export</source>
        <translation>Select one chromatogram object to export</translation>
    </message>
    <message>
        <location filename="../src/ExportProjectViewItems.cpp" line="565"/>
        <source>Select one annotation object to export</source>
        <translation>Select one annotation object to export</translation>
    </message>
    <message>
        <location filename="../src/ExportProjectViewItems.cpp" line="592"/>
        <source>Set output quality file</source>
        <translation>Set output quality file</translation>
    </message>
</context>
<context>
    <name>U2::ExportSelectedSeqRegionsTask</name>
    <message>
        <location filename="../src/ExportSelectedSeqRegionsTask.cpp" line="165"/>
        <source>Export selected regions from a sequence task</source>
        <translation>Export selected regions from a sequence task</translation>
    </message>
    <message>
        <location filename="../src/ExportSelectedSeqRegionsTask.cpp" line="172"/>
        <source>Invalid annotation table detected</source>
        <translation>Invalid annotation table detected</translation>
    </message>
</context>
<context>
    <name>U2::ExportSequenceTask</name>
    <message>
        <location filename="../src/ExportSequenceTask.cpp" line="175"/>
        <source>Export sequence to &apos;%1&apos;</source>
        <translation>Export sequence to &apos;%1&apos;</translation>
    </message>
    <message>
        <location filename="../src/ExportSequenceTask.cpp" line="192"/>
        <source>Complement translation not found</source>
        <translation>Complement translation not found</translation>
    </message>
    <message>
        <location filename="../src/ExportSequenceTask.cpp" line="233"/>
        <source>Amino translation not found</source>
        <translation>Amino translation not found</translation>
    </message>
    <message>
        <location filename="../src/ExportSequenceTask.cpp" line="278"/>
        <source>The &quot;%1&quot; translation is empty due to small source sequence length</source>
        <translation>The &quot;%1&quot; translation is empty due to small source sequence length</translation>
    </message>
    <message>
        <location filename="../src/ExportSequenceTask.cpp" line="466"/>
        <source>No sequences have been produced.</source>
        <translation>No sequences have been produced.</translation>
    </message>
    <message>
        <location filename="../src/ExportSequenceTask.cpp" line="302"/>
        <source>Back-translation not found</source>
        <translation>Back-translation not found</translation>
    </message>
</context>
<context>
    <name>U2::ExportSequences2MSADialog</name>
    <message>
        <location filename="../src/ExportSequences2MSADialog.ui" line="14"/>
        <source>Export Sequences as Alignment</source>
        <translation>Export Sequences as Alignment</translation>
    </message>
    <message>
        <location filename="../src/ExportSequences2MSADialog.ui" line="25"/>
        <source>Export to file</source>
        <translation>Export to file</translation>
    </message>
    <message>
        <location filename="../src/ExportSequences2MSADialog.ui" line="35"/>
        <source>...</source>
        <translation>...</translation>
    </message>
    <message>
        <location filename="../src/ExportSequences2MSADialog.ui" line="42"/>
        <source>File format to use</source>
        <translation>File format to use</translation>
    </message>
    <message>
        <location filename="../src/ExportSequences2MSADialog.ui" line="54"/>
        <source>Add document to the project</source>
        <translation>Add document to the project</translation>
    </message>
    <message>
        <location filename="../src/ExportSequences2MSADialog.ui" line="64"/>
        <source>Use Genbank &quot;SOURCE&quot; tags as a name of sequences (for Genbank sequences only)</source>
        <translation>Use Genbank &quot;SOURCE&quot; tags as a name of sequences (for Genbank sequences only)</translation>
    </message>
    <message>
        <location filename="../src/ExportSequences2MSADialog.cpp" line="43"/>
        <source>Export</source>
        <translation>Export</translation>
    </message>
    <message>
        <location filename="../src/ExportSequences2MSADialog.cpp" line="44"/>
        <source>Cancel</source>
        <translation>Cancel</translation>
    </message>
    <message>
        <location filename="../src/ExportSequences2MSADialog.cpp" line="55"/>
        <source>File name is empty!</source>
        <translation>File name is empty!</translation>
    </message>
</context>
<context>
    <name>U2::ExportSequencesDialog</name>
    <message>
        <location filename="../src/ExportSequencesDialog.ui" line="32"/>
        <source>Export Selected Sequences</source>
        <translation>Export Selected Sequences</translation>
    </message>
    <message>
        <location filename="../src/ExportSequencesDialog.ui" line="50"/>
        <source>Export to file</source>
        <translation>Export to file</translation>
    </message>
    <message>
        <location filename="../src/ExportSequencesDialog.ui" line="60"/>
        <source>...</source>
        <translation>...</translation>
    </message>
    <message>
        <location filename="../src/ExportSequencesDialog.ui" line="67"/>
        <source>File format to use</source>
        <translation>File format to use</translation>
    </message>
    <message>
        <location filename="../src/ExportSequencesDialog.ui" line="43"/>
        <source>Export with annotations</source>
        <translation>Export with annotations</translation>
    </message>
    <message>
        <location filename="../src/ExportSequencesDialog.ui" line="91"/>
        <source>Add document to the project</source>
        <translation>Add document to the project</translation>
    </message>
    <message>
        <location filename="../src/ExportSequencesDialog.ui" line="77"/>
        <source>Use custom sequence name</source>
        <translation>Use custom sequence name</translation>
    </message>
    <message>
        <location filename="../src/ExportSequencesDialog.ui" line="103"/>
        <source>Convertion options</source>
        <translation>Convertion options</translation>
    </message>
    <message>
        <location filename="../src/ExportSequencesDialog.ui" line="109"/>
        <source>Save direct strand</source>
        <translation>Save direct strand</translation>
    </message>
    <message>
        <location filename="../src/ExportSequencesDialog.ui" line="119"/>
        <source>Save complement strand</source>
        <translation>Save complement strand</translation>
    </message>
    <message>
        <location filename="../src/ExportSequencesDialog.ui" line="126"/>
        <source>Save both strands</source>
        <translation>Save both strands</translation>
    </message>
    <message>
        <location filename="../src/ExportSequencesDialog.ui" line="133"/>
        <source>Translate to amino alphabet</source>
        <translation>Save both strands</translation>
    </message>
    <message>
        <location filename="../src/ExportSequencesDialog.ui" line="143"/>
        <source>Save all amino frames</source>
        <translation>Save all amino frames</translation>
    </message>
    <message>
        <location filename="../src/ExportSequencesDialog.ui" line="186"/>
        <source>Back translation options</source>
        <translation>Back translation options</translation>
    </message>
    <message>
        <location filename="../src/ExportSequencesDialog.ui" line="192"/>
        <source>Translate back to nucleic alphabet</source>
        <translation>Translate back to nucleic alphabet</translation>
    </message>
    <message>
        <location filename="../src/ExportSequencesDialog.ui" line="204"/>
        <source>Most frequently used codons</source>
        <translation>Most frequently used codons</translation>
    </message>
    <message>
        <location filename="../src/ExportSequencesDialog.ui" line="231"/>
        <source>Organism:</source>
        <translation>Organism:</translation>
    </message>
    <message>
        <location filename="../src/ExportSequencesDialog.ui" line="279"/>
        <source>Save as separate sequences</source>
        <translation>Save as separate sequences</translation>
    </message>
    <message>
        <location filename="../src/ExportSequencesDialog.ui" line="217"/>
        <source>Frequency distribution</source>
        <translation>Frequency distribution</translation>
    </message>
    <message>
        <location filename="../src/ExportSequencesDialog.ui" line="163"/>
        <source>Use custom translation table</source>
        <translation>Use custom translation table</translation>
    </message>
    <message>
        <location filename="../src/ExportSequencesDialog.ui" line="266"/>
        <source>Merge options</source>
        <translation>Merge options</translation>
    </message>
    <message>
        <location filename="../src/ExportSequencesDialog.ui" line="291"/>
        <source>Add gap symbols between sequences</source>
        <translation>Add gap symbols between sequences</translation>
    </message>
    <message>
        <location filename="../src/ExportSequencesDialog.ui" line="272"/>
        <source>Merge sequences</source>
        <translation>Merge sequences</translation>
    </message>
    <message>
        <location filename="../src/ExportSequencesDialog.cpp" line="55"/>
        <source>Export</source>
        <translation>Export</translation>
    </message>
    <message>
        <location filename="../src/ExportSequencesDialog.cpp" line="56"/>
        <source>Cancel</source>
        <translation>Cancel</translation>
    </message>
    <message>
        <location filename="../src/ExportSequencesDialog.cpp" line="188"/>
        <source>Export Sequences</source>
        <translation>Export Sequences</translation>
    </message>
    <message>
        <location filename="../src/ExportSequencesDialog.cpp" line="150"/>
        <source>Select organism</source>
        <translation>Select organism</translation>
    </message>
    <message>
        <location filename="../src/ExportSequencesDialog.cpp" line="236"/>
        <source>File is empty</source>
        <translation>File is empty</translation>
    </message>
    <message>
        <location filename="../src/ExportSequencesDialog.cpp" line="242"/>
        <source>File name is too long!</source>
        <translation type="unfinished"></translation>
    </message>
    <message>
        <location filename="../src/ExportSequencesDialog.cpp" line="247"/>
        <source>Organism for back translation not specified</source>
        <translation>Organism for back translation not specified</translation>
    </message>
</context>
<context>
    <name>U2::ExportUtils</name>
    <message>
        <location filename="../src/ExportUtils.cpp" line="97"/>
        <source>A problem occurred during export MCA to MSA. The MCA is no more available.</source>
        <translation type="unfinished"></translation>
    </message>
</context>
<context>
    <name>U2::GTest</name>
    <message>
        <location filename="../src/DNAExportPluginTests.cpp" line="116"/>
        <source>Unable to create temporary file</source>
        <translation>Unable to create temporary file</translation>
    </message>
    <message>
        <location filename="../src/DNAExportPluginTests.cpp" line="135"/>
        <source>Invalid translation table num: %1</source>
        <translation>Invalid translation table num: %1</translation>
    </message>
    <message>
        <location filename="../src/DNAExportPluginTests.cpp" line="151"/>
        <location filename="../src/DNAExportPluginTests.cpp" line="157"/>
        <source>Invalid base : %1</source>
        <translation>Invalid base : %1</translation>
    </message>
    <message>
        <location filename="../src/DNAExportPluginTests.cpp" line="170"/>
        <source> context not found %1</source>
        <translation> context not found %1</translation>
    </message>
    <message>
        <location filename="../src/DNAExportPluginTests.cpp" line="176"/>
        <source> container of object with type &quot;%1&quot; is empty</source>
        <translation> container of object with type &quot;%1&quot; is empty</translation>
    </message>
    <message>
        <location filename="../src/DNAExportPluginTests.cpp" line="211"/>
        <source>context  not found %1</source>
        <translation>context  not found %1</translation>
    </message>
    <message>
        <location filename="../src/DNAExportPluginTests.cpp" line="217"/>
        <source>container  of object with type &quot;%1&quot; is empty</source>
        <translation>container  of object with type &quot;%1&quot; is empty</translation>
    </message>
    <message>
        <location filename="../src/DNAExportPluginTests.cpp" line="234"/>
        <source>context not  found %1</source>
        <translation>context not  found %1</translation>
    </message>
    <message>
        <location filename="../src/DNAExportPluginTests.cpp" line="240"/>
        <source>container of  object with type &quot;%1&quot; is empty</source>
        <translation>container of  object with type &quot;%1&quot; is empty</translation>
    </message>
    <message>
        <location filename="../src/DNAExportPluginTests.cpp" line="247"/>
        <source>Unexpected alignment length %1, expected %2</source>
        <translation>Unexpected alignment length %1, expected %2</translation>
    </message>
    <message>
        <location filename="../src/DNAExportPluginTests.cpp" line="252"/>
        <source>Unexpected alignment size %1, expected %2</source>
        <translation>Unexpected alignment size %1, expected %2</translation>
    </message>
    <message>
        <location filename="../src/DNAExportPluginTests.cpp" line="261"/>
        <source>Invalid name for row %1: %2, expected %3</source>
        <translation>Invalid name for row %1: %2, expected %3</translation>
    </message>
    <message>
        <location filename="../src/DNAExportPluginTests.cpp" line="266"/>
        <source>Invalid char at row %1 column %2: %3, expected %4</source>
        <translation>Invalid char at row %1 column %2: %3, expected %4</translation>
    </message>
</context>
<context>
    <name>U2::GenerateDNASequenceTask</name>
    <message>
        <location filename="../src/DNASequenceGenerator.cpp" line="398"/>
        <source>Generate DNA sequence task</source>
        <translation>Generate DNA sequence task</translation>
    </message>
</context>
<context>
    <name>U2::GetSequenceByIdDialog</name>
    <message>
        <location filename="../src/GetSequenceByIdDialog.cpp" line="40"/>
        <source>OK</source>
        <translation type="unfinished"></translation>
    </message>
    <message>
        <location filename="../src/GetSequenceByIdDialog.cpp" line="41"/>
        <source>Cancel</source>
        <translation type="unfinished">Cancel</translation>
    </message>
    <message>
        <location filename="../src/GetSequenceByIdDialog.cpp" line="53"/>
        <source>Select folder to save</source>
        <translation>Select folder to save</translation>
    </message>
    <message>
        <location filename="../src/GetSequenceByIdDialog.cpp" line="68"/>
        <source>Folder doesn&apos;t exist. Do you want to create it?</source>
        <translation>Folder doesn&apos;t exist. Do you want to create it?</translation>
    </message>
</context>
<context>
    <name>U2::ImportAnnotationsFromCSVDialog</name>
    <message>
        <location filename="../src/ImportAnnotationsFromCSVDialog.cpp" line="244"/>
        <source>Save imported annotations to</source>
        <translation>Save imported annotations to</translation>
    </message>
    <message>
        <location filename="../src/ImportAnnotationsFromCSVDialog.cpp" line="105"/>
        <source>//The script parses input line
 // and returns an array of parsed elements as the result
var %1; //input line
var %2; //parsed line number</source>
        <translation>//The script parses input line
 // and returns an array of parsed elements as the result
var %1; //input line
var %2; //parsed line number</translation>
    </message>
    <message>
        <location filename="../src/ImportAnnotationsFromCSVDialog.cpp" line="150"/>
        <source>Invalid start position/end position/length configuration!</source>
        <translation>Invalid start position/end position/length configuration!</translation>
    </message>
    <message>
        <location filename="../src/ImportAnnotationsFromCSVDialog.cpp" line="154"/>
        <source>Multiple columns are used as a name!</source>
        <translation>Multiple columns are used as a name!</translation>
    </message>
    <message>
        <location filename="../src/ImportAnnotationsFromCSVDialog.cpp" line="316"/>
        <source>Column separator value: [%1], hex: [%2], length: %3</source>
        <translation>Column separator value: [%1], hex: [%2], length: %3</translation>
    </message>
    <message>
        <location filename="../src/ImportAnnotationsFromCSVDialog.cpp" line="382"/>
        <source>Script is empty</source>
        <translation>Script is empty</translation>
    </message>
    <message>
        <source>Output file format is not set!</source>
        <translation type="vanished">Output file format is not set!</translation>
    </message>
    <message>
        <location filename="../src/ImportAnnotationsFromCSVDialog.cpp" line="392"/>
        <source>Output file name is not set!</source>
        <translation>Output file name is not set!</translation>
    </message>
    <message>
        <location filename="../src/ImportAnnotationsFromCSVDialog.cpp" line="66"/>
        <source>Run</source>
        <translation>Run</translation>
    </message>
    <message>
        <location filename="../src/ImportAnnotationsFromCSVDialog.cpp" line="67"/>
        <source>Cancel</source>
        <translation>Cancel</translation>
    </message>
    <message>
        <location filename="../src/ImportAnnotationsFromCSVDialog.cpp" line="158"/>
        <source>Invalid default annotation name!</source>
        <translation></translation>
    </message>
    <message>
        <location filename="../src/ImportAnnotationsFromCSVDialog.cpp" line="293"/>
        <source>Failed to guess separator sequence!</source>
        <translation></translation>
    </message>
    <message>
        <location filename="../src/ImportAnnotationsFromCSVDialog.cpp" line="314"/>
        <source>Column separator</source>
        <translation></translation>
    </message>
    <message>
        <location filename="../src/ImportAnnotationsFromCSVDialog.cpp" line="334"/>
        <source>CSV Files</source>
        <translation>CSV Files</translation>
    </message>
    <message>
        <location filename="../src/ImportAnnotationsFromCSVDialog.cpp" line="335"/>
        <source>Select CSV file to read</source>
        <translation>Select CSV file to read</translation>
    </message>
    <message>
        <location filename="../src/ImportAnnotationsFromCSVDialog.cpp" line="349"/>
        <source>Enter input CSV file name</source>
        <translation>Enter input CSV file name</translation>
    </message>
    <message>
        <location filename="../src/ImportAnnotationsFromCSVDialog.cpp" line="376"/>
        <source>Separator value is not set</source>
        <translation>Separator value is not set</translation>
    </message>
    <message>
        <location filename="../src/ImportAnnotationsFromCSVDialog.cpp" line="475"/>
        <source>[ignored]</source>
        <translation>[ignored]</translation>
    </message>
    <message>
        <location filename="../src/ImportAnnotationsFromCSVDialog.cpp" line="478"/>
        <source>[qualifier %1]</source>
        <translation>[qualifier %1]</translation>
    </message>
    <message>
        <location filename="../src/ImportAnnotationsFromCSVDialog.cpp" line="481"/>
        <source>[name]</source>
        <translation>[name]</translation>
    </message>
    <message>
        <location filename="../src/ImportAnnotationsFromCSVDialog.cpp" line="485"/>
        <source>[start position with offset %1]</source>
        <translation>[start position with offset %1]</translation>
    </message>
    <message>
        <location filename="../src/ImportAnnotationsFromCSVDialog.cpp" line="487"/>
        <source>[start position]</source>
        <translation>[start position]</translation>
    </message>
    <message>
        <location filename="../src/ImportAnnotationsFromCSVDialog.cpp" line="492"/>
        <source>[end position (inclusive)]</source>
        <translation>[end position (inclusive)]</translation>
    </message>
    <message>
        <location filename="../src/ImportAnnotationsFromCSVDialog.cpp" line="494"/>
        <source>[end position]</source>
        <translation>[end position]</translation>
    </message>
    <message>
        <location filename="../src/ImportAnnotationsFromCSVDialog.cpp" line="498"/>
        <source>[length]</source>
        <translation>[length]</translation>
    </message>
    <message>
        <location filename="../src/ImportAnnotationsFromCSVDialog.cpp" line="502"/>
        <source>[complement]</source>
        <translation>[complement]</translation>
    </message>
    <message>
        <location filename="../src/ImportAnnotationsFromCSVDialog.cpp" line="504"/>
        <source>[complement if &apos;%1&apos;]</source>
        <translation>[complement if &apos;%1&apos;]</translation>
    </message>
    <message>
        <location filename="../src/ImportAnnotationsFromCSVDialog.cpp" line="508"/>
        <source>[group]</source>
        <translation>[group]</translation>
    </message>
</context>
<context>
    <name>U2::ImportAnnotationsFromCSVTask</name>
    <message>
        <location filename="../src/ImportAnnotationsFromCSVTask.cpp" line="56"/>
        <source>Import annotations from CSV</source>
        <translation>Import annotations from CSV</translation>
    </message>
    <message>
        <location filename="../src/ImportAnnotationsFromCSVTask.cpp" line="130"/>
        <source>Annotations can&apos;t be added to the document %1</source>
        <translation>Annotations can&apos;t be added to the document %1</translation>
    </message>
    <message>
        <location filename="../src/ImportAnnotationsFromCSVTask.cpp" line="134"/>
        <source>Document is locked and can&apos;t be modified %1</source>
        <translation>Document is locked and can&apos;t be modified %1</translation>
    </message>
</context>
<context>
    <name>U2::LocalWorkflow::ExportPhredQualityPrompter</name>
    <message>
        <location filename="../src/ExportQualityScoresWorker.cpp" line="103"/>
        <source> from &lt;u&gt;%1&lt;/u&gt;</source>
        <translation> from &lt;u&gt;%1&lt;/u&gt;</translation>
    </message>
    <message>
        <location filename="../src/ExportQualityScoresWorker.cpp" line="105"/>
        <source>unset</source>
        <translation>unset</translation>
    </message>
    <message>
        <location filename="../src/ExportQualityScoresWorker.cpp" line="108"/>
        <source>Export PHRED quality scores%1 to %2.</source>
        <translation>Export PHRED quality scores%1 to %2.</translation>
    </message>
</context>
<context>
    <name>U2::LocalWorkflow::ExportPhredQualityWorker</name>
    <message>
        <location filename="../src/ExportQualityScoresWorker.cpp" line="55"/>
        <source>DNA sequences</source>
        <translation>DNA sequences</translation>
    </message>
    <message>
        <location filename="../src/ExportQualityScoresWorker.cpp" line="56"/>
        <source>The PHRED scores from these sequences will be exported</source>
        <translation>The PHRED scores from these sequences will be exported</translation>
    </message>
    <message>
        <location filename="../src/ExportQualityScoresWorker.cpp" line="65"/>
        <source>PHRED output</source>
        <translation>PHRED output</translation>
    </message>
    <message>
        <location filename="../src/ExportQualityScoresWorker.cpp" line="66"/>
        <source>Path to file with PHRED quality scores.</source>
        <translation>Path to file with PHRED quality scores.</translation>
    </message>
    <message>
        <location filename="../src/ExportQualityScoresWorker.cpp" line="78"/>
        <source>Export PHRED Qualities</source>
        <translation>Export PHRED Qualities</translation>
    </message>
    <message>
        <location filename="../src/ExportQualityScoresWorker.cpp" line="79"/>
        <source>Export corresponding PHRED quality scores from input sequences.</source>
        <translation>Export corresponding PHRED quality scores from input sequences.</translation>
    </message>
</context>
<context>
    <name>U2::LocalWorkflow::GenerateDNAPrompter</name>
    <message>
        <location filename="../src/GenerateDNAWorker.cpp" line="194"/>
        <source>Generates random DNA sequence(s).</source>
        <translation>Generates random DNA sequence(s).</translation>
    </message>
</context>
<context>
    <name>U2::LocalWorkflow::GenerateDNAWorker</name>
    <message>
        <location filename="../src/GenerateDNAWorker.cpp" line="80"/>
        <source>Sequences</source>
        <translation>Sequences</translation>
    </message>
    <message>
        <location filename="../src/GenerateDNAWorker.cpp" line="80"/>
        <source>Generated sequences</source>
        <translation>Generated sequences</translation>
    </message>
    <message>
        <location filename="../src/GenerateDNAWorker.cpp" line="89"/>
        <source>Length</source>
        <translation>Length</translation>
    </message>
    <message>
        <location filename="../src/GenerateDNAWorker.cpp" line="89"/>
        <source>Length of the resulted sequence(s).</source>
        <translation>Length of the resulted sequence(s).</translation>
    </message>
    <message>
        <location filename="../src/GenerateDNAWorker.cpp" line="90"/>
        <source>Count</source>
        <translation>Count</translation>
    </message>
    <message>
        <location filename="../src/GenerateDNAWorker.cpp" line="90"/>
        <source>Number of sequences to generate.</source>
        <translation>Number of sequences to generate.</translation>
    </message>
    <message>
        <location filename="../src/GenerateDNAWorker.cpp" line="91"/>
        <source>Content</source>
        <translation>Content</translation>
    </message>
    <message>
        <location filename="../src/GenerateDNAWorker.cpp" line="91"/>
        <source>Specifies if the nucleotide content of generated sequence(s) will be taken from reference or specified manually (A, G, C, T parameters).</source>
        <translation>Specifies if the nucleotide content of generated sequence(s) will be taken from reference or specified manually (A, G, C, T parameters).</translation>
    </message>
    <message>
        <location filename="../src/GenerateDNAWorker.cpp" line="92"/>
        <source>Reference</source>
        <translation>Reference</translation>
    </message>
    <message>
        <location filename="../src/GenerateDNAWorker.cpp" line="92"/>
        <source>Path to the reference file (could be a sequence or an alignment).</source>
        <translation>Path to the reference file (could be a sequence or an alignment).</translation>
    </message>
    <message>
        <location filename="../src/GenerateDNAWorker.cpp" line="93"/>
        <source>A</source>
        <translation>A</translation>
    </message>
    <message>
        <location filename="../src/GenerateDNAWorker.cpp" line="93"/>
        <source>Adenine content.</source>
        <translation>Adenine content.</translation>
    </message>
    <message>
        <location filename="../src/GenerateDNAWorker.cpp" line="94"/>
        <source>C</source>
        <translation>C</translation>
    </message>
    <message>
        <location filename="../src/GenerateDNAWorker.cpp" line="94"/>
        <source>Cytosine content.</source>
        <translation>Cytosine content.</translation>
    </message>
    <message>
        <location filename="../src/GenerateDNAWorker.cpp" line="95"/>
        <source>G</source>
        <translation>G</translation>
    </message>
    <message>
        <location filename="../src/GenerateDNAWorker.cpp" line="95"/>
        <source>Guanine content.</source>
        <translation>Guanine content.</translation>
    </message>
    <message>
        <location filename="../src/GenerateDNAWorker.cpp" line="96"/>
        <source>T</source>
        <translation>T</translation>
    </message>
    <message>
        <location filename="../src/GenerateDNAWorker.cpp" line="96"/>
        <source>Thymine content.</source>
        <translation>Thymine content.</translation>
    </message>
    <message>
        <location filename="../src/GenerateDNAWorker.cpp" line="97"/>
        <source>Algorithm</source>
        <translation>Algorithm</translation>
    </message>
    <message>
        <location filename="../src/GenerateDNAWorker.cpp" line="97"/>
        <source>Algorithm for generating.</source>
        <translation>Algorithm for generating.</translation>
    </message>
    <message>
        <location filename="../src/GenerateDNAWorker.cpp" line="98"/>
        <source>Window size</source>
        <translation>Window size</translation>
    </message>
    <message>
        <location filename="../src/GenerateDNAWorker.cpp" line="98"/>
        <source>Size of window where set content.</source>
        <translation>Size of window where set content.</translation>
    </message>
    <message>
        <location filename="../src/GenerateDNAWorker.cpp" line="99"/>
        <source>GC Skew</source>
        <translation>GC Skew</translation>
    </message>
    <message>
        <location filename="../src/GenerateDNAWorker.cpp" line="99"/>
        <source>GC Skew.</source>
        <translation>GC Skew.</translation>
    </message>
    <message>
        <location filename="../src/GenerateDNAWorker.cpp" line="100"/>
        <source>Seed</source>
        <translation>Seed</translation>
    </message>
    <message>
        <location filename="../src/GenerateDNAWorker.cpp" line="100"/>
        <source>Value to initialize the random generator. By default (seed = -1) the generator is initialized with the system time.</source>
        <translation>Value to initialize the random generator. By default (seed = -1) the generator is initialized with the system time.</translation>
    </message>
    <message>
        <location filename="../src/GenerateDNAWorker.cpp" line="176"/>
        <source>Generate DNA</source>
        <translation>Generate DNA</translation>
    </message>
    <message>
        <location filename="../src/GenerateDNAWorker.cpp" line="177"/>
        <source>Generates random DNA sequences with given nucleotide content that can be specified manually or evaluated from the reference file.</source>
        <translation>Generates random DNA sequences with given nucleotide content that can be specified manually or evaluated from the reference file.</translation>
    </message>
    <message>
        <location filename="../src/GenerateDNAWorker.cpp" line="216"/>
        <source>Unexpected value of &apos;content&apos; parameter</source>
        <translation>Unexpected value of &apos;content&apos; parameter</translation>
    </message>
    <message>
        <location filename="../src/GenerateDNAWorker.cpp" line="225"/>
        <source>Reference url is not set.</source>
        <translation>Reference url is not set.</translation>
    </message>
    <message>
        <location filename="../src/GenerateDNAWorker.cpp" line="257"/>
        <source>Base content must be between 0 and 100</source>
        <translation>Base content must be between 0 and 100</translation>
    </message>
    <message>
        <location filename="../src/GenerateDNAWorker.cpp" line="262"/>
        <source>Total content percentage is more than 100</source>
        <translation>Total content percentage is more than 100</translation>
    </message>
</context>
<context>
    <name>U2::LocalWorkflow::ImportPhredQualityPrompter</name>
    <message>
        <location filename="../src/ImportQualityScoresWorker.cpp" line="120"/>
        <source> from &lt;u&gt;%1&lt;/u&gt;</source>
        <translation> from &lt;u&gt;%1&lt;/u&gt;</translation>
    </message>
    <message>
        <location filename="../src/ImportQualityScoresWorker.cpp" line="122"/>
        <source>unset</source>
        <translation>unset</translation>
    </message>
    <message>
        <location filename="../src/ImportQualityScoresWorker.cpp" line="125"/>
        <source>Import PHRED quality scores in file %1  to the sequences %2 and send the sequences to the output.</source>
        <translation>Import PHRED quality scores in file %1  to the sequences %2 and send the sequences to the output.</translation>
    </message>
</context>
<context>
    <name>U2::LocalWorkflow::ImportPhredQualityWorker</name>
    <message>
        <location filename="../src/ImportQualityScoresWorker.cpp" line="57"/>
        <source>DNA sequences</source>
        <translation>DNA sequences</translation>
    </message>
    <message>
        <location filename="../src/ImportQualityScoresWorker.cpp" line="58"/>
        <source>The PHRED scores will be imported to these sequences</source>
        <translation>The PHRED scores will be imported to these sequences</translation>
    </message>
    <message>
        <location filename="../src/ImportQualityScoresWorker.cpp" line="59"/>
        <source>DNA sequences with imported qualities</source>
        <translation>DNA sequences with imported qualities</translation>
    </message>
    <message>
        <location filename="../src/ImportQualityScoresWorker.cpp" line="60"/>
        <source>These sequences have quality scores.</source>
        <translation>These sequences have quality scores.</translation>
    </message>
    <message>
        <location filename="../src/ImportQualityScoresWorker.cpp" line="69"/>
        <source>PHRED input</source>
        <translation>PHRED input</translation>
    </message>
    <message>
        <location filename="../src/ImportQualityScoresWorker.cpp" line="70"/>
        <source>Path to file with PHRED quality scores.</source>
        <translation>Path to file with PHRED quality scores.</translation>
    </message>
    <message>
        <location filename="../src/ImportQualityScoresWorker.cpp" line="71"/>
        <source>Quality type</source>
        <translation>Quality type</translation>
    </message>
    <message>
        <location filename="../src/ImportQualityScoresWorker.cpp" line="72"/>
        <source>Choose method to encode quality scores.</source>
        <translation>Choose method to encode quality scores.</translation>
    </message>
    <message>
        <location filename="../src/ImportQualityScoresWorker.cpp" line="73"/>
        <source>File format</source>
        <translation>File format</translation>
    </message>
    <message>
        <location filename="../src/ImportQualityScoresWorker.cpp" line="74"/>
        <source>Quality values can be in specialized FASTA-like PHRED qual format or encoded similar as in FASTQ files.</source>
        <translation>Quality values can be in specialized FASTA-like PHRED qual format or encoded similar as in FASTQ files.</translation>
    </message>
    <message>
        <location filename="../src/ImportQualityScoresWorker.cpp" line="80"/>
        <source>Import PHRED Qualities</source>
        <translation>Import PHRED Qualities</translation>
    </message>
    <message>
        <location filename="../src/ImportQualityScoresWorker.cpp" line="81"/>
        <source>Add corresponding PHRED quality scores to the sequences.
You can use this worker to convert .fasta and .qual pair to fastq format.</source>
        <translation>Add corresponding PHRED quality scores to the sequences.
You can use this worker to convert .fasta and .qual pair to fastq format.</translation>
    </message>
    <message>
        <location filename="../src/ImportQualityScoresWorker.cpp" line="184"/>
        <source>Import of qualities is finished.</source>
        <translation>Import of qualities is finished.</translation>
    </message>
</context>
<context>
    <name>U2::MSAExportContext</name>
    <message>
        <location filename="../src/ExportAlignmentViewItems.cpp" line="83"/>
        <source>Amino translation...</source>
        <translation>Amino translation...</translation>
    </message>
    <message>
        <location filename="../src/ExportAlignmentViewItems.cpp" line="112"/>
        <source>Export Amino Translation</source>
        <translation>Export Amino Translation</translation>
    </message>
</context>
<context>
    <name>U2::McaEditorContext</name>
    <message>
        <location filename="../src/McaEditorContext.cpp" line="55"/>
        <source>Export alignment without chromatograms...</source>
        <translation type="unfinished">Export alignment without chromatograms...</translation>
    </message>
</context>
<context>
    <name>U2::ReadCSVAsAnnotationsTask</name>
    <message>
        <location filename="../src/ImportAnnotationsFromCSVTask.cpp" line="193"/>
        <source>Parse CSV file %1</source>
        <translation>Parse CSV file %1</translation>
    </message>
    <message>
        <location filename="../src/ImportAnnotationsFromCSVTask.cpp" line="249"/>
        <source>Invalid annotation name: &apos;%1&apos;</source>
        <translation>Invalid annotation name: &apos;%1&apos;</translation>
    </message>
    <message>
        <location filename="../src/ImportAnnotationsFromCSVTask.cpp" line="257"/>
        <source>Start offset is not numeric: &apos;%1&apos;</source>
        <translation>Start offset is not numeric: &apos;%1&apos;</translation>
    </message>
    <message>
        <location filename="../src/ImportAnnotationsFromCSVTask.cpp" line="264"/>
        <source>End offset is not numeric: &apos;%1&apos;</source>
        <translation>End offset is not numeric: &apos;%1&apos;</translation>
    </message>
    <message>
        <location filename="../src/ImportAnnotationsFromCSVTask.cpp" line="271"/>
        <source>Length is not numeric: &apos;%1&apos;</source>
        <translation>Length is not numeric: &apos;%1&apos;</translation>
    </message>
    <message>
        <location filename="../src/ImportAnnotationsFromCSVTask.cpp" line="310"/>
        <source>Invalid location: start: %1  len: %2, in line :%3, ignoring</source>
        <translation>Invalid location: start: %1  len: %2, in line :%3, ignoring</translation>
    </message>
    <message>
        <location filename="../src/ImportAnnotationsFromCSVTask.cpp" line="318"/>
        <source>Can&apos;t parse line: &apos;%1&apos;, error = %2, ignoring</source>
        <translation>Can&apos;t parse line: &apos;%1&apos;, error = %2, ignoring</translation>
    </message>
    <message>
        <location filename="../src/ImportAnnotationsFromCSVTask.cpp" line="399"/>
        <source>Script result is not an array of strings!</source>
        <translation>Script result is not an array of strings!</translation>
    </message>
</context>
<context>
    <name>U2::ReadQualityScoresTask</name>
    <message>
        <location filename="../src/ImportQualityScoresTask.cpp" line="92"/>
        <source>Failed parse quality value: file %1, line %2</source>
        <translation>Failed parse quality value: file %1, line %2</translation>
    </message>
    <message>
        <location filename="../src/ImportQualityScoresTask.cpp" line="135"/>
        <source>Failed to open quality file %1</source>
        <translation>Failed to open quality file %1</translation>
    </message>
    <message>
        <location filename="../src/ImportQualityScoresTask.cpp" line="140"/>
        <source>Failed to read data from quality file %1, probably it is empty. %2</source>
        <translation>Failed to read data from quality file %1, probably it is empty. %2</translation>
    </message>
    <message>
        <location filename="../src/ImportQualityScoresTask.cpp" line="144"/>
        <source>File  %1 is not a quality file</source>
        <translation>File  %1 is not a quality file</translation>
    </message>
</context>
<context>
    <name>getSequenceByIdDialog</name>
    <message>
        <source>The sequences from selected BLAST results will be downloaded from
 NCBI Genbank by their GI identifier
</source>
        <translation type="vanished">The sequences from selected BLAST results will be downloaded from
 NCBI Genbank by their GI identifie</translation>
    </message>
    <message>
        <location filename="../src/GetSequenceByIdDialog.ui" line="14"/>
        <source>Get Sequences by ID</source>
        <translation>Get Sequences by ID</translation>
    </message>
    <message>
        <location filename="../src/GetSequenceByIdDialog.ui" line="34"/>
        <source>The sequences from selected BLAST results will be downloaded from
NCBI Genbank by their GI identifier
</source>
        <translation>The sequences from selected BLAST results will be downloaded from
NCBI Genbank by their GI identifier</translation>
    </message>
    <message>
        <location filename="../src/GetSequenceByIdDialog.ui" line="48"/>
        <source>Save to directory:</source>
        <translation type="unfinished"></translation>
    </message>
    <message>
        <source>Save to folder:</source>
        <translation type="vanished">Save to folder:</translation>
    </message>
    <message>
        <location filename="../src/GetSequenceByIdDialog.ui" line="58"/>
        <source>...</source>
        <translation>...</translation>
    </message>
    <message>
        <location filename="../src/GetSequenceByIdDialog.ui" line="67"/>
        <source>Add to project</source>
        <translation>Add to project</translation>
    </message>
</context>
</TS><|MERGE_RESOLUTION|>--- conflicted
+++ resolved
@@ -323,7 +323,6 @@
         <location filename="../src/dialogs/ExportMca2MsaDialog.ui" line="61"/>
         <source>Export to file</source>
         <translation>Export to file</translation>
-<<<<<<< HEAD
     </message>
     <message>
         <location filename="../src/dialogs/ExportMca2MsaDialog.ui" line="70"/>
@@ -331,15 +330,6 @@
         <translation>Add document to project</translation>
     </message>
     <message>
-=======
-    </message>
-    <message>
-        <location filename="../src/dialogs/ExportMca2MsaDialog.ui" line="70"/>
-        <source>Add document to project</source>
-        <translation>Add document to project</translation>
-    </message>
-    <message>
->>>>>>> 2bbd9ba9
         <location filename="../src/dialogs/ExportMca2MsaDialog.ui" line="80"/>
         <source>Include reference sequence</source>
         <translation>Include reference sequence</translation>
@@ -1449,37 +1439,32 @@
         <translation>Merge sequences</translation>
     </message>
     <message>
-        <location filename="../src/ExportSequencesDialog.cpp" line="55"/>
+        <location filename="../src/ExportSequencesDialog.cpp" line="54"/>
         <source>Export</source>
         <translation>Export</translation>
     </message>
     <message>
-        <location filename="../src/ExportSequencesDialog.cpp" line="56"/>
+        <location filename="../src/ExportSequencesDialog.cpp" line="55"/>
         <source>Cancel</source>
         <translation>Cancel</translation>
     </message>
     <message>
-        <location filename="../src/ExportSequencesDialog.cpp" line="188"/>
+        <location filename="../src/ExportSequencesDialog.cpp" line="187"/>
         <source>Export Sequences</source>
         <translation>Export Sequences</translation>
     </message>
     <message>
-        <location filename="../src/ExportSequencesDialog.cpp" line="150"/>
+        <location filename="../src/ExportSequencesDialog.cpp" line="149"/>
         <source>Select organism</source>
         <translation>Select organism</translation>
     </message>
     <message>
-        <location filename="../src/ExportSequencesDialog.cpp" line="236"/>
+        <location filename="../src/ExportSequencesDialog.cpp" line="234"/>
         <source>File is empty</source>
         <translation>File is empty</translation>
     </message>
     <message>
-        <location filename="../src/ExportSequencesDialog.cpp" line="242"/>
-        <source>File name is too long!</source>
-        <translation type="unfinished"></translation>
-    </message>
-    <message>
-        <location filename="../src/ExportSequencesDialog.cpp" line="247"/>
+        <location filename="../src/ExportSequencesDialog.cpp" line="239"/>
         <source>Organism for back translation not specified</source>
         <translation>Organism for back translation not specified</translation>
     </message>
