include (external_tool_support.pri)

# Input
HEADERS += src/ETSProjectViewItemsContoller.h \
           src/ExternalToolManager.h \
           src/ExternalToolSupportL10N.h \
           src/ExternalToolSupportPlugin.h \
           src/ExternalToolSupportSettings.h \
           src/ExternalToolSupportSettingsController.h \
           src/RnaSeqCommon.h \
           src/TaskLocalStorage.h \
           src/bedtools/BedtoolsIntersectTask.h \
           src/bedtools/BedToolsWorkersLibrary.h \
           src/bedtools/BedtoolsSupport.h \
           src/bedtools/BedtoolsSupportTask.h \
           src/bigWigTools/BigWigSupport.h \
           src/bigWigTools/BedGraphToBigWigTask.h \
           src/bigWigTools/BedGraphToBigWigWorker.h \
           src/blast/BlastAllSupport.h \
           src/blast/BlastAllSupportRunDialog.h \
           src/blast/BlastAllSupportTask.h \
           src/blast/BlastAllWorker.h \
           src/blast/FormatDBSupport.h \
           src/blast/FormatDBSupportRunDialog.h \
           src/blast/FormatDBSupportTask.h \
           src/blast/PrepareInputFastaFilesTask.h \
           src/blast_plus/AlignToReferenceBlastDialog.h \
           src/blast_plus/AlignToReferenceBlastWorker.h \
           src/blast_plus/BlastDBCmdDialog.h \
           src/blast_plus/BlastDBCmdSupport.h \
           src/blast_plus/BlastDBCmdSupportTask.h \
           src/blast_plus/BlastNPlusSupportTask.h \
           src/blast_plus/BlastPlusSupport.h \
           src/blast_plus/BlastPlusSupportCommonTask.h \
           src/blast_plus/BlastPlusSupportRunDialog.h \
           src/blast_plus/BlastPlusWorker.h \
           src/blast_plus/BlastPPlusSupportTask.h \
           src/blast_plus/BlastXPlusSupportTask.h \
           src/blast_plus/RPSBlastSupportTask.h \
           src/blast_plus/TBlastNPlusSupportTask.h \
           src/blast_plus/TBlastXPlusSupportTask.h \
           src/blast_plus/align_worker_subtasks/BlastReadsSubTask.h \
           src/blast_plus/align_worker_subtasks/ComposeResultSubTask.h \
           src/blast_plus/align_worker_subtasks/FormatDBSubTask.h \
           src/blast_plus/align_worker_subtasks/PrepareReferenceSequenceTask.h \
           src/blast_plus/align_worker_subtasks/RemoveGapsFromSequenceTask.h \
           src/bowtie/bowtie_tests/bowtieTests.h \
           src/bowtie/BowtieSettingsWidget.h \
           src/bowtie/BowtieSupport.h \
           src/bowtie/BowtieTask.h \
           src/bowtie/BowtieWorker.h \
           src/bowtie2/Bowtie2Support.h \
           src/bowtie2/Bowtie2Task.h \
           src/bowtie2/Bowtie2SettingsWidget.h \
           src/bowtie2/Bowtie2Worker.h \
           src/bwa/bwa_tests/bwaTests.h \
           src/bwa/BwaSettingsWidget.h \
           src/bwa/BwaSupport.h \
           src/bwa/BwaTask.h \
           src/bwa/BwaMemWorker.h \
           src/bwa/BwaWorker.h \
           src/cap3/CAP3Support.h \
           src/cap3/CAP3SupportDialog.h \
           src/cap3/CAP3SupportTask.h \
           src/cap3/CAP3Worker.h \
           src/ceas/CEASReportWorker.h \
           src/ceas/CEASSettings.h \
           src/ceas/CEASSupport.h \
           src/ceas/CEASSupportTask.h \
           src/clustalo/ClustalOSupport.h \
           src/clustalo/ClustalOSupportRunDialog.h \
           src/clustalo/ClustalOSupportTask.h \
           src/clustalo/ClustalOWorker.h \
           src/clustalw/ClustalWSupport.h \
           src/clustalw/ClustalWSupportRunDialog.h \
           src/clustalw/ClustalWSupportTask.h \
           src/clustalw/ClustalWWorker.h \
           src/conduct_go/ConductGOSettings.h \
           src/conduct_go/ConductGOSupport.h \
           src/conduct_go/ConductGOTask.h \
           src/conduct_go/ConductGOWorker.h \
           src/conservation_plot/ConservationPlotSettings.h \
           src/conservation_plot/ConservationPlotSupport.h \
           src/conservation_plot/ConservationPlotTask.h \
           src/conservation_plot/ConservationPlotWorker.h \
           src/cufflinks/CuffdiffSupportTask.h \
           src/cufflinks/CuffdiffWorker.h \
           src/cufflinks/CufflinksSettings.h \
           src/cufflinks/CufflinksSupport.h \
           src/cufflinks/CufflinksSupportTask.h \
           src/cufflinks/CufflinksWorker.h \
           src/cufflinks/CuffmergeSupportTask.h \
           src/cufflinks/CuffmergeWorker.h \
           src/cufflinks/GffreadSupportTask.h \
           src/cufflinks/GffreadWorker.h \
           src/cutadapt/CutadaptSupport.h \
           src/cutadapt/CutadaptWorker.h \
           src/fastqc/FastqcSupport.h \
           src/fastqc/FastqcTask.h \
           src/fastqc/FastqcWorker.h \
           src/hmmer/ConvertAlignment2StockholmTask.h \
           src/hmmer/HmmerBuildDialog.h \
           src/hmmer/HmmerBuildFromFileTask.h \
           src/hmmer/HmmerBuildFromMsaTask.h \
           src/hmmer/HmmerBuildSettings.h \
           src/hmmer/HmmerBuildTask.h \
           src/hmmer/HmmerBuildTaskTest.h \
           src/hmmer/HmmerBuildWorker.h \
           src/hmmer/HmmerParseSearchResultsTask.h \
           src/hmmer/HmmerSearchDialog.h \
           src/hmmer/HmmerSearchSettings.h \
           src/hmmer/HmmerSearchTask.h \
           src/hmmer/HmmerSearchTaskTest.h \
           src/hmmer/HmmerSearchWorker.h \
           src/hmmer/HmmerSupport.h \
           src/hmmer/HmmerTests.h \
           src/hmmer/PhmmerSearchDialog.h \
           src/hmmer/PhmmerSearchSettings.h \
           src/hmmer/PhmmerSearchTask.h \
           src/hmmer/PhmmerSearchTaskTest.h \
           src/java/JavaSupport.h \
           src/macs/MACSSettings.h \
           src/macs/MACSSupport.h \
           src/macs/MACSTask.h \
           src/macs/MACSWorker.h \
           src/mafft/MafftAddToAlignmentTask.h \
           src/mafft/MAFFTSupport.h \
           src/mafft/MAFFTSupportRunDialog.h \
           src/mafft/MAFFTSupportTask.h \
           src/mafft/MAFFTWorker.h \
           src/mrbayes/MrBayesDialogWidget.h \
           src/mrbayes/MrBayesSupport.h \
           src/mrbayes/MrBayesTask.h \
           src/mrbayes/MrBayesTests.h \
           src/peak2gene/Gene2PeakFormatLoader.h \
           src/peak2gene/Peak2GeneFormatLoader.h \
           src/peak2gene/Peak2GeneSettings.h \
           src/peak2gene/Peak2GeneSupport.h \
           src/peak2gene/Peak2GeneTask.h \
           src/peak2gene/Peak2GeneWorker.h \
           src/perl/PerlSupport.h \
           src/phyml/PhyMLDialogWidget.h \
           src/phyml/PhyMLSupport.h \
           src/phyml/PhyMLTask.h \
           src/phyml/PhyMLTests.h \
           src/python/PythonSupport.h \
           src/R/RSupport.h \
           src/samtools/BcfToolsSupport.h \
           src/samtools/SamToolsExtToolSupport.h \
           src/samtools/TabixSupport.h \
           src/samtools/TabixSupportTask.h \
           src/seqpos/SeqPosSettings.h \
           src/seqpos/SeqPosSupport.h \
           src/seqpos/SeqPosTask.h \
           src/seqpos/SeqPosWorker.h \
           src/snpeff/SnpEffDatabaseDelegate.h \
           src/snpeff/SnpEffDatabaseListModel.h \
           src/snpeff/SnpEffDatabaseListTask.h \
           src/snpeff/SnpEffSupport.h \
           src/snpeff/SnpEffTask.h \
           src/snpeff/SnpEffWorker.h \
           src/spades/SpadesSupport.h \
           src/spades/SpadesTask.h \
           src/spades/SpadesSettingsWidget.h \
           src/spades/SpadesWorker.h \
           src/spidey/SpideySupport.h \
           src/spidey/SpideySupportTask.h \
           src/stringtie/StringTieSupport.h \
           src/stringtie/StringTieTask.h \
           src/stringtie/StringTieWorker.h \
           src/tcoffee/TCoffeeSupport.h \
           src/tcoffee/TCoffeeSupportRunDialog.h \
           src/tcoffee/TCoffeeSupportTask.h \
           src/tcoffee/TCoffeeWorker.h \
           src/tophat/TopHatSettings.h \
           src/tophat/TopHatSupport.h \
           src/tophat/TopHatSupportTask.h \
           src/tophat/TopHatWorker.h \
<<<<<<< HEAD
           src/trimmomatic/TrimmomaticDelegate.h \
           src/trimmomatic/TrimmomaticSettingsWidgets.h \
           src/trimmomatic/TrimmomaticStepsFactory.h \
=======
           src/trimmomatic/TrimmomaticLogParser.h \
           src/trimmomatic/TrimmomaticPrompter.h \
>>>>>>> 19f131c8
           src/trimmomatic/TrimmomaticSupport.h \
           src/trimmomatic/TrimmomaticTask.h \
           src/trimmomatic/TrimmomaticWorker.h \
           src/trimmomatic/TrimmomaticWorkerFactory.h \
           src/utils/AlignMsaAction.h \
           src/utils/BaseShortReadsAlignerWorker.h \
           src/utils/BlastDBSelectorWidgetController.h \
           src/utils/BlastRunCommonDialog.h \
           src/utils/BlastTaskSettings.h \
           src/utils/CistromeDelegate.h \
           src/utils/ExportTasks.h \
           src/utils/ExternalToolSearchTask.h \
           src/utils/ExternalToolSupportAction.h \
           src/utils/ExternalToolUtils.h \
           src/utils/ExternalToolValidateTask.h \
           src/utils/OutputCollector.h \
           src/vcftools/VcfConsensusSupport.h \
           src/vcftools/VcfConsensusSupportTask.h \
           src/vcftools/VcfConsensusWorker.h \
           src/vcfutils/VcfutilsSupport.h

FORMS += src/blast/FormatDBSupportRunDialog.ui \
         src/blast_plus/AlignToReferenceBlastDialog.ui \
         src/blast_plus/BlastDBCmdDialog.ui \
         src/bowtie/BowtieBuildSettings.ui \
         src/bowtie/BowtieSettings.ui \
         src/bowtie2/Bowtie2Settings.ui \
         src/bwa/BwaBuildSettings.ui \
         src/bwa/BwaSettings.ui \
         src/bwa/BwaMemSettings.ui \
         src/bwa/BwaSwSettings.ui \
         src/cap3/CAP3SupportDialog.ui \
         src/clustalo/ClustalOSupportRunDialog.ui \
         src/clustalw/ClustalWSupportRunDialog.ui \
         src/ETSSettingsWidget.ui \
         src/hmmer/HmmerBuildDialog.ui \
         src/hmmer/HmmerSearchDialog.ui \
         src/hmmer/PhmmerSearchDialog.ui \
         src/mafft/MAFFTSupportRunDialog.ui \
         src/mrbayes/MrBayesDialog.ui \
         src/phyml/PhyMLDialog.ui \
         src/tcoffee/TCoffeeSupportRunDialog.ui \
         src/trimmomatic/step_settings_forms/Default.ui \
         src/trimmomatic/step_settings_forms/IlluminaClip.ui \
         src/trimmomatic/TrimmomaticPropertyDialog.ui \
         src/snpeff/SnpEffDatabaseDialog.ui \
         src/spades/SpadesSettings.ui \
         src/utils/BlastAllSupportDialog.ui \
         src/utils/BlastDBSelectorWidget.ui

SOURCES += src/ETSProjectViewItemsContoller.cpp \
           src/ExternalToolManager.cpp \
           src/ExternalToolSupportPlugin.cpp \
           src/ExternalToolSupportSettings.cpp \
           src/ExternalToolSupportSettingsController.cpp \
           src/RnaSeqCommon.cpp \
           src/TaskLocalStorage.cpp \
           src/bedtools/BedtoolsIntersectTask.cpp \
           src/bedtools/BedToolsWorkersLibrary.cpp \
           src/bedtools/BedtoolsSupport.cpp \
           src/bedtools/BedtoolsSupportTask.cpp \
           src/bigWigTools/BigWigSupport.cpp \
           src/bigWigTools/BedGraphToBigWigTask.cpp \
           src/bigWigTools/BedGraphToBigWigWorker.cpp \
           src/blast/BlastAllSupport.cpp \
           src/blast/BlastAllSupportRunDialog.cpp \
           src/blast/BlastAllSupportTask.cpp \
           src/blast/BlastAllWorker.cpp \
           src/blast/FormatDBSupport.cpp \
           src/blast/FormatDBSupportRunDialog.cpp \
           src/blast/FormatDBSupportTask.cpp \
           src/blast/PrepareInputFastaFilesTask.cpp \
           src/blast_plus/AlignToReferenceBlastDialog.cpp \
           src/blast_plus/AlignToReferenceBlastWorker.cpp \
           src/blast_plus/BlastDBCmdDialog.cpp \
           src/blast_plus/BlastDBCmdSupport.cpp \
           src/blast_plus/BlastDBCmdSupportTask.cpp \
           src/blast_plus/BlastNPlusSupportTask.cpp \
           src/blast_plus/BlastPlusSupport.cpp \
           src/blast_plus/BlastPlusSupportCommonTask.cpp \
           src/blast_plus/BlastPlusSupportRunDialog.cpp \
           src/blast_plus/BlastPlusWorker.cpp \
           src/blast_plus/BlastPPlusSupportTask.cpp \
           src/blast_plus/BlastXPlusSupportTask.cpp \
           src/blast_plus/RPSBlastSupportTask.cpp \
           src/blast_plus/TBlastNPlusSupportTask.cpp \
           src/blast_plus/TBlastXPlusSupportTask.cpp \
           src/blast_plus/align_worker_subtasks/BlastReadsSubTask.cpp \
           src/blast_plus/align_worker_subtasks/ComposeResultSubTask.cpp \
           src/blast_plus/align_worker_subtasks/FormatDBSubTask.cpp \
           src/blast_plus/align_worker_subtasks/PrepareReferenceSequenceTask.cpp \
           src/blast_plus/align_worker_subtasks/RemoveGapsFromSequenceTask.cpp \
           src/bowtie/bowtie_tests/bowtieTests.cpp \
           src/bowtie/BowtieSettingsWidget.cpp \
           src/bowtie/BowtieSupport.cpp \
           src/bowtie/BowtieTask.cpp \
           src/bowtie/BowtieWorker.cpp \
           src/bowtie2/Bowtie2Support.cpp \
           src/bowtie2/Bowtie2Task.cpp \
           src/bowtie2/Bowtie2SettingsWidget.cpp \
           src/bowtie2/Bowtie2Worker.cpp \
           src/bwa/bwa_tests/bwaTests.cpp \
           src/bwa/BwaSettingsWidget.cpp \
           src/bwa/BwaSupport.cpp \
           src/bwa/BwaTask.cpp \
           src/bwa/BwaMemWorker.cpp \
           src/bwa/BwaWorker.cpp \
           src/cap3/CAP3Support.cpp \
           src/cap3/CAP3SupportDialog.cpp \
           src/cap3/CAP3SupportTask.cpp \
           src/cap3/CAP3Worker.cpp \
           src/ceas/CEASReportWorker.cpp \
           src/ceas/CEASSettings.cpp \
           src/ceas/CEASSupport.cpp \
           src/ceas/CEASSupportTask.cpp \
           src/clustalo/ClustalOSupport.cpp \
           src/clustalo/ClustalOSupportRunDialog.cpp \
           src/clustalo/ClustalOSupportTask.cpp \
           src/clustalo/ClustalOWorker.cpp \
           src/clustalw/ClustalWSupport.cpp \
           src/clustalw/ClustalWSupportRunDialog.cpp \
           src/clustalw/ClustalWSupportTask.cpp \
           src/clustalw/ClustalWWorker.cpp \
           src/conduct_go/ConductGOSettings.cpp \
           src/conduct_go/ConductGOSupport.cpp \
           src/conduct_go/ConductGOTask.cpp \
           src/conduct_go/ConductGOWorker.cpp \
           src/conservation_plot/ConservationPlotSettings.cpp \
           src/conservation_plot/ConservationPlotSupport.cpp \
           src/conservation_plot/ConservationPlotTask.cpp \
           src/conservation_plot/ConservationPlotWorker.cpp \
           src/cufflinks/CuffdiffSupportTask.cpp \
           src/cufflinks/CuffdiffWorker.cpp \
           src/cufflinks/CufflinksSettings.cpp \
           src/cufflinks/CufflinksSupport.cpp \
           src/cufflinks/CufflinksSupportTask.cpp \
           src/cufflinks/CufflinksWorker.cpp \
           src/cufflinks/CuffmergeSupportTask.cpp \
           src/cufflinks/CuffmergeWorker.cpp \
           src/cufflinks/GffreadSupportTask.cpp \
           src/cufflinks/GffreadWorker.cpp \
           src/cutadapt/CutadaptSupport.cpp \
           src/cutadapt/CutadaptWorker.cpp \
           src/fastqc/FastqcSupport.cpp \
           src/fastqc/FastqcTask.cpp \
           src/fastqc/FastqcWorker.cpp \
           src/hmmer/ConvertAlignment2StockholmTask.cpp \
           src/hmmer/HmmerBuildDialog.cpp \
           src/hmmer/HmmerBuildFromFileTask.cpp \
           src/hmmer/HmmerBuildFromMsaTask.cpp \
           src/hmmer/HmmerBuildSettings.cpp \
           src/hmmer/HmmerBuildTask.cpp \
           src/hmmer/HmmerBuildTaskTest.cpp \
           src/hmmer/HmmerBuildWorker.cpp \
           src/hmmer/HmmerParseSearchResultsTask.cpp \
           src/hmmer/HmmerSearchDialog.cpp \
           src/hmmer/HmmerSearchSettings.cpp \
           src/hmmer/HmmerSearchTask.cpp \
           src/hmmer/HmmerSearchTaskTest.cpp \
           src/hmmer/HmmerSearchWorker.cpp \
           src/hmmer/HmmerSupport.cpp \
           src/hmmer/PhmmerSearchDialog.cpp \
           src/hmmer/PhmmerSearchSettings.cpp \
           src/hmmer/PhmmerSearchTask.cpp \
           src/hmmer/PhmmerSearchTaskTest.cpp \
           src/java/JavaSupport.cpp \
           src/macs/MACSSettings.cpp \
           src/macs/MACSSupport.cpp \
           src/macs/MACSTask.cpp \
           src/macs/MACSWorker.cpp \
           src/mafft/MafftAddToAlignmentTask.cpp \
           src/mafft/MAFFTSupport.cpp \
           src/mafft/MAFFTSupportRunDialog.cpp \
           src/mafft/MAFFTSupportTask.cpp \
           src/mafft/MAFFTWorker.cpp \
           src/mrbayes/MrBayesDialogWidget.cpp \
           src/mrbayes/MrBayesSupport.cpp \
           src/mrbayes/MrBayesTask.cpp \
           src/mrbayes/MrBayesTests.cpp \
           src/peak2gene/Gene2PeakFormatLoader.cpp \
           src/peak2gene/Peak2GeneFormatLoader.cpp \
           src/peak2gene/Peak2GeneSettings.cpp \
           src/peak2gene/Peak2GeneSupport.cpp \
           src/peak2gene/Peak2GeneTask.cpp \
           src/peak2gene/Peak2GeneWorker.cpp \
           src/perl/PerlSupport.cpp \
           src/phyml/PhyMLDialogWidget.cpp \
           src/phyml/PhyMLSupport.cpp \
           src/phyml/PhyMLTask.cpp \
           src/phyml/PhyMLTests.cpp \
           src/python/PythonSupport.cpp \
           src/R/RSupport.cpp \
           src/samtools/BcfToolsSupport.cpp \
           src/samtools/SamToolsExtToolSupport.cpp \
           src/samtools/TabixSupportTask.cpp \
           src/samtools/TabixSupport.cpp \
           src/seqpos/SeqPosSettings.cpp \
           src/seqpos/SeqPosSupport.cpp \
           src/seqpos/SeqPosTask.cpp \
           src/seqpos/SeqPosWorker.cpp \
           src/snpeff/SnpEffDatabaseDelegate.cpp \
           src/snpeff/SnpEffDatabaseListModel.cpp \
           src/snpeff/SnpEffDatabaseListTask.cpp \
           src/snpeff/SnpEffSupport.cpp \
           src/snpeff/SnpEffTask.cpp \
           src/snpeff/SnpEffWorker.cpp \
           src/spades/SpadesSupport.cpp \
           src/spades/SpadesTask.cpp \
           src/spades/SpadesSettingsWidget.cpp \
           src/spades/SpadesWorker.cpp \
           src/spidey/SpideySupport.cpp \
           src/spidey/SpideySupportTask.cpp \
           src/stringtie/StringTieSupport.cpp \
           src/stringtie/StringTieTask.cpp \
           src/stringtie/StringTieWorker.cpp \
           src/tcoffee/TCoffeeSupport.cpp \
           src/tcoffee/TCoffeeSupportRunDialog.cpp \
           src/tcoffee/TCoffeeSupportTask.cpp \
           src/tcoffee/TCoffeeWorker.cpp \
           src/tophat/TopHatSettings.cpp \
           src/tophat/TopHatSupport.cpp \
           src/tophat/TopHatSupportTask.cpp \
           src/tophat/TopHatWorker.cpp \
<<<<<<< HEAD
           src/trimmomatic/TrimmomaticDelegate.cpp \
           src/trimmomatic/TrimmomaticSettingsWidgets.cpp \
           src/trimmomatic/TrimmomaticStepsFactory.cpp \
=======
           src/trimmomatic/TrimmomaticLogParser.cpp \
           src/trimmomatic/TrimmomaticPrompter.cpp \
>>>>>>> 19f131c8
           src/trimmomatic/TrimmomaticSupport.cpp \
           src/trimmomatic/TrimmomaticTask.cpp \
           src/trimmomatic/TrimmomaticWorker.cpp \
           src/trimmomatic/TrimmomaticWorkerFactory.cpp \
           src/utils/AlignMsaAction.cpp \
           src/utils/BlastDBSelectorWidgetController.cpp \
           src/utils/BaseShortReadsAlignerWorker.cpp \
           src/utils/BlastRunCommonDialog.cpp \
           src/utils/BlastTaskSettings.cpp \
           src/utils/CistromeDelegate.cpp \
           src/utils/ExportTasks.cpp \
           src/utils/ExternalToolSearchTask.cpp \
           src/utils/ExternalToolSupportAction.cpp \
           src/utils/ExternalToolUtils.cpp \
           src/utils/ExternalToolValidateTask.cpp \
           src/utils/OutputCollector.cpp \
           src/vcftools/VcfConsensusSupport.cpp \
           src/vcftools/VcfConsensusSupportTask.cpp \
           src/vcftools/VcfConsensusWorker.cpp \
           src/vcfutils/VcfutilsSupport.cpp

RESOURCES += external_tool_support.qrc
TRANSLATIONS += transl/russian.ts<|MERGE_RESOLUTION|>--- conflicted
+++ resolved
@@ -176,14 +176,11 @@
            src/tophat/TopHatSupport.h \
            src/tophat/TopHatSupportTask.h \
            src/tophat/TopHatWorker.h \
-<<<<<<< HEAD
            src/trimmomatic/TrimmomaticDelegate.h \
+           src/trimmomatic/TrimmomaticLogParser.h \
+           src/trimmomatic/TrimmomaticPrompter.h \
            src/trimmomatic/TrimmomaticSettingsWidgets.h \
            src/trimmomatic/TrimmomaticStepsFactory.h \
-=======
-           src/trimmomatic/TrimmomaticLogParser.h \
-           src/trimmomatic/TrimmomaticPrompter.h \
->>>>>>> 19f131c8
            src/trimmomatic/TrimmomaticSupport.h \
            src/trimmomatic/TrimmomaticTask.h \
            src/trimmomatic/TrimmomaticWorker.h \
@@ -407,14 +404,11 @@
            src/tophat/TopHatSupport.cpp \
            src/tophat/TopHatSupportTask.cpp \
            src/tophat/TopHatWorker.cpp \
-<<<<<<< HEAD
            src/trimmomatic/TrimmomaticDelegate.cpp \
+           src/trimmomatic/TrimmomaticLogParser.cpp \
+           src/trimmomatic/TrimmomaticPrompter.cpp \
            src/trimmomatic/TrimmomaticSettingsWidgets.cpp \
            src/trimmomatic/TrimmomaticStepsFactory.cpp \
-=======
-           src/trimmomatic/TrimmomaticLogParser.cpp \
-           src/trimmomatic/TrimmomaticPrompter.cpp \
->>>>>>> 19f131c8
            src/trimmomatic/TrimmomaticSupport.cpp \
            src/trimmomatic/TrimmomaticTask.cpp \
            src/trimmomatic/TrimmomaticWorker.cpp \
