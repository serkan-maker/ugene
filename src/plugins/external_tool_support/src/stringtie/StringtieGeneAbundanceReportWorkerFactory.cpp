--- conflicted
+++ resolved
@@ -80,11 +80,7 @@
                                         tr("Specify the name of the output tab-delimited text file."));
         attributes << new Attribute(outputFileDesc,
                                     BaseTypes::STRING_TYPE(),
-<<<<<<< HEAD
-                                    (Attribute::Flags) Attribute::CanBeEmpty);
-=======
                                     Attribute::Required | Attribute::NeedValidateEncoding | Attribute::CanBeEmpty);
->>>>>>> 893681af
     }
 
     QMap<QString, PropertyDelegate *> delegates;
