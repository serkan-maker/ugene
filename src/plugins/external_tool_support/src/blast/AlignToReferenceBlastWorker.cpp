/**
* UGENE - Integrated Bioinformatics Tools.
* Copyright (C) 2008-2017 UniPro <ugene@unipro.ru>
* http://ugene.unipro.ru
*
* This program is free software; you can redistribute it and/or
* modify it under the terms of the GNU General Public License
* as published by the Free Software Foundation; either version 2
* of the License, or (at your option) any later version.
*
* This program is distributed in the hope that it will be useful,
* but WITHOUT ANY WARRANTY; without even the implied warranty of
* MERCHANTABILITY or FITNESS FOR A PARTICULAR PURPOSE. See the
* GNU General Public License for more details.
*
* You should have received a copy of the GNU General Public License
* along with this program; if not, write to the Free Software
* Foundation, Inc., 51 Franklin Street, Fifth Floor, Boston,
* MA 02110-1301, USA.
*/

#include <U2Core/AppContext.h>
#include <U2Core/BaseDocumentFormats.h>
#include <U2Core/Counter.h>
#include <U2Core/DNAAlphabet.h>
#include <U2Core/FormatUtils.h>
#include <U2Core/IOAdapterUtils.h>
#include <U2Core/L10n.h>
#include <U2Core/MultipleChromatogramAlignmentObject.h>
#include <U2Core/SaveDocumentTask.h>
#include <U2Core/U2OpStatusUtils.h>
#include <U2Core/U2SafePoints.h>

#include <U2Designer/DelegateEditors.h>

#include <U2Lang/ActorPrototypeRegistry.h>
#include <U2Lang/BaseActorCategories.h>
#include <U2Lang/BasePorts.h>
#include <U2Lang/BaseSlots.h>
#include <U2Lang/BaseTypes.h>
#include <U2Lang/WorkflowEnv.h>
#include <U2Lang/WorkflowMonitor.h>

#include "AlignToReferenceBlastWorker.h"
#include "align_worker_subtasks/BlastReadsSubTask.h"
#include "align_worker_subtasks/ComposeResultSubTask.h"
#include "align_worker_subtasks/FormatDBSubTask.h"
#include "align_worker_subtasks/PrepareReferenceSequenceTask.h"
#include "blast/BlastAllSupport.h"
#include "blast/FormatDBSupport.h"

namespace U2 {
namespace LocalWorkflow {

const QString AlignToReferenceBlastWorkerFactory::ACTOR_ID("align-to-reference");
namespace {
    const QString OUT_PORT_ID = "out";
    const QString REF_ATTR_ID = "reference";
    const QString RESULT_URL_ATTR_ID = "result-url";
    const QString IDENTITY_ID = "identity";

    const QString ALGORITHM = "algorithm";
}

/************************************************************************/
/* AlignToReferenceBlastWorkerFactory */
/************************************************************************/
AlignToReferenceBlastWorkerFactory::AlignToReferenceBlastWorkerFactory()
: DomainFactory(ACTOR_ID)
{

}

Worker * AlignToReferenceBlastWorkerFactory::createWorker(Actor *a) {
    return new AlignToReferenceBlastWorker(a);
}

void AlignToReferenceBlastWorkerFactory::init() {
    QList<PortDescriptor*> ports;
    {
        Descriptor inDesc(BasePorts::IN_SEQ_PORT_ID(), AlignToReferenceBlastPrompter::tr("Input sequence"), AlignToReferenceBlastPrompter::tr("Input sequence."));
        Descriptor outDesc(OUT_PORT_ID, AlignToReferenceBlastPrompter::tr("Aligned data"), AlignToReferenceBlastPrompter::tr("Aligned data."));

        QMap<Descriptor, DataTypePtr> inType;
        inType[BaseSlots::DNA_SEQUENCE_SLOT()] = BaseTypes::DNA_SEQUENCE_TYPE();

        QMap<Descriptor, DataTypePtr> outType;
        outType[BaseSlots::DNA_SEQUENCE_SLOT()] = BaseTypes::DNA_SEQUENCE_TYPE();
        outType[BaseSlots::ANNOTATION_TABLE_SLOT()] = BaseTypes::ANNOTATION_TABLE_TYPE();

        ports << new PortDescriptor(inDesc, DataTypePtr(new MapDataType(ACTOR_ID + "-in", inType)), true /*input*/);
        ports << new PortDescriptor(outDesc, DataTypePtr(new MapDataType(ACTOR_ID + "-out", outType)), false /*input*/, true /*multi*/);
    }
    QList<Attribute*> attributes;
    {
        Descriptor refDesc(REF_ATTR_ID, AlignToReferenceBlastPrompter::tr("Reference URL"),
                           AlignToReferenceBlastPrompter::tr("A URL to the file with a reference sequence."));
        attributes << new Attribute(refDesc, BaseTypes::STRING_TYPE(), true);

        Descriptor outputUrlDesc(RESULT_URL_ATTR_ID, AlignToReferenceBlastPrompter::tr("Result alignment URL"),
                           AlignToReferenceBlastPrompter::tr("An URL to write the result alignment."));
        attributes << new Attribute(outputUrlDesc, BaseTypes::STRING_TYPE(), true);

        Descriptor identityDesc(IDENTITY_ID, AlignToReferenceBlastPrompter::tr("Minimum read identity"),
                                AlignToReferenceBlastPrompter::tr("Reads, whose identity with the reference is less than the stated value, will be ignored."));
        attributes << new Attribute(identityDesc, BaseTypes::NUM_TYPE(), false, 80);
    }

    QMap<QString, PropertyDelegate*> delegates;
    {
        delegates[REF_ATTR_ID] = new URLDelegate("", "", false, false, false);
        delegates[RESULT_URL_ATTR_ID] = new URLDelegate(FormatUtils::prepareDocumentsFileFilter(BaseDocumentFormats::UGENEDB, false, QStringList()), "", false, false, true, NULL, BaseDocumentFormats::UGENEDB);
        QVariantMap m;
        m["minimum"] = 0;
        m["maximum"] = 100;
        m["suffix"] = "%";
        delegates[IDENTITY_ID] = new SpinBoxDelegate(m);
    }

    Descriptor desc(ACTOR_ID, AlignToReferenceBlastWorker::tr("Align to Reference"),
        AlignToReferenceBlastWorker::tr("Align input sequences (e.g. Sanger reads) to the reference sequence."));
    ActorPrototype *proto = new IntegralBusActorPrototype(desc, ports, attributes);
    proto->setEditor(new DelegateEditor(delegates));
    proto->setPrompter(new AlignToReferenceBlastPrompter(NULL));
    proto->addExternalTool(ET_BLASTALL);
    proto->addExternalTool(ET_FORMATDB);
    WorkflowEnv::getProtoRegistry()->registerProto(BaseActorCategories::CATEGORY_ALIGNMENT(), proto);

    DomainFactory *localDomain = WorkflowEnv::getDomainRegistry()->getById(LocalDomainFactory::ID);
    localDomain->registerEntry(new AlignToReferenceBlastWorkerFactory());
}

/************************************************************************/
/* AlignToReferenceBlastPrompter */
/************************************************************************/
AlignToReferenceBlastPrompter::AlignToReferenceBlastPrompter(Actor *a)
: PrompterBase<AlignToReferenceBlastPrompter>(a)
{

}

QString AlignToReferenceBlastPrompter::composeRichDoc() {
    IntegralBusPort *input = qobject_cast<IntegralBusPort*>(target->getPort(BasePorts::IN_SEQ_PORT_ID()));
    SAFE_POINT(NULL != input, "No input port", "");
    Actor *producer = input->getProducer(BaseSlots::DNA_SEQUENCE_SLOT().getId());
    const QString unsetStr = "<font color='red'>"+tr("unset")+"</font>";
    const QString producerName = (NULL != producer) ? producer->getLabel() : unsetStr;
    const QString refLink = getHyperlink(REF_ATTR_ID, getURL(REF_ATTR_ID));
    return tr("Aligns each sequence from <u>%1</u> to the reference sequence from <u>%2</u>.").arg(producerName).arg(refLink);
}

/************************************************************************/
/* AlignToReferenceBlastWorker */
/************************************************************************/
AlignToReferenceBlastWorker::AlignToReferenceBlastWorker(Actor *a)
    : BaseDatasetWorker(a, BasePorts::IN_SEQ_PORT_ID(), OUT_PORT_ID)
{

}

Task *AlignToReferenceBlastWorker::createPrepareTask(U2OpStatus & /*os*/) const {
    const QString referenceUrl = getValue<QString>(REF_ATTR_ID);
    return new PrepareReferenceSequenceTask(referenceUrl, context->getDataStorage()->getDbiRef());
}

void AlignToReferenceBlastWorker::onPrepared(Task *task, U2OpStatus &os) {
<<<<<<< HEAD
    LoadDocumentTask *loadTask = qobject_cast<LoadDocumentTask*>(task);
    CHECK_EXT(NULL != loadTask, os.setError(L10N::internalError("Unexpected prepare task")), );

    QScopedPointer<Document> doc(loadTask->takeDocument(false));
    CHECK_EXT(!doc.isNull(), os.setError(tr("Can't read the file: ") + loadTask->getURLString()), );
    QList<GObject*> objects = doc->findGObjectByType(GObjectTypes::SEQUENCE);
    CHECK_EXT(!objects.isEmpty(), os.setError(tr("No reference sequence in the file: ") + loadTask->getURLString()), );
    CHECK_EXT(1 == objects.size(), os.setError(tr("More than one sequence in the reference file: ") + loadTask->getURLString()), );

    U2SequenceObject* so = qobject_cast<U2SequenceObject*>(objects.first());
    CHECK_EXT(so != NULL, os.setError(tr("Unable to cast gobject to sequence object")), );
    CHECK_EXT(so->getAlphabet()->isDNA(), os.setError(tr("The input reference sequence '%1' contains characters that don't belong to DNA alphabet.").arg(so->getSequenceName())), );

    referenceDoc = doc.take();
    referenceDoc->setDocumentOwnsDbiResources(false);
    reference = context->getDataStorage()->getDataHandler(objects.first()->getEntityRef());
=======
    PrepareReferenceSequenceTask *prepareTask = qobject_cast<PrepareReferenceSequenceTask *>(task);
    CHECK_EXT(NULL != prepareTask, os.setError(L10N::internalError("Unexpected prepare task")), );
    reference = context->getDataStorage()->getDataHandler(prepareTask->getReferenceEntityRef());
>>>>>>> cdf35e83
}

Task * AlignToReferenceBlastWorker::createTask(const QList<Message> &messages) const {
    QList<SharedDbiDataHandler> reads;
    foreach (const Message &message, messages) {
        QVariantMap data = message.getData().toMap();
        if (data.contains(BaseSlots::DNA_SEQUENCE_SLOT().getId())) {
            reads << data[BaseSlots::DNA_SEQUENCE_SLOT().getId()].value<SharedDbiDataHandler>();
        }
    }
    int readIdentity = getValue<int>(IDENTITY_ID);
    return new AlignToReferenceBlastTask(getValue<QString>(REF_ATTR_ID), getValue<QString>(RESULT_URL_ATTR_ID), reference, reads, readIdentity, context->getDataStorage());
}

QVariantMap AlignToReferenceBlastWorker::getResult(Task *task, U2OpStatus &os) const {
    AlignToReferenceBlastTask *alignTask = qobject_cast<AlignToReferenceBlastTask*>(task);
    CHECK_EXT(NULL != alignTask, os.setError(L10N::internalError("Unexpected task")), QVariantMap());

    const QMap<QString, bool> acceptedReads = alignTask->getAcceptedReads();
    const QStringList discardedReads = alignTask->getDiscardedReads();

    algoLog.info(QString("Reads discarded by the mapper: %1").arg(discardedReads.count()));
    foreach (const QString &readName, discardedReads) {
        algoLog.details(readName);
    }
    algoLog.info(QString("Reads accepted by the mapper: %1").arg(acceptedReads.count()));
    foreach (const QString &readName, acceptedReads.keys()) {
        algoLog.details((acceptedReads[readName] ? "&#x2190;&nbsp;&nbsp;" : "&#x2192;&nbsp;&nbsp;") + readName);
    }
    algoLog.info(QString("Total reads processed by the mapper: %1").arg(acceptedReads.count() + discardedReads.count()));

    if (0 != discardedReads.count()) {
        monitor()->addInfo(QString("%1 %2 not mapped").arg(discardedReads.count()).arg(discardedReads.count() == 1 ? "read was" : "reads were"), actor->getId(), Problem::U2_WARNING);
    }

    const QString resultUrl = alignTask->getResultUrl();
    if (QFileInfo(resultUrl).exists()) {
        monitor()->addOutputFile(resultUrl, actor->getId());
    } else {
        os.setError(tr("The result file was not produced"));
    }

    QVariantMap result;
    result[BaseSlots::DNA_SEQUENCE_SLOT().getId()] = qVariantFromValue<SharedDbiDataHandler>(reference);
    result[BaseSlots::ANNOTATION_TABLE_SLOT().getId()] = qVariantFromValue<SharedDbiDataHandler>(alignTask->getAnnotations());
    return result;
}

MessageMetadata AlignToReferenceBlastWorker::generateMetadata(const QString &datasetName) const {
    return MessageMetadata(getValue<QString>(REF_ATTR_ID), datasetName);
}

/************************************************************************/
/* AlignToReferenceBlastTask */
/************************************************************************/
AlignToReferenceBlastTask::AlignToReferenceBlastTask(const QString& refUrl, const QString &resultUrl,
                                                     const SharedDbiDataHandler &reference,
                                                     const QList<SharedDbiDataHandler> &reads,
                                                     int minIdentityPercent,
                                                     DbiDataStorage *storage)
    : Task(tr("Align to reference"), TaskFlags_NR_FOSE_COSC | TaskFlag_ReportingIsSupported | TaskFlag_ReportingIsEnabled),
      referenceUrl(refUrl),
      resultUrl(resultUrl),
      reference(reference),
      reads(reads),
      minIdentityPercent(minIdentityPercent),
      formatDbSubTask(NULL),
      blastTask(NULL),
      composeSubTask(NULL),
      saveTask(NULL),
      storage(storage)
{
    GCOUNTER(cvar, tvar, "AlignToReferenceBlastTask");
}

void AlignToReferenceBlastTask::prepare() {
    formatDbSubTask = new U2::Workflow::FormatDBSubTask(referenceUrl, reference, storage);
    addSubTask(formatDbSubTask);
}

QList<Task*> AlignToReferenceBlastTask::onSubTaskFinished(Task *subTask) {
    QList<Task*> result;
    CHECK(subTask != NULL, result);
    CHECK(!subTask->isCanceled() && !subTask ->hasError(), result);

    if (subTask == formatDbSubTask) {
        QString dbPath = formatDbSubTask->getResultPath();
        blastTask = new BlastReadsSubTask(dbPath, reads, reference, minIdentityPercent, storage);
        result << blastTask;
    } else if (subTask == blastTask) {
        composeSubTask = new ComposeResultSubTask(reference, reads, blastTask->getBlastSubtasks(), storage);
        composeSubTask->setSubtaskProgressWeight(0.5f);
        result << composeSubTask;
    } else if (subTask == composeSubTask) {
        DocumentFormat *ugenedbFormat = AppContext::getDocumentFormatRegistry()->getFormatById(BaseDocumentFormats::UGENEDB);
        QScopedPointer<Document> document(ugenedbFormat->createNewLoadedDocument(IOAdapterUtils::get(IOAdapterUtils::url2io(resultUrl)), resultUrl, stateInfo));
        CHECK_OP(stateInfo, result);

        document->setDocumentOwnsDbiResources(false);

        MultipleChromatogramAlignmentObject *mcaObject = composeSubTask->takeMcaObject();
        SAFE_POINT_EXT(NULL != mcaObject, setError("Result MCA object is NULL"), result);
        document->addObject(mcaObject);

        U2SequenceObject *referenceSequenceObject = composeSubTask->takeReferenceSequenceObject();
        SAFE_POINT_EXT(NULL != referenceSequenceObject, setError("Result reference sequence object is NULL"), result);
        document->addObject(referenceSequenceObject);

        mcaObject->addObjectRelation(GObjectRelation(GObjectReference(referenceSequenceObject), ObjectRole_ReferenceSequence));

        saveTask = new SaveDocumentTask(document.take(), SaveDocFlags(SaveDoc_DestroyAfter) | SaveDoc_Roll);
        result << saveTask;
    }
    return result;
}

QString AlignToReferenceBlastTask::generateReport() const {
    QString result;

    QScopedPointer<U2SequenceObject> refObject(StorageUtils::getSequenceObject(storage, reference));
    CHECK(NULL != refObject, "");

    const QMap<QString, bool> acceptedReads = getAcceptedReads();
    const QStringList filtredReads = getDiscardedReads();

    result += "<br><table><tr><td><b>" + tr("Details") + "</b></td></tr></table>\n";
    result += "<u>" + tr("Reference sequence:") + QString("</u> %1<br>").arg(refObject->getSequenceName());
    result += "<u>" + tr("Aligned reads (%1):").arg(acceptedReads.size()) + "</u>";
    result += "<table>";
    foreach (const QString &readName, acceptedReads.keys()) {
        const QString read = (acceptedReads[readName] ? "&#x2190;&nbsp;&nbsp;" : "&#x2192;&nbsp;&nbsp;") + readName;
        result += "<tr><td width=50>" + tr("") + "</td><td>" + read + "</td></tr>";
    }

    result += "</table>";
    if (!filtredReads.isEmpty()) {
        result += "<br><u>" + tr("Filtered by quality (%1):").arg(filtredReads.size()) + "</u>";
        result += "<table>";
        foreach (const QString &readName, filtredReads) {
            result += "<tr><td width=50></td><td width=300 nowrap>" + readName + "</td></tr>";
        }
        result += "</table>";
    }

    return result;
}

QString AlignToReferenceBlastTask::getResultUrl() const {
    CHECK(NULL != saveTask, "");
    return saveTask->getURL().getURLString();
}

SharedDbiDataHandler AlignToReferenceBlastTask::getAnnotations() const {
    CHECK(NULL != composeSubTask, SharedDbiDataHandler());
    return composeSubTask->getAnnotations();
}

QMap<QString, bool> AlignToReferenceBlastTask::getAcceptedReads() const {
    QMap<QString, bool> acceptedReads;
    CHECK(NULL != blastTask, acceptedReads);
    foreach (BlastAndSwReadTask *subTask, blastTask->getBlastSubtasks()) {
        if (subTask->getReadIdentity() >= minIdentityPercent) {
            acceptedReads.insert(subTask->getReadName(), subTask->isComplement());
        }
    }
    return acceptedReads;
}

QStringList AlignToReferenceBlastTask::getDiscardedReads() const {
    QStringList discardedReads;
    CHECK(NULL != blastTask, discardedReads);
    foreach (BlastAndSwReadTask* subTask, blastTask->getBlastSubtasks()) {
        if (subTask->getReadIdentity() < minIdentityPercent) {
            discardedReads << subTask->getReadName();
        }
    }
    return discardedReads;
}

} // LocalWorkflow
} // U2<|MERGE_RESOLUTION|>--- conflicted
+++ resolved
@@ -164,28 +164,9 @@
 }
 
 void AlignToReferenceBlastWorker::onPrepared(Task *task, U2OpStatus &os) {
-<<<<<<< HEAD
-    LoadDocumentTask *loadTask = qobject_cast<LoadDocumentTask*>(task);
-    CHECK_EXT(NULL != loadTask, os.setError(L10N::internalError("Unexpected prepare task")), );
-
-    QScopedPointer<Document> doc(loadTask->takeDocument(false));
-    CHECK_EXT(!doc.isNull(), os.setError(tr("Can't read the file: ") + loadTask->getURLString()), );
-    QList<GObject*> objects = doc->findGObjectByType(GObjectTypes::SEQUENCE);
-    CHECK_EXT(!objects.isEmpty(), os.setError(tr("No reference sequence in the file: ") + loadTask->getURLString()), );
-    CHECK_EXT(1 == objects.size(), os.setError(tr("More than one sequence in the reference file: ") + loadTask->getURLString()), );
-
-    U2SequenceObject* so = qobject_cast<U2SequenceObject*>(objects.first());
-    CHECK_EXT(so != NULL, os.setError(tr("Unable to cast gobject to sequence object")), );
-    CHECK_EXT(so->getAlphabet()->isDNA(), os.setError(tr("The input reference sequence '%1' contains characters that don't belong to DNA alphabet.").arg(so->getSequenceName())), );
-
-    referenceDoc = doc.take();
-    referenceDoc->setDocumentOwnsDbiResources(false);
-    reference = context->getDataStorage()->getDataHandler(objects.first()->getEntityRef());
-=======
     PrepareReferenceSequenceTask *prepareTask = qobject_cast<PrepareReferenceSequenceTask *>(task);
     CHECK_EXT(NULL != prepareTask, os.setError(L10N::internalError("Unexpected prepare task")), );
     reference = context->getDataStorage()->getDataHandler(prepareTask->getReferenceEntityRef());
->>>>>>> cdf35e83
 }
 
 Task * AlignToReferenceBlastWorker::createTask(const QList<Message> &messages) const {
