--- conflicted
+++ resolved
@@ -1,409 +1,204 @@
-<<<<<<< HEAD
-/**
- * UGENE - Integrated Bioinformatics Tools.
- * Copyright (C) 2008-2017 UniPro <ugene@unipro.ru>
- * http://ugene.net
- *
- * This program is free software; you can redistribute it and/or
- * modify it under the terms of the GNU General Public License
- * as published by the Free Software Foundation; either version 2
- * of the License, or (at your option) any later version.
- *
- * This program is distributed in the hope that it will be useful,
- * but WITHOUT ANY WARRANTY; without even the implied warranty of
- * MERCHANTABILITY or FITNESS FOR A PARTICULAR PURPOSE. See the
- * GNU General Public License for more details.
- *
- * You should have received a copy of the GNU General Public License
- * along with this program; if not, write to the Free Software
- * Foundation, Inc., 51 Franklin Street, Fifth Floor, Boston,
- * MA 02110-1301, USA.
- */
-
-#include <U2Core/AppContext.h>
-#include <U2Core/FailTask.h>
-#include <U2Core/Log.h>
-#include <U2Core/MAlignment.h>
-#include <U2Core/TaskSignalMapper.h>
-
-#include <U2Designer/DelegateEditors.h>
-
-#include <U2Lang/ActorPrototypeRegistry.h>
-#include <U2Lang/BaseActorCategories.h>
-#include <U2Lang/BasePorts.h>
-#include <U2Lang/BaseSlots.h>
-#include <U2Lang/BaseTypes.h>
-#include <U2Lang/CoreLibConstants.h>
-#include <U2Lang/Datatype.h>
-#include <U2Lang/IntegralBusModel.h>
-#include <U2Lang/WorkflowEnv.h>
-#include <U2Lang/WorkflowMonitor.h>
-
-#include "HmmerBuildWorker.h"
-#include "HmmerBuildFromMsaTask.h"
-#include "HmmerSupport.h"
-
-namespace U2 {
-namespace LocalWorkflow {
-
-/******************************
- * HmmerBuildWorkerFactory
- ******************************/
-const QString HmmerBuildWorkerFactory::ACTOR("hmm3-build");
-static const QString OUT_HMM_URL_PORT_ID("out-hmm3");
-
-static const QString SEED_ATTR("seed");
-
-static const QString HMM3_PROFILE_DEFAULT_NAME("hmm3_profile");
-
-void HmmerBuildWorkerFactory::init() {
-    QList<PortDescriptor *> p;
-    QList<Attribute *> a;
-    {
-        Descriptor id(BasePorts::IN_MSA_PORT_ID(), HmmerBuildWorker::tr("Input MSA"),
-            HmmerBuildWorker::tr("Input multiple sequence alignment for building statistical model."));
-        Descriptor od(OUT_HMM_URL_PORT_ID, HmmerBuildWorker::tr("HMM3 profile"), HmmerBuildWorker::tr("Produced HMM3 profile URL"));
-        
-        QMap<Descriptor, DataTypePtr> inM;
-        inM[BaseSlots::MULTIPLE_ALIGNMENT_SLOT()] = BaseTypes::MULTIPLE_ALIGNMENT_TYPE();
-        p << new PortDescriptor(id, DataTypePtr(new MapDataType("hmm3.build.in", inM)), true /*input*/);
-        QMap<Descriptor, DataTypePtr> outM;
-        outM[BaseSlots::URL_SLOT()] = BaseTypes::STRING_TYPE();
-        p << new PortDescriptor(od, DataTypePtr(new MapDataType("hmm3.build", outM)), false /*input*/, true /*multi*/);
-    }
-
-    Descriptor sed(SEED_ATTR, HmmerBuildWorker::tr("Random seed"), HmmerBuildWorker::tr("Random generator seed. 0 - means that one-time arbitrary seed will be used."));
-
-    a << new Attribute(sed, BaseTypes::NUM_TYPE(), false, QVariant(42));
-
-    Descriptor desc(HmmerBuildWorkerFactory::ACTOR, HmmerBuildWorker::tr("HMM3 Build"), HmmerBuildWorker::tr("Builds a HMM3 profile from a multiple sequence alignment."
-        "<p>The HMM3 profile is a statistical model which captures position-specific information"
-        " about how conserved each column of the alignment is, and which residues are likely."));
-    ActorPrototype* proto = new IntegralBusActorPrototype(desc, p, a);
-    QMap<QString, PropertyDelegate *> delegates;
-    
-    {
-        QVariantMap m;
-        m["minimum"] = 0;
-        m["maximum"] = INT_MAX;
-        delegates[SEED_ATTR] = new SpinBoxDelegate(m);
-    }
-    proto->setEditor(new DelegateEditor(delegates));
-    proto->setIconPath(":/external_tool_support/images/hmmer.png");
-    proto->setPrompter(new HmmerBuildPrompter());
-    proto->addExternalTool(HmmerSupport::BUILD_TOOL);
-    WorkflowEnv::getProtoRegistry()->registerProto(Descriptor("hmmer3", HmmerBuildWorker::tr("HMMER3 Tools"), ""), proto);
-
-    DomainFactory* localDomain = WorkflowEnv::getDomainRegistry()->getById(LocalDomainFactory::ID);
-    localDomain->registerEntry(new HmmerBuildWorkerFactory());
-}
-
-void HmmerBuildWorkerFactory::cleanup() {
-    delete WorkflowEnv::getProtoRegistry()->unregisterProto(ACTOR);
-    DomainFactory *localDomain = WorkflowEnv::getDomainRegistry()->getById(LocalDomainFactory::ID);
-    delete localDomain->unregisterEntry(ACTOR);
-}
-
-HmmerBuildWorkerFactory::HmmerBuildWorkerFactory()
-    : DomainFactory(ACTOR)
-{
-
-}
-
-Worker * HmmerBuildWorkerFactory::createWorker(Actor *a) {
-    return new HmmerBuildWorker(a);
-}
-
-/******************************
- * HmmerBuildPrompter
- ******************************/
-HmmerBuildPrompter::HmmerBuildPrompter(Actor *p)
-    : PrompterBase<HmmerBuildPrompter>(p)
-{
-
-}
-
-QString HmmerBuildPrompter::composeRichDoc() {
-    IntegralBusPort *input = qobject_cast<IntegralBusPort *>(target->getPort(BasePorts::IN_MSA_PORT_ID()));
-    Actor *msaProducer = input->getProducer(BasePorts::IN_MSA_PORT_ID());
-
-    QString msaName = (msaProducer ? tr("For each MSA from <u>%1</u>,").arg(msaProducer->getLabel()) : "");
-
-    QString doc = tr("%1 builds a HMMER profile.").arg(msaName);
-
-    return doc;
-}
-
-/******************************
-* HmmerBuildWorker
-******************************/
-HmmerBuildWorker::HmmerBuildWorker(Actor *a)
-    : BaseWorker(a),
-      input(NULL),
-      output(NULL)
-{
-}
-
-void HmmerBuildWorker::init() {
-    input = ports.value(BasePorts::IN_MSA_PORT_ID());
-    output = ports.value(OUT_HMM_URL_PORT_ID);
-    cfg = HmmerBuildSettings();
-}
-
-bool HmmerBuildWorker::isReady() const {
-    if (isDone()) {
-        return false;
-    }
-    return input->hasMessage() || input->isEnded();
-}
-
-Task * HmmerBuildWorker::tick() {
-    if (input->hasMessage()) {
-        Message inputMessage = getMessageAndSetupScriptValues(input);
-        if (inputMessage.isEmpty()) {
-            output->transit();
-            return NULL;
-        }
-        cfg.seed = actor->getParameter(SEED_ATTR)->getAttributeValue<int>(context);
-
-        QVariantMap qm = inputMessage.getData().toMap();
-        SharedDbiDataHandler msaId = qm.value(BaseSlots::MULTIPLE_ALIGNMENT_SLOT().getId()).value<SharedDbiDataHandler>();
-        QScopedPointer<MAlignmentObject> msaObj(StorageUtils::getMsaObject(context->getDataStorage(), msaId));
-        SAFE_POINT(!msaObj.isNull(), "NULL MSA Object!", NULL);
-        const MAlignment &msa = msaObj->getMAlignment();
-        
-        cfg.profileUrl = monitor()->outputDir() + "hmmer_build/" + QFileInfo(context->getMetadataStorage().get(inputMessage.getMetadataId()).getFileUrl()).baseName() + ".hmm";
-        HmmerBuildFromMsaTask *task = new HmmerBuildFromMsaTask(cfg, msa);
-        task->addListeners(createLogListeners());
-        connect(new TaskSignalMapper(task), SIGNAL(si_taskFinished(Task *)), SLOT(sl_taskFinished(Task *)));
-        return task;
-    } else if (input->isEnded()) {
-        setDone();
-        output->setEnded();
-    }
-    return NULL;
-}
-
-void HmmerBuildWorker::sl_taskFinished(Task* task) {
-    HmmerBuildFromMsaTask *buildTask = qobject_cast<HmmerBuildFromMsaTask *>(task);
-    SAFE_POINT(NULL != task, "Invalid task is encountered", );
-    if (task->isCanceled()) {
-        return;
-    }
-    const QString hmmUrl = buildTask->getHmmUrl();
-    monitor()->addOutputFile(hmmUrl, actor->getId(), true);
-    output->put(Message(BaseTypes::STRING_TYPE(), hmmUrl));
-    algoLog.info(tr("Built HMMER profile"));
-}
-
-void HmmerBuildWorker::cleanup() {
-
-}
-
-}   // namespace LocalWorkflow
-}   // namespace U2
-=======
-/**
- * UGENE - Integrated Bioinformatics Tools.
- * Copyright (C) 2008-2016 UniPro <ugene@unipro.ru>
- * http://ugene.unipro.ru
- *
- * This program is free software; you can redistribute it and/or
- * modify it under the terms of the GNU General Public License
- * as published by the Free Software Foundation; either version 2
- * of the License, or (at your option) any later version.
- *
- * This program is distributed in the hope that it will be useful,
- * but WITHOUT ANY WARRANTY; without even the implied warranty of
- * MERCHANTABILITY or FITNESS FOR A PARTICULAR PURPOSE. See the
- * GNU General Public License for more details.
- *
- * You should have received a copy of the GNU General Public License
- * along with this program; if not, write to the Free Software
- * Foundation, Inc., 51 Franklin Street, Fifth Floor, Boston,
- * MA 02110-1301, USA.
- */
-
-#include <U2Core/AppContext.h>
-#include <U2Core/FailTask.h>
-#include <U2Core/Log.h>
-#include <U2Core/TaskSignalMapper.h>
-#include <U2Core/U2SafePoints.h>
-
-#include <U2Designer/DelegateEditors.h>
-
-#include <U2Lang/ActorPrototypeRegistry.h>
-#include <U2Lang/BaseActorCategories.h>
-#include <U2Lang/BasePorts.h>
-#include <U2Lang/BaseSlots.h>
-#include <U2Lang/BaseTypes.h>
-#include <U2Lang/CoreLibConstants.h>
-#include <U2Lang/Datatype.h>
-#include <U2Lang/IntegralBusModel.h>
-#include <U2Lang/WorkflowEnv.h>
-#include <U2Lang/WorkflowMonitor.h>
-
-#include "HmmerBuildWorker.h"
-#include "HmmerBuildFromMsaTask.h"
-#include "HmmerSupport.h"
-
-namespace U2 {
-namespace LocalWorkflow {
-
-/******************************
- * HmmerBuildWorkerFactory
- ******************************/
-const QString HmmerBuildWorkerFactory::ACTOR("hmm3-build");
-static const QString OUT_HMM_URL_PORT_ID("out-hmm3");
-
-static const QString SEED_ATTR("seed");
-
-static const QString HMM3_PROFILE_DEFAULT_NAME("hmm3_profile");
-
-void HmmerBuildWorkerFactory::init() {
-    QList<PortDescriptor *> p;
-    QList<Attribute *> a;
-    {
-        Descriptor id(BasePorts::IN_MSA_PORT_ID(), HmmerBuildWorker::tr("Input MSA"),
-            HmmerBuildWorker::tr("Input multiple sequence alignment for building statistical model."));
-        Descriptor od(OUT_HMM_URL_PORT_ID, HmmerBuildWorker::tr("HMM3 profile"), HmmerBuildWorker::tr("Produced HMM3 profile URL"));
-        
-        QMap<Descriptor, DataTypePtr> inM;
-        inM[BaseSlots::MULTIPLE_ALIGNMENT_SLOT()] = BaseTypes::MULTIPLE_ALIGNMENT_TYPE();
-        p << new PortDescriptor(id, DataTypePtr(new MapDataType("hmm3.build.in", inM)), true /*input*/);
-        QMap<Descriptor, DataTypePtr> outM;
-        outM[BaseSlots::URL_SLOT()] = BaseTypes::STRING_TYPE();
-        p << new PortDescriptor(od, DataTypePtr(new MapDataType("hmm3.build", outM)), false /*input*/, true /*multi*/);
-    }
-
-    Descriptor sed(SEED_ATTR, HmmerBuildWorker::tr("Random seed"), HmmerBuildWorker::tr("Random generator seed. 0 - means that one-time arbitrary seed will be used."));
-
-    a << new Attribute(sed, BaseTypes::NUM_TYPE(), false, QVariant(42));
-
-    Descriptor desc(HmmerBuildWorkerFactory::ACTOR, HmmerBuildWorker::tr("HMM3 Build"), HmmerBuildWorker::tr("Builds a HMM3 profile from a multiple sequence alignment."
-        "<p>The HMM3 profile is a statistical model which captures position-specific information"
-        " about how conserved each column of the alignment is, and which residues are likely."));
-    ActorPrototype* proto = new IntegralBusActorPrototype(desc, p, a);
-    QMap<QString, PropertyDelegate *> delegates;
-    
-    {
-        QVariantMap m;
-        m["minimum"] = 0;
-        m["maximum"] = INT_MAX;
-        delegates[SEED_ATTR] = new SpinBoxDelegate(m);
-    }
-    proto->setEditor(new DelegateEditor(delegates));
-    proto->setIconPath(":/external_tool_support/images/hmmer.png");
-    proto->setPrompter(new HmmerBuildPrompter());
-    proto->addExternalTool(HmmerSupport::BUILD_TOOL);
-    WorkflowEnv::getProtoRegistry()->registerProto(Descriptor("hmmer3", HmmerBuildWorker::tr("HMMER3 Tools"), ""), proto);
-
-    DomainFactory* localDomain = WorkflowEnv::getDomainRegistry()->getById(LocalDomainFactory::ID);
-    localDomain->registerEntry(new HmmerBuildWorkerFactory());
-}
-
-void HmmerBuildWorkerFactory::cleanup() {
-    delete WorkflowEnv::getProtoRegistry()->unregisterProto(ACTOR);
-    DomainFactory *localDomain = WorkflowEnv::getDomainRegistry()->getById(LocalDomainFactory::ID);
-    delete localDomain->unregisterEntry(ACTOR);
-}
-
-HmmerBuildWorkerFactory::HmmerBuildWorkerFactory()
-    : DomainFactory(ACTOR)
-{
-
-}
-
-Worker * HmmerBuildWorkerFactory::createWorker(Actor *a) {
-    return new HmmerBuildWorker(a);
-}
-
-/******************************
- * HmmerBuildPrompter
- ******************************/
-HmmerBuildPrompter::HmmerBuildPrompter(Actor *p)
-    : PrompterBase<HmmerBuildPrompter>(p)
-{
-
-}
-
-QString HmmerBuildPrompter::composeRichDoc() {
-    IntegralBusPort *input = qobject_cast<IntegralBusPort *>(target->getPort(BasePorts::IN_MSA_PORT_ID()));
-    Actor *msaProducer = input->getProducer(BasePorts::IN_MSA_PORT_ID());
-
-    QString msaName = (msaProducer ? tr("For each MSA from <u>%1</u>,").arg(msaProducer->getLabel()) : "");
-
-    QString doc = tr("%1 builds a HMMER profile.").arg(msaName);
-
-    return doc;
-}
-
-/******************************
-* HmmerBuildWorker
-******************************/
-HmmerBuildWorker::HmmerBuildWorker(Actor *a)
-    : BaseWorker(a),
-      input(NULL),
-      output(NULL)
-{
-}
-
-void HmmerBuildWorker::init() {
-    input = ports.value(BasePorts::IN_MSA_PORT_ID());
-    output = ports.value(OUT_HMM_URL_PORT_ID);
-    cfg = HmmerBuildSettings();
-}
-
-bool HmmerBuildWorker::isReady() const {
-    if (isDone()) {
-        return false;
-    }
-    return input->hasMessage() || input->isEnded();
-}
-
-Task * HmmerBuildWorker::tick() {
-    if (input->hasMessage()) {
-        Message inputMessage = getMessageAndSetupScriptValues(input);
-        if (inputMessage.isEmpty()) {
-            output->transit();
-            return NULL;
-        }
-        cfg.seed = actor->getParameter(SEED_ATTR)->getAttributeValue<int>(context);
-
-        QVariantMap qm = inputMessage.getData().toMap();
-        SharedDbiDataHandler msaId = qm.value(BaseSlots::MULTIPLE_ALIGNMENT_SLOT().getId()).value<SharedDbiDataHandler>();
-        QScopedPointer<MultipleSequenceAlignmentObject> msaObj(StorageUtils::getMsaObject(context->getDataStorage(), msaId));
-        SAFE_POINT(!msaObj.isNull(), "NULL MSA Object!", NULL);
-        const MultipleSequenceAlignment msa = msaObj->getMultipleAlignment();
-        
-        cfg.profileUrl = monitor()->outputDir() + "hmmer_build/" + QFileInfo(context->getMetadataStorage().get(inputMessage.getMetadataId()).getFileUrl()).baseName() + ".hmm";
-        HmmerBuildFromMsaTask *task = new HmmerBuildFromMsaTask(cfg, msa);
-        task->addListeners(createLogListeners());
-        connect(new TaskSignalMapper(task), SIGNAL(si_taskFinished(Task *)), SLOT(sl_taskFinished(Task *)));
-        return task;
-    } else if (input->isEnded()) {
-        setDone();
-        output->setEnded();
-    }
-    return NULL;
-}
-
-void HmmerBuildWorker::sl_taskFinished(Task* task) {
-    HmmerBuildFromMsaTask *buildTask = qobject_cast<HmmerBuildFromMsaTask *>(task);
-    SAFE_POINT(NULL != task, "Invalid task is encountered", );
-    if (task->isCanceled()) {
-        return;
-    }
-    const QString hmmUrl = buildTask->getHmmUrl();
-    monitor()->addOutputFile(hmmUrl, actor->getId(), true);
-    output->put(Message(BaseTypes::STRING_TYPE(), hmmUrl));
-    algoLog.info(tr("Built HMMER profile"));
-}
-
-void HmmerBuildWorker::cleanup() {
-
-}
-
-}   // namespace LocalWorkflow
-}   // namespace U2
->>>>>>> 7a9e3364
+/**
+ * UGENE - Integrated Bioinformatics Tools.
+ * Copyright (C) 2008-2017 UniPro <ugene@unipro.ru>
+ * http://ugene.net
+ *
+ * This program is free software; you can redistribute it and/or
+ * modify it under the terms of the GNU General Public License
+ * as published by the Free Software Foundation; either version 2
+ * of the License, or (at your option) any later version.
+ *
+ * This program is distributed in the hope that it will be useful,
+ * but WITHOUT ANY WARRANTY; without even the implied warranty of
+ * MERCHANTABILITY or FITNESS FOR A PARTICULAR PURPOSE. See the
+ * GNU General Public License for more details.
+ *
+ * You should have received a copy of the GNU General Public License
+ * along with this program; if not, write to the Free Software
+ * Foundation, Inc., 51 Franklin Street, Fifth Floor, Boston,
+ * MA 02110-1301, USA.
+ */
+
+#include <U2Core/AppContext.h>
+#include <U2Core/FailTask.h>
+#include <U2Core/Log.h>
+#include <U2Core/MAlignment.h>
+#include <U2Core/TaskSignalMapper.h>
+#include <U2Core/U2SafePoints.h>
+
+#include <U2Designer/DelegateEditors.h>
+
+#include <U2Lang/ActorPrototypeRegistry.h>
+#include <U2Lang/BaseActorCategories.h>
+#include <U2Lang/BasePorts.h>
+#include <U2Lang/BaseSlots.h>
+#include <U2Lang/BaseTypes.h>
+#include <U2Lang/CoreLibConstants.h>
+#include <U2Lang/Datatype.h>
+#include <U2Lang/IntegralBusModel.h>
+#include <U2Lang/WorkflowEnv.h>
+#include <U2Lang/WorkflowMonitor.h>
+
+#include "HmmerBuildWorker.h"
+#include "HmmerBuildFromMsaTask.h"
+#include "HmmerSupport.h"
+
+namespace U2 {
+namespace LocalWorkflow {
+
+/******************************
+ * HmmerBuildWorkerFactory
+ ******************************/
+const QString HmmerBuildWorkerFactory::ACTOR("hmm3-build");
+static const QString OUT_HMM_URL_PORT_ID("out-hmm3");
+
+static const QString SEED_ATTR("seed");
+
+static const QString HMM3_PROFILE_DEFAULT_NAME("hmm3_profile");
+
+void HmmerBuildWorkerFactory::init() {
+    QList<PortDescriptor *> p;
+    QList<Attribute *> a;
+    {
+        Descriptor id(BasePorts::IN_MSA_PORT_ID(), HmmerBuildWorker::tr("Input MSA"),
+            HmmerBuildWorker::tr("Input multiple sequence alignment for building statistical model."));
+        Descriptor od(OUT_HMM_URL_PORT_ID, HmmerBuildWorker::tr("HMM3 profile"), HmmerBuildWorker::tr("Produced HMM3 profile URL"));
+        
+        QMap<Descriptor, DataTypePtr> inM;
+        inM[BaseSlots::MULTIPLE_ALIGNMENT_SLOT()] = BaseTypes::MULTIPLE_ALIGNMENT_TYPE();
+        p << new PortDescriptor(id, DataTypePtr(new MapDataType("hmm3.build.in", inM)), true /*input*/);
+        QMap<Descriptor, DataTypePtr> outM;
+        outM[BaseSlots::URL_SLOT()] = BaseTypes::STRING_TYPE();
+        p << new PortDescriptor(od, DataTypePtr(new MapDataType("hmm3.build", outM)), false /*input*/, true /*multi*/);
+    }
+
+    Descriptor sed(SEED_ATTR, HmmerBuildWorker::tr("Random seed"), HmmerBuildWorker::tr("Random generator seed. 0 - means that one-time arbitrary seed will be used."));
+
+    a << new Attribute(sed, BaseTypes::NUM_TYPE(), false, QVariant(42));
+
+    Descriptor desc(HmmerBuildWorkerFactory::ACTOR, HmmerBuildWorker::tr("HMM3 Build"), HmmerBuildWorker::tr("Builds a HMM3 profile from a multiple sequence alignment."
+        "<p>The HMM3 profile is a statistical model which captures position-specific information"
+        " about how conserved each column of the alignment is, and which residues are likely."));
+    ActorPrototype* proto = new IntegralBusActorPrototype(desc, p, a);
+    QMap<QString, PropertyDelegate *> delegates;
+    
+    {
+        QVariantMap m;
+        m["minimum"] = 0;
+        m["maximum"] = INT_MAX;
+        delegates[SEED_ATTR] = new SpinBoxDelegate(m);
+    }
+    proto->setEditor(new DelegateEditor(delegates));
+    proto->setIconPath(":/external_tool_support/images/hmmer.png");
+    proto->setPrompter(new HmmerBuildPrompter());
+    proto->addExternalTool(HmmerSupport::BUILD_TOOL);
+    WorkflowEnv::getProtoRegistry()->registerProto(Descriptor("hmmer3", HmmerBuildWorker::tr("HMMER3 Tools"), ""), proto);
+
+    DomainFactory* localDomain = WorkflowEnv::getDomainRegistry()->getById(LocalDomainFactory::ID);
+    localDomain->registerEntry(new HmmerBuildWorkerFactory());
+}
+
+void HmmerBuildWorkerFactory::cleanup() {
+    delete WorkflowEnv::getProtoRegistry()->unregisterProto(ACTOR);
+    DomainFactory *localDomain = WorkflowEnv::getDomainRegistry()->getById(LocalDomainFactory::ID);
+    delete localDomain->unregisterEntry(ACTOR);
+}
+
+HmmerBuildWorkerFactory::HmmerBuildWorkerFactory()
+    : DomainFactory(ACTOR)
+{
+
+}
+
+Worker * HmmerBuildWorkerFactory::createWorker(Actor *a) {
+    return new HmmerBuildWorker(a);
+}
+
+/******************************
+ * HmmerBuildPrompter
+ ******************************/
+HmmerBuildPrompter::HmmerBuildPrompter(Actor *p)
+    : PrompterBase<HmmerBuildPrompter>(p)
+{
+
+}
+
+QString HmmerBuildPrompter::composeRichDoc() {
+    IntegralBusPort *input = qobject_cast<IntegralBusPort *>(target->getPort(BasePorts::IN_MSA_PORT_ID()));
+    Actor *msaProducer = input->getProducer(BasePorts::IN_MSA_PORT_ID());
+
+    QString msaName = (msaProducer ? tr("For each MSA from <u>%1</u>,").arg(msaProducer->getLabel()) : "");
+
+    QString doc = tr("%1 builds a HMMER profile.").arg(msaName);
+
+    return doc;
+}
+
+/******************************
+* HmmerBuildWorker
+******************************/
+HmmerBuildWorker::HmmerBuildWorker(Actor *a)
+    : BaseWorker(a),
+      input(NULL),
+      output(NULL)
+{
+}
+
+void HmmerBuildWorker::init() {
+    input = ports.value(BasePorts::IN_MSA_PORT_ID());
+    output = ports.value(OUT_HMM_URL_PORT_ID);
+    cfg = HmmerBuildSettings();
+}
+
+bool HmmerBuildWorker::isReady() const {
+    if (isDone()) {
+        return false;
+    }
+    return input->hasMessage() || input->isEnded();
+}
+
+Task * HmmerBuildWorker::tick() {
+    if (input->hasMessage()) {
+        Message inputMessage = getMessageAndSetupScriptValues(input);
+        if (inputMessage.isEmpty()) {
+            output->transit();
+            return NULL;
+        }
+        cfg.seed = actor->getParameter(SEED_ATTR)->getAttributeValue<int>(context);
+
+        QVariantMap qm = inputMessage.getData().toMap();
+        SharedDbiDataHandler msaId = qm.value(BaseSlots::MULTIPLE_ALIGNMENT_SLOT().getId()).value<SharedDbiDataHandler>();
+        QScopedPointer<MultipleSequenceAlignmentObject> msaObj(StorageUtils::getMsaObject(context->getDataStorage(), msaId));
+        SAFE_POINT(!msaObj.isNull(), "NULL MSA Object!", NULL);
+        const MultipleSequenceAlignment msa = msaObj->getMultipleAlignment();
+        
+        cfg.profileUrl = monitor()->outputDir() + "hmmer_build/" + QFileInfo(context->getMetadataStorage().get(inputMessage.getMetadataId()).getFileUrl()).baseName() + ".hmm";
+        HmmerBuildFromMsaTask *task = new HmmerBuildFromMsaTask(cfg, msa);
+        task->addListeners(createLogListeners());
+        connect(new TaskSignalMapper(task), SIGNAL(si_taskFinished(Task *)), SLOT(sl_taskFinished(Task *)));
+        return task;
+    } else if (input->isEnded()) {
+        setDone();
+        output->setEnded();
+    }
+    return NULL;
+}
+
+void HmmerBuildWorker::sl_taskFinished(Task* task) {
+    HmmerBuildFromMsaTask *buildTask = qobject_cast<HmmerBuildFromMsaTask *>(task);
+    SAFE_POINT(NULL != task, "Invalid task is encountered", );
+    if (task->isCanceled()) {
+        return;
+    }
+    const QString hmmUrl = buildTask->getHmmUrl();
+    monitor()->addOutputFile(hmmUrl, actor->getId(), true);
+    output->put(Message(BaseTypes::STRING_TYPE(), hmmUrl));
+    algoLog.info(tr("Built HMMER profile"));
+}
+
+void HmmerBuildWorker::cleanup() {
+
+}
+
+}   // namespace LocalWorkflow
+}   // namespace U2