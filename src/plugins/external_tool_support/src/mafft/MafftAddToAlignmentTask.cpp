--- conflicted
+++ resolved
@@ -32,27 +32,17 @@
 #include <U2Core/AppSettings.h>
 #include <U2Core/Counter.h>
 #include <U2Core/DNAAlphabet.h>
-<<<<<<< HEAD
-=======
 #include <U2Core/DNASequenceObject.h>
->>>>>>> b3ee000b
 #include <U2Core/DocumentModel.h>
 #include <U2Core/ExternalToolRegistry.h>
 #include <U2Core/GObjectUtils.h>
 #include <U2Core/IOAdapterUtils.h>
 #include <U2Core/LoadDocumentTask.h>
 #include <U2Core/Log.h>
-<<<<<<< HEAD
-#include <U2Core/MAlignmentExporter.h>
-#include <U2Core/MAlignmentObject.h>
-#include <U2Core/MSAUtils.h>
-#include <U2Core/MsaDbiUtils.h>
-=======
 #include <U2Core/MSAUtils.h>
 #include <U2Core/MsaDbiUtils.h>
 #include <U2Core/MultipleSequenceAlignmentExporter.h>
 #include <U2Core/MultipleSequenceAlignmentObject.h>
->>>>>>> b3ee000b
 #include <U2Core/ProjectModel.h>
 #include <U2Core/U2AlphabetUtils.h>
 #include <U2Core/U2Mod.h>
@@ -109,11 +99,7 @@
 void MafftAddToAlignmentTask::prepare() {
     algoLog.info(tr("Align sequences to an existing alignment by MAFFT started"));
 
-<<<<<<< HEAD
-    MSAUtils::removeColumnsWithGaps(inputMsa, inputMsa.getNumRows());
-=======
     MSAUtils::removeColumnsWithGaps(inputMsa, inputMsa->getNumRows());
->>>>>>> b3ee000b
 
     tmpDirUrl = ExternalToolSupportUtils::createTmpDir("add_to_alignment", stateInfo);
 
@@ -225,19 +211,10 @@
 
     dbi->updateMsaAlphabet(settings.msaRef.entityId, settings.alphabet, stateInfo);
     CHECK_OP(stateInfo, );
-<<<<<<< HEAD
-
-    QMap<QString, qint64> uniqueNamesToIds;
-    foreach (const MAlignmentRow& refRow, inputMsa.getRows()) {
-        uniqueNamesToIds[refRow.getName()] = refRow.getRowId();
-    }
-
-=======
     QMap<QString, qint64> uniqueNamesToIds;
     foreach (const MultipleSequenceAlignmentRow& refRow, inputMsa->getMsaRows()) {
         uniqueNamesToIds[refRow->getName()] = refRow->getRowId();
     }
->>>>>>> b3ee000b
     foreach(GObject* object, tmpDoc->getObjects()) {
         if (hasError() || isCanceled()) {
             return;
