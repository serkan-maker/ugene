/**
 * UGENE - Integrated Bioinformatics Tools.
 * Copyright (C) 2008-2017 UniPro <ugene@unipro.ru>
 * http://ugene.unipro.ru
 *
 * This program is free software; you can redistribute it and/or
 * modify it under the terms of the GNU General Public License
 * as published by the Free Software Foundation; either version 2
 * of the License, or (at your option) any later version.
 *
 * This program is distributed in the hope that it will be useful,
 * but WITHOUT ANY WARRANTY; without even the implied warranty of
 * MERCHANTABILITY or FITNESS FOR A PARTICULAR PURPOSE. See the
 * GNU General Public License for more details.
 *
 * You should have received a copy of the GNU General Public License
 * along with this program; if not, write to the Free Software
 * Foundation, Inc., 51 Franklin Street, Fifth Floor, Boston,
 * MA 02110-1301, USA.
 */

#include "BlastReadsSubTask.h"

#include "blast_plus/BlastNPlusSupportTask.h"

#include <U2Algorithm/AlignmentAlgorithmsRegistry.h>
#include <U2Algorithm/BuiltInDistanceAlgorithms.h>
#include <U2Algorithm/PairwiseAlignmentTask.h>
#include <U2Algorithm/MSADistanceAlgorithmRegistry.h>

#include <U2Core/AppContext.h>
#include <U2Core/AppSettings.h>
#include <U2Core/AppResources.h>
#include <U2Core/DNAAlphabet.h>
#include <U2Core/DNASequenceUtils.h>
#include <U2Core/GUrlUtils.h>
#include <U2Core/L10n.h>
#include <U2Core/MultipleSequenceAlignmentImporter.h>


namespace U2 {
namespace Workflow {

/************************************************************************/
/* BlastReadsSubTask */
/************************************************************************/
BlastReadsSubTask::BlastReadsSubTask(const QString &dbPath,
                                     const QList<SharedDbiDataHandler> &reads,
                                     const SharedDbiDataHandler &reference,
                                     const int minIdentityPercent,
                                     const QMap<SharedDbiDataHandler, QString> &readsNames,
                                     DbiDataStorage *storage)
<<<<<<< HEAD
    : Task(tr("Map reads with BLAST & SW task"), TaskFlags_NR_FOSE_COSC),
=======
    : Task(tr("Align reads with BLAST & SW task"), TaskFlag_NoRun | TaskFlag_CancelOnSubtaskCancel),
>>>>>>> 4385bf2c
      dbPath(dbPath),
      reads(reads),
      readsNames(readsNames),
      reference(reference),
      minIdentityPercent(minIdentityPercent),
      storage(storage)
{
    setMaxParallelSubtasks(AppContext::getAppSettings()->getAppResourcePool()->getIdealThreadCount());
}

void BlastReadsSubTask::prepare() {
    foreach (const SharedDbiDataHandler &read, reads) {
        BlastAndSwReadTask* subTask = new BlastAndSwReadTask(dbPath, read, reference, minIdentityPercent, readsNames[read], storage);
        addSubTask(subTask);

        blastSubTasks << subTask;
    }
}

const QList<BlastAndSwReadTask*>& BlastReadsSubTask::getBlastSubtasks() const {
    return blastSubTasks;
}

/************************************************************************/
/* BlastAndSwReadTask */
/************************************************************************/
BlastAndSwReadTask::BlastAndSwReadTask(const QString &dbPath,
                                       const SharedDbiDataHandler &read,
                                       const SharedDbiDataHandler &reference,
                                       const int minIdentityPercent,
                                       const QString &readName,
                                       DbiDataStorage *storage)
    : Task(tr("Map one read with BLAST & SW task"), TaskFlags_NR_FOSE_COSC),
      dbPath(dbPath),
      read(read),
      reference(reference),
      minIdentityPercent(minIdentityPercent),
      readIdentity(0),
      offset(0),
      readShift(0),
      storage(storage),
      blastTask(NULL),
      readName(readName),
      complement(false),
      skipped(false)
{
    blastResultDir = ExternalToolSupportUtils::createTmpDir("blast_reads", stateInfo);

    QScopedPointer<U2SequenceObject> refObject(StorageUtils::getSequenceObject(storage, reference));
    referenceLength = refObject->getSequenceLength();
}

void BlastAndSwReadTask::prepare() {
    blastTask = getBlastTask();
    CHECK_OP(stateInfo, );
    SAFE_POINT_EXT(NULL != blastTask, "BLAST subtask is NULL", );
    addSubTask(blastTask);
}

QList<Task*> BlastAndSwReadTask::onSubTaskFinished(Task *subTask) {
    QList<Task*> result;
    CHECK(subTask != NULL, result);
    CHECK(!subTask->hasError() && !subTask->isCanceled(), result);

    if (subTask == blastTask) {
        U2Region referenceRegion = getReferenceRegion(blastTask->getResultedAnnotations());
        if (referenceRegion.isEmpty()) {
            skipped = true;
            readIdentity = 0;
            taskLog.info(tr("%1 was skipped. No BLAST results.").arg(getReadName()));
            return result;
        }
        createAlignment(referenceRegion);

        AbstractAlignmentTaskFactory *factory = getAbstractAlignmentTaskFactory("Smith-Waterman", "SW_classic", stateInfo);
        CHECK_OP(stateInfo, result);

        QScopedPointer<PairwiseAlignmentTaskSettings> settings(createSettings(storage, msa, stateInfo));
        CHECK_OP(stateInfo, result);
        settings->setCustomValue("SW_gapOpen", -10);
        settings->setCustomValue("SW_gapExtd", -1);
        settings->setCustomValue("SW_scoringMatrix", "dna");

        result << factory->getTaskInstance(settings.take());
    } else if (qobject_cast<AbstractAlignmentTask*>(subTask) != NULL) {
        QScopedPointer<MultipleSequenceAlignmentObject> msaObject(StorageUtils::getMsaObject(storage, msa));
        CHECK_EXT(!msaObject.isNull(), setError(L10N::nullPointerError("MSA object for %1").arg(getReadName())), result);
        int rowCount = msaObject->getNumRows();
        CHECK_EXT(2 == rowCount, setError(L10N::internalError("Wrong rows count: " + QString::number(rowCount))), result);

        referenceGaps = msaObject->getMsaRow(0)->getGapModel();
        readGaps = msaObject->getMsaRow(1)->getGapModel();

        if (offset > 0) {
            shiftGaps(referenceGaps);
            MsaRowUtils::addOffsetToGapModel(readGaps, offset);
        }

        msaObject->crop(msaObject->getRow(1)->getCoreRegion());
        MSADistanceAlgorithmFactory* factory = AppContext::getMSADistanceAlgorithmRegistry()->getAlgorithmFactory(BuiltInDistanceAlgorithms::SIMILARITY_ALGO);
        CHECK_EXT(NULL != factory, setError("MSADistanceAlgorithmFactory is NULL"), result);
        factory->resetFlag(DistanceAlgorithmFlag_ExcludeGaps);

        MSADistanceAlgorithm* algo = factory->createAlgorithm(msaObject->getMsa());
        CHECK_EXT(NULL != algo, setError("MSADistanceAlgorithm is NULL"), result);
        result << algo;
    } else if (qobject_cast<MSADistanceAlgorithm*>(subTask) != NULL){
        MSADistanceAlgorithm* algo = qobject_cast<MSADistanceAlgorithm*>(subTask);
        const MSADistanceMatrix& mtx = algo->getMatrix();

        readIdentity = mtx.getSimilarity(0, 1, true);
        if (readIdentity < minIdentityPercent) {
            skipped = true;
            taskLog.info(tr("%1 was skipped. Low similarity: %2. Minimum similarity was set to %3")
                         .arg(getReadName()).arg(readIdentity).arg(minIdentityPercent));
        }
    }
    return result;
}

Task::ReportResult BlastAndSwReadTask::report() {
    if (hasError() || isCanceled()) {
        skipped = true;
        readIdentity = 0;
    }
    return ReportResult_Finished;
}

bool BlastAndSwReadTask::isComplement() const {
    return complement;
}

const SharedDbiDataHandler& BlastAndSwReadTask::getRead() const {
    return read;
}

const U2MsaRowGapModel& BlastAndSwReadTask::getReferenceGaps() const {
    return referenceGaps;
}

const U2MsaRowGapModel& BlastAndSwReadTask::getReadGaps() const {
    return readGaps;
}

bool BlastAndSwReadTask::isReadAligned() const {
    return !skipped;
}

QString BlastAndSwReadTask::getReadName() const {
    return readName;
}

MultipleSequenceAlignment BlastAndSwReadTask::getMAlignment() {
    QScopedPointer<MultipleSequenceAlignmentObject> msaObj(StorageUtils::getMsaObject(storage, msa));
    CHECK(msaObj != NULL, MultipleSequenceAlignment());

    return msaObj->getMultipleAlignment();
}

qint64 BlastAndSwReadTask::getOffset() const {
    return offset;
}

int BlastAndSwReadTask::getReadIdentity() const {
    return readIdentity;
}

BlastNPlusSupportTask *BlastAndSwReadTask::getBlastTask() {
    BlastTaskSettings settings;

    settings.programName = "blastn";
    settings.databaseNameAndPath = dbPath;
    settings.megablast = true;
    settings.wordSize = 28;
    settings.xDropoffGA = 20;
    settings.xDropoffUnGA = 10;
    settings.xDropoffFGA = 100;
    settings.numberOfProcessors = AppContext::getAppSettings()->getAppResourcePool()->getIdealThreadCount();
    settings.numberOfHits = 100;
    settings.gapOpenCost = 2;
    settings.gapExtendCost = 2;

    QScopedPointer<U2SequenceObject> readObject(StorageUtils::getSequenceObject(storage, read));
    CHECK_EXT(!readObject.isNull(), setError(L10N::nullPointerError("U2SequenceObject")), NULL);

    if (readName.isEmpty()) {
        readName = readObject->getSequenceName();
    }

    settings.querySequence = readObject->getWholeSequenceData(stateInfo);
    CHECK_OP(stateInfo, NULL);

    checkRead(settings.querySequence);
    CHECK_OP(stateInfo, NULL);

    settings.alphabet = readObject->getAlphabet();
    settings.isNucleotideSeq = settings.alphabet->isNucleic();

    settings.needCreateAnnotations = false;
    settings.groupName = "blast";

    settings.outputResFile = GUrlUtils::prepareTmpFileLocation(blastResultDir, "read_sequence", "gb", stateInfo);
    settings.outputType = 5;

    return new BlastNPlusSupportTask(settings);
}

void BlastAndSwReadTask::checkRead(const QByteArray &sequenceData) {
    const int gapsCount = sequenceData.count(U2Msa::GAP_CHAR);
    const int nCount = sequenceData.count("N");
    if (gapsCount + nCount == sequenceData.length()) {
        setError(tr("Read doesn't contain meaningful data"));
    }
}

U2Region BlastAndSwReadTask::getReferenceRegion(const QList<SharedAnnotationData> &blastAnnotations) {
    CHECK(!blastAnnotations.isEmpty(), U2Region());
    U2Region refRegion;
    U2Region blastReadRegion;
    int maxIdentity = 0;
    foreach (const SharedAnnotationData& ann, blastAnnotations) {
        QString percentQualifier = ann->findFirstQualifierValue("identities");
        int annIdentity = percentQualifier.left(percentQualifier.indexOf('/')).toInt();
        if (annIdentity  > maxIdentity ) {
            // identity
            maxIdentity = annIdentity;

            // annotation region on read
            blastReadRegion = ann->getRegions().first();

            // region on reference
            qint64 hitFrom = ann->findFirstQualifierValue("hit-from").toInt();
            qint64 hitTo = ann->findFirstQualifierValue("hit-to").toInt();
            qint64 leftMost = qMin(hitFrom, hitTo);
            qint64 rightMost = qMax(hitFrom, hitTo);
            refRegion = U2Region(leftMost - 1, rightMost - leftMost);

            // frame
            QString frame = ann->findFirstQualifierValue("source_frame");
            complement = (frame == "complement");
        }
    }
    QScopedPointer<U2SequenceObject> readObject(StorageUtils::getSequenceObject(storage, read));
    CHECK_EXT(!readObject.isNull(), setError(L10N::nullPointerError("Read sequence")), U2Region());
    qint64 undefinedLen = readObject->getSequenceLength() - maxIdentity;
    readShift = undefinedLen - blastReadRegion.startPos;

    // extend ref region to the read
    refRegion.startPos = qMax((qint64)0, (qint64)(refRegion.startPos - undefinedLen));
    refRegion.length = qMin(referenceLength - refRegion.startPos, (qint64)(blastReadRegion.length + 2 * undefinedLen));

    return refRegion;
}

void BlastAndSwReadTask::createAlignment(const U2Region& refRegion) {
    QScopedPointer<U2SequenceObject> refObject(StorageUtils::getSequenceObject(storage, reference));
    CHECK_EXT(!refObject.isNull(), setError(L10N::nullPointerError("Reference sequence")), );
    QScopedPointer<U2SequenceObject> readObject(StorageUtils::getSequenceObject(storage, read));
    CHECK_EXT(!readObject.isNull(), setError(L10N::nullPointerError("Read sequence")), );

    QByteArray referenceData = refObject->getSequenceData(refRegion, stateInfo);
    CHECK_OP(stateInfo, );

    MultipleSequenceAlignment alignment("msa", refObject->getAlphabet());
    alignment->addRow(refObject->getSequenceName(), referenceData);
    CHECK_OP(stateInfo, );
    QByteArray readData = readObject->getWholeSequenceData(stateInfo);
    CHECK_OP(stateInfo, );

    if (readShift != 0) {
        alignment->addRow(readObject->getSequenceName(),
                         complement ? DNASequenceUtils::reverseComplement(readData) : readData, U2MsaRowGapModel() << U2MsaGap(0, readShift), stateInfo);
    } else {
        alignment->addRow(readObject->getSequenceName(), complement ? DNASequenceUtils::reverseComplement(readData) : readData);
    }

    CHECK_OP(stateInfo, );

    QScopedPointer<MultipleSequenceAlignmentObject> msaObj(MultipleSequenceAlignmentImporter::createAlignment(storage->getDbiRef(), alignment, stateInfo));
    CHECK_OP(stateInfo, );
    msa = storage->getDataHandler(msaObj->getEntityRef());
    offset = refRegion.startPos;
}

void BlastAndSwReadTask::shiftGaps(U2MsaRowGapModel &gaps) const {
    for (int i = 0; i < gaps.size(); i++) {
        gaps[i].offset += offset;
    }
}

AbstractAlignmentTaskFactory* BlastAndSwReadTask::getAbstractAlignmentTaskFactory(const QString &algoId, const QString &implId, U2OpStatus &os) {
    AlignmentAlgorithm *algo = AppContext::getAlignmentAlgorithmsRegistry()->getAlgorithm(algoId);
    CHECK_EXT(NULL != algo, os.setError(BlastAndSwReadTask::tr("The %1 algorithm is not found. Add the %1 plugin.").arg(algoId)), NULL);

    AlgorithmRealization *algoImpl = algo->getAlgorithmRealization(implId);
    CHECK_EXT(NULL != algoImpl, os.setError(BlastAndSwReadTask::tr("The %1 algorithm is not found. Check that the %1 plugin is up to date.").arg(algoId)), NULL);

    return algoImpl->getTaskFactory();
}

PairwiseAlignmentTaskSettings* BlastAndSwReadTask::createSettings(DbiDataStorage *storage, const SharedDbiDataHandler &msa, U2OpStatus &os) {
    QScopedPointer<MultipleSequenceAlignmentObject> msaObject(StorageUtils::getMsaObject(storage, msa));
    CHECK_EXT(!msaObject.isNull(), os.setError(L10N::nullPointerError("MSA object")), NULL);

    U2DataId referenceId = msaObject->getMsaRow(0)->getRowDbInfo().sequenceId;
    U2DataId readId = msaObject->getMsaRow(1)->getRowDbInfo().sequenceId;

    PairwiseAlignmentTaskSettings *settings = new PairwiseAlignmentTaskSettings();
    settings->alphabet = msaObject->getAlphabet()->getId();
    settings->inNewWindow = false;
    settings->msaRef = msaObject->getEntityRef();
    settings->firstSequenceRef = U2EntityRef(msaObject->getEntityRef().dbiRef, referenceId);
    settings->secondSequenceRef = U2EntityRef(msaObject->getEntityRef().dbiRef, readId);
    return settings;
}

} // namespace Workflow
} // namespace U2<|MERGE_RESOLUTION|>--- conflicted
+++ resolved
@@ -50,11 +50,7 @@
                                      const int minIdentityPercent,
                                      const QMap<SharedDbiDataHandler, QString> &readsNames,
                                      DbiDataStorage *storage)
-<<<<<<< HEAD
-    : Task(tr("Map reads with BLAST & SW task"), TaskFlags_NR_FOSE_COSC),
-=======
-    : Task(tr("Align reads with BLAST & SW task"), TaskFlag_NoRun | TaskFlag_CancelOnSubtaskCancel),
->>>>>>> 4385bf2c
+    : Task(tr("Map reads with BLAST & SW task"), TaskFlag_NoRun | TaskFlag_CancelOnSubtaskCancel),
       dbPath(dbPath),
       reads(reads),
       readsNames(readsNames),
