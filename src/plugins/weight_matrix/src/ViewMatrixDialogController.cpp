/**
 * UGENE - Integrated Bioinformatics Tools.
 * Copyright (C) 2008-2016 UniPro <ugene@unipro.ru>
 * http://ugene.unipro.ru
 *
 * This program is free software; you can redistribute it and/or
 * modify it under the terms of the GNU General Public License
 * as published by the Free Software Foundation; either version 2
 * of the License, or (at your option) any later version.
 *
 * This program is distributed in the hope that it will be useful,
 * but WITHOUT ANY WARRANTY; without even the implied warranty of
 * MERCHANTABILITY or FITNESS FOR A PARTICULAR PURPOSE. See the
 * GNU General Public License for more details.
 *
 * You should have received a copy of the GNU General Public License
 * along with this program; if not, write to the Free Software
 * Foundation, Inc., 51 Franklin Street, Fifth Floor, Boston,
 * MA 02110-1301, USA.
 */

#include "ViewMatrixDialogController.h"

#include <U2Core/AppContext.h>
#include <U2Core/DIProperties.h>
#include <U2Core/DNAAlphabet.h>
#include <U2Core/U2SafePoints.h>
#include <U2Core/U2OpStatusUtils.h>
#include <U2Gui/HelpButton.h>

#if (QT_VERSION < 0x050000) //Qt 5
#include <QtGui/QPushButton>
#include <QtGui/QTableWidget>
#include <QtGui/QTableWidgetItem>
#else
#include <QtWidgets/QPushButton>
#include <QtWidgets/QTableWidget>
#include <QtWidgets/QTableWidgetItem>
#endif


namespace U2 {

MatrixAndLogoController::MatrixAndLogoController( PFMatrix matrix, QWidget *p):QWidget(p), logoArea(NULL){
    setupUi(this);
    if (matrix.getType() == PFM_MONONUCLEOTIDE) {
        tableWidget->setRowCount(4);
        tableWidget->setColumnCount(matrix.getLength());
        for (int i = 0, n = matrix.getLength(); i < n; i++) {
            tableWidget->setHorizontalHeaderItem(i, new QTableWidgetItem(QString("%1").arg(i + 1)));
        }
        for (int i = 0; i < 4; i++) {
            tableWidget->setVerticalHeaderItem(i, new QTableWidgetItem(QString(DiProperty::fromIndex(i))));
            for (int j = 0, n = matrix.getLength(); j < n; j++) {
                tableWidget->setItem(i, j, new QTableWidgetItem(QString("%1").arg(matrix.getValue(i, j))));
                tableWidget->item(i, j)->setTextAlignment(Qt::AlignRight);
                tableWidget->item(i, j)->setFlags(Qt::ItemIsSelectable | Qt::ItemIsEnabled);
            }
        }
    } else {
        tableWidget->setRowCount(16);
        tableWidget->setColumnCount(matrix.getLength());
        for (int i = 0, n = matrix.getLength(); i < n; i++) {
            tableWidget->setHorizontalHeaderItem(i, new QTableWidgetItem(QString("%1").arg(i + 1)));
        }
        for (int i = 0; i < 16; i++) {
            tableWidget->setVerticalHeaderItem(i, new QTableWidgetItem(QString(DiProperty::fromIndexHi(i))+QString(DiProperty::fromIndexLo(i))));
            for (int j = 0, n = matrix.getLength(); j < n; j++) {
                tableWidget->setItem(i, j, new QTableWidgetItem(QString("%1").arg(matrix.getValue(i, j))));
                tableWidget->item(i, j)->setTextAlignment(Qt::AlignRight);
                tableWidget->item(i, j)->setFlags(Qt::ItemIsSelectable | Qt::ItemIsEnabled);
            }
        }
    }
    tableWidget->resizeRowsToContents();
    tableWidget->resizeColumnsToContents();
    tableWidget->setMinimumWidth(tableWidget->width());
    tableWidget->setFixedHeight(tableWidget->verticalHeader()->length() + tableWidget->horizontalHeader()->height() + 20);

    int len = matrix.getLength();
    int size = 0;
    int n = matrix.getType() == PFM_MONONUCLEOTIDE ? 4 : 16;

    int logoheight = 150;
    int logowidth = 8 * len;

    for (int i = 0; i < n; i++) {
        size += matrix.getValue(i, 0);
    }

    const DNAAlphabet* al = AppContext::getDNAAlphabetRegistry()->findById(BaseDNAAlphabetIds::NUCL_DNA_DEFAULT());
    MAlignment ma(QString("Temporary alignment"), al);
    for (int i = 0; i < size; i++) {
        QByteArray arr;
        for (int j = 0; j < len; j++) {
            int row = 0;
            int sum = i;
            while (row < n && sum >= matrix.getValue(row, j)) {
                sum -= matrix.getValue(row, j);
                row++;
            }
            if (row == n) row--;
            if (matrix.getType() == PFM_MONONUCLEOTIDE) {
                arr.append(DiProperty::fromIndex(row));
            } else {
                arr.append(DiProperty::fromIndexHi(row));
                if (j == len - 1) {
                    arr.append(DiProperty::fromIndexLo(row));
                }
            }
        }
        U2OpStatus2Log os;
        ma.addRow(QString("Row %1").arg(i), arr, os);
        CHECK_OP(os, );
    }
    AlignmentLogoSettings logoSettings(ma);
    logoWidget->resize(logowidth, logoheight);
    scrollArea->resize(logowidth, logoheight + 10);
    if (logoArea != NULL) {
        logoArea->replaceSettings(logoSettings);
    } else {
        logoArea = new AlignmentLogoRenderArea(logoSettings, logoWidget);
    }
    logoArea->repaint();
}

MatrixAndLogoController::MatrixAndLogoController( PWMatrix matrix, QWidget *p):QWidget(p){
    setupUi(this);
    if (matrix.getType() == PWM_MONONUCLEOTIDE) {
        tableWidget->setRowCount(4);
        tableWidget->setColumnCount(matrix.getLength());
        for (int i = 0, n = matrix.getLength(); i < n; i++) {
            tableWidget->setHorizontalHeaderItem(i, new QTableWidgetItem(QString("%1").arg(i + 1)));
        }
        for (int i = 0; i < 4; i++) {
            tableWidget->setVerticalHeaderItem(i, new QTableWidgetItem(QString(DiProperty::fromIndex(i))));
            for (int j = 0, n = matrix.getLength(); j < n; j++) {
                tableWidget->setItem(i, j, new QTableWidgetItem(QString("%1").arg(matrix.getValue(i, j))));
                tableWidget->item(i, j)->setTextAlignment(Qt::AlignRight);
                tableWidget->item(i, j)->setFlags(Qt::ItemIsSelectable | Qt::ItemIsEnabled);
            }
        }
    } else {
        tableWidget->setRowCount(16);
        tableWidget->setColumnCount(matrix.getLength());
        for (int i = 0, n = matrix.getLength(); i < n; i++) {
            tableWidget->setHorizontalHeaderItem(i, new QTableWidgetItem(QString("%1").arg(i + 1)));
        }
        for (int i = 0; i < 16; i++) {
            tableWidget->setVerticalHeaderItem(i, new QTableWidgetItem(QString(DiProperty::fromIndexHi(i))+QString(DiProperty::fromIndexLo(i))));
            for (int j = 0, n = matrix.getLength(); j < n; j++) {
                tableWidget->setItem(i, j, new QTableWidgetItem(QString("%1").arg(matrix.getValue(i, j))));
                tableWidget->item(i, j)->setTextAlignment(Qt::AlignRight);
                tableWidget->item(i, j)->setFlags(Qt::ItemIsSelectable | Qt::ItemIsEnabled);
            }
        }
    }
    tableWidget->resizeRowsToContents();
    tableWidget->resizeColumnsToContents();
    tableWidget->setMinimumWidth(tableWidget->width());
    tableWidget->setMinimumHeight(tableWidget->verticalHeader()->length() + tableWidget->horizontalHeader()->height() + 20);
    scrollArea->setHidden(true);

    verticalLayout->setStretch(0, 1);
    verticalLayout->setStretch(1, 0);
    verticalLayout->setStretch(2, 0);

    resize(tableWidget->width(), tableWidget->minimumHeight());
}

ViewMatrixDialogController::ViewMatrixDialogController(PFMatrix matrix, QWidget *w): QDialog(w){
    setupUi(this);
    buttonBox->button(QDialogButtonBox::Close)->setText(tr("Close"));

    ml = new MatrixAndLogoController(matrix, this);
    MLLayout->addWidget(ml);

    QPushButton* closeButton = buttonBox->button(QDialogButtonBox::Close);
    setMinimumHeight(ml->height() + closeButton->height() + layout()->margin()*2 + layout()->spacing());
    setMinimumWidth(ml->width());
    connect(closeButton, SIGNAL(clicked()), SLOT(sl_onCloseButton()));
}

ViewMatrixDialogController::ViewMatrixDialogController(PWMatrix matrix, QWidget *w): QDialog(w){
    setupUi(this);
<<<<<<< HEAD
    new HelpButton(this, buttonBox, "17468992");
=======
    new HelpButton(this, buttonBox, "17470719");
>>>>>>> c90b4fbc
    buttonBox->button(QDialogButtonBox::Close)->setText(tr("Close"));

    ml = new MatrixAndLogoController(matrix, this);
    MLLayout->addWidget(ml);

    QPushButton* closeButton = buttonBox->button(QDialogButtonBox::Close);
    setMinimumHeight(ml->height() + closeButton->height() + layout()->margin()*2 + layout()->spacing());
    setMinimumWidth(ml->width());
    connect(closeButton, SIGNAL(clicked()), SLOT(sl_onCloseButton()));
}

void ViewMatrixDialogController::sl_onCloseButton() {
    QDialog::reject();
}


MatrixViewController::MatrixViewController( PFMatrix matrix ): MWMDIWindow(tr("Matrix viewer")){
    d = new MatrixAndLogoController(matrix, this);
    QGridLayout* layout = new QGridLayout(this);
    layout->addWidget(d);
    setMinimumSize(d->minimumSize());
    setLayout(layout);
}

MatrixViewController::MatrixViewController( PWMatrix matrix ): MWMDIWindow(tr("Matrix viewer")){
    d = new MatrixAndLogoController(matrix, this);
    QGridLayout* layout = new QGridLayout(this);
    layout->addWidget(d);
    setMinimumSize(d->minimumSize());
    setLayout(layout);
}

} //namespace<|MERGE_RESOLUTION|>--- conflicted
+++ resolved
@@ -183,11 +183,7 @@
 
 ViewMatrixDialogController::ViewMatrixDialogController(PWMatrix matrix, QWidget *w): QDialog(w){
     setupUi(this);
-<<<<<<< HEAD
-    new HelpButton(this, buttonBox, "17468992");
-=======
     new HelpButton(this, buttonBox, "17470719");
->>>>>>> c90b4fbc
     buttonBox->button(QDialogButtonBox::Close)->setText(tr("Close"));
 
     ml = new MatrixAndLogoController(matrix, this);
