/**
 * UGENE - Integrated Bioinformatics Tools.
 * Copyright (C) 2008-2017 UniPro <ugene@unipro.ru>
 * http://ugene.net
 *
 * This program is free software; you can redistribute it and/or
 * modify it under the terms of the GNU General Public License
 * as published by the Free Software Foundation; either version 2
 * of the License, or (at your option) any later version.
 *
 * This program is distributed in the hope that it will be useful,
 * but WITHOUT ANY WARRANTY; without even the implied warranty of
 * MERCHANTABILITY or FITNESS FOR A PARTICULAR PURPOSE. See the
 * GNU General Public License for more details.
 *
 * You should have received a copy of the GNU General Public License
 * along with this program; if not, write to the Free Software
 * Foundation, Inc., 51 Franklin Street, Fifth Floor, Boston,
 * MA 02110-1301, USA.
 */

<<<<<<< HEAD
#include <QtCore/qglobal.h>
#include <QtWidgets/QMenu>
#include <QtWidgets/QToolBar>
=======
#include <QMenu>
#include <QToolBar>
>>>>>>> b3ee000b

#include <U2Core/AppContext.h>
#include <U2Core/IOAdapter.h>
#include <U2Core/Settings.h>

#include <U2Gui/U2FileDialog.h>

#include <U2Test/GTest.h>
#include <U2Test/GTestFrameworkComponents.h>
#include <U2Test/TestRunnerTask.h>

#include "TestRunnerPlugin.h"
#include "TestViewController.h"
#include "TestViewReporter.h"

//todo: remember splitter geom

namespace U2 {

#define SETTINGS_ROOT QString("test_runner/view/")

TestViewReporter::TestViewReporter(TestViewController* parent,QTreeWidget* tree,int runTime) : MWMDIWindow("Report")
{
    curParent=parent;
    setupUi(this);

    save = new QAction(tr("save"), this);
    save->setObjectName("action_save");
    connect(save, SIGNAL(triggered()), SLOT(sl_save()));

    curReportText=prepareHTMLText(tree,runTime);
    this->reportText->setHtml(curReportText);
    //saveAs("c:/1.html", curReportText);//test line

}
//-------------------------------------------------------------------------
const QString TestViewReporter::prepareHTMLText(QTreeWidget* tree,int runTime){
    QString rezult;
    QString tempRezult;
    if(tree==NULL){rezult="treeRoot is Empty";}
    else{
        int tpassed = 0;
        int tfailed = 0;
        int tnone = 0;
        int texcluded = 0;
        for (int i=0, n = tree->topLevelItemCount(); i<n; i++) {
            TVItem* item = static_cast<TVItem*>(tree->topLevelItem(i));
            assert(item->isSuite());
            TVTSItem* tItem  = static_cast<TVTSItem*>(item);

            int passed=0,failed=0,none=0;
            int excluded = 0;
            int procent=100;
            bool norun=false;

            tItem->getTestsState(&passed,&failed,&none, &excluded);
            tpassed=tpassed+passed;
            tfailed=tfailed+failed;
            tnone=tnone+none;
            texcluded+=excluded; //TODO include to report

            if(failed!=0 && passed!=0){
                procent=(passed*100)/(failed+passed);
            }
            if(passed==0 && failed!=0){
                procent=0;
            }
            if(passed==0 && failed==0){
                norun=true;
            }
            QString temp;
            temp=tItem->ts->getName();
            tempRezult+="<tr>\n";
            tempRezult+=getHTMLStaticInfo(&temp);
            tempRezult+=getHTMLStaticInfo(passed+failed+none);
            tempRezult+=getHTMLStaticInfo(passed);
            tempRezult+=getHTMLStaticInfo(failed);
            tempRezult+=getHTMLStaticInfo(excluded);
            tempRezult+=getHTMLStatusBar(procent,norun);
            tempRezult+="</tr>\n";
        }
        int tprocent=100;
        if(tfailed && tpassed){
            tprocent=(tpassed*100)/(tfailed+tpassed);
        }
        if(!tpassed && tfailed){
            tprocent=0;
        }
        if(!tpassed && !tfailed){
            rezult=getHTMLNoTests();
            return rezult;
        }
        rezult+=getHTMLHead();
        rezult+=getHTMLFirstPart("_","_");//any information

        rezult+=getHTMLRuntime(runTime);

        QString totalName;
        totalName="Total:";
        rezult+=getHTMLStaticInfo(&totalName);
        rezult+=getHTMLStaticInfo(tpassed+tfailed+tnone);
        rezult+=getHTMLStaticInfo(tpassed);
        rezult+=getHTMLStaticInfo(tfailed);
        rezult+=getHTMLStaticInfo(texcluded);
        rezult+=getHTMLStatusBar(tprocent);

        rezult+=tempRezult;

        rezult+=getHTMLEndOfStaticBar();
        rezult+=getHTMLLastPart(tree);
    }

    return rezult;
}

const QString TestViewReporter::getHTMLNoTests(){
    QString rezult;
    rezult=("<!DOCTYPE HTML PUBLIC \"-//W3C//DTD HTML 4.01 //EN\" \"http://www.w3.org/TR/html401/loose.dtd\">\n<html>\n<head>\n<META http-equiv=\"Content-Type\" content=\"text/html; charset=US-ASCII\">\n<TITLE>UGENE Test Report</TITLE>\n</head>\n<body>\nNo Failed Tests</body>\n</html>");
    return rezult;
}

const QString TestViewReporter::getHTMLHead(){
    QString rezult;
    rezult=("<html lang=\"ru\">\n<!DOCTYPE HTML PUBLIC \"-//W3C//DTD HTML 4.01 //EN\" \"http://www.w3.org/TR/html401/loose.dtd\">\n<head>\n<META http-equiv=\"Content-Type\" content=\"text/html; charset=utf-8\">\n");
    rezult+=getHTMLStyle();
    rezult+=("\n<TITLE>UGENE Test Report</TITLE>\n</head>\n<body>\n");
    rezult+=("<script language=\"JavaScript\">\n<!--\nfunction Show_Stuff(Click_Menu)\n{\nif (Click_Menu.style.display == \"none\")\n{\nClick_Menu.style.display = \"\";\n}\nelse\n{\nClick_Menu.style.display = \"none\";\n}\n}\n\n");
    rezult+=("function Show_Stuff_Ever(Click_Menu)\n{\nClick_Menu.style.display = \"\";\n}\n-->\n</script>");
    return rezult;
}

const QString TestViewReporter::getHTMLStyle(){
    QString rezult;
    rezult=("<style type=\"text/css\">\nbody {\nfont-family: verdana, arial, sans-serif;\nfont-size: medium; \ncolor: black\n}\ntable.title {\nborder: 1px solid #c7cbcc;\nbackground-color: #e1f6f7;\n}\n\ntable.info {\nbackground-color: #c7cbcc;\n}\nth {\nbackground-color: white;}tr.suiteName {\nbackground-color: #e1f6f7;\n}\n\ntd.title {\n font-size: large;\nfont-weight: bold;\n}\ntd {\nwhite-space: nowrap;\n}\n\ntable.bar {\n background-color: #f25913;\n}\ntable.goodbar {\n background-color: #60de51;\n}\ntd.norun {\n background-color: #0000FF;\n}\ntd.bar {\nbackground-color: #60de51;\n}\n</style>");
    return rezult;
}

const QString TestViewReporter::getHTMLFirstPart(const char *info1, const char *info2){
    QString rezult;
    rezult=("\n\n<table width=\"100%\" class=\"title\">\n<tr>\n<td class=\"title\">UGENE Test Report</td><td align=\"right\"><em>\n");
    if(info1)rezult+= info1;
    rezult+=("</em></td>\n</tr>\n<tr>\n<td>&nbsp;&nbsp;&nbsp;generated by <A HREF=\"http://ugene.net\">UGENE</A></td><td align=\"right\"><em>\n");
    if(info2)rezult+= info2;
    rezult+=("</em></td>\n</tr>\n<tr>\n<td>&nbsp;&nbsp;&nbsp;\n");
    QDate d = QDate::currentDate ();
    QTime t = QTime::currentTime();
    rezult+=d.toString();
    rezult+=" ";
    rezult+=t.toString();
    return rezult;
}

const QString TestViewReporter::getHTMLRuntime(int data){
    QString rezult;
    rezult+=("</td>\n</tr>\n<table width=\"100%\" cellpadding=\"2\" cellspacing=\"1\" class=\"info\">\n\n<tr>\n<th>");

    rezult+="Total Runtime: ";
    rezult+=QString::number(data);
    rezult+=" s";

    rezult+=("</th>\n<th>Number of tests</th>\n<th>Pass</th>\n<th>Fail</th>\n<th>Excluded</th>\n<th colspan=\"2\">Success Rate</th>\n</tr>\n\n<tr>\n");
    return rezult;
}

const QString TestViewReporter::getHTMLStaticInfo(int data){
    QString rezult;
    rezult+="<th>";
    rezult+=QString::number(data);
    rezult+="</th>\n";
    return rezult;
}

const QString TestViewReporter::getHTMLStaticInfo(QString* data){
    QString rezult;
    rezult+="<th>";
    rezult+=data;
    rezult+="</th>\n";
    return rezult;
}
const QString TestViewReporter::getHTMLStaticInfo(char* info){
    QString rezult;
    rezult+="<th>";
    rezult+=info;
    rezult+="</th>\n";
    return rezult;
}

const QString TestViewReporter::getHTMLStatusBar(int data, bool norun){
    QString rezult;
    rezult+="<th>";
    rezult+=QString::number(data);
    rezult+="%</th>\n";
    rezult+=("\n<th>\n<table cellpadding=\"0\" cellspacing=\"0\" width=\"100\" class=\"bar\">\n<tr>\n<td>\n<table cellpadding=\"0\" cellspacing=\"0\" align=\"left\" width=\"");
    rezult+=QString::number(data);
    if(norun){
        rezult+=("%\" class=\"goodbar\">\n<tr>\n<td height=\"12\" class=\"norun\"></td>\n</tr>\n</table>\n</td>\n</tr>\n</table>\n</th>\n");
    }
    else{
    rezult+=("%\" class=\"goodbar\">\n<tr>\n<td height=\"12\" class=\"bar\"></td>\n</tr>\n</table>\n</td>\n</tr>\n</table>\n</th>\n");
    }
    //rezult+="<th><table cellpadding=\"0\" cellspacing=\"0\" width=\"100\" class=\"bar\"><tr><td><table align=\"left\" cellpadding=\"0\" cellspacing=\"0\" width=\"55%\" class=\"goodbar\"><tr><td height=\"12\" ></td></tr></table></td></tr></table></th>";
    return rezult;
}

const QString TestViewReporter::getHTMLEndOfStaticBar(){
    QString rezult;
    rezult+=("</table>\n</table>\n\n\n<tr>\n<td></td>\n<td></td>\n</tr>\n");
    return rezult;
}
const QString TestViewReporter::getHTMLLastPart(QTreeWidget* tree){
    QString rezult;
    rezult+=("<table width=\"100%\">\n<tr>\n<td>\n");
    rezult+=getHTMLErrorTables(tree);
    rezult+=("</td>\n</tr>\n\n</body>\n</html>\n");
    return rezult;
}

const QString TestViewReporter::getHTMLErrorTables(QTreeWidget* tree){
    QString rezult;
    bool testsText=true;
    //create all tables
    int testIndex=1;
    int testIndex2=1;
    for (int i=0, n = tree->topLevelItemCount(); i<n; i++) {
        TVItem* item = static_cast<TVItem*>(tree->topLevelItem(i));
        assert(item->isSuite());
        TVTSItem* tItem  = static_cast<TVTSItem*>(item);
        QList<TVTestItem*> failedTests = getFailedTests(tItem);
        if(!failedTests.isEmpty()){
            rezult+=getHTMLSuiteName(tItem);
            if(testsText==true){rezult+=getHTMLErrorList(failedTests,&testIndex);}
            else {rezult+=getHTMLErrorList(failedTests);}
        }
    }
    //create all tests texts
    if(testsText==true){
        rezult+="</table>";
        rezult+="<tr><td><br><br><br><br><br><hr></td></tr>";
        for (int i=0, n = tree->topLevelItemCount(); i<n; i++) {
            TVItem* item = static_cast<TVItem*>(tree->topLevelItem(i));
            assert(item->isSuite());
            TVTSItem* tItem  = static_cast<TVTSItem*>(item);
            QList<TVTestItem*> failedTests = getFailedTests(tItem);
            if(!failedTests.isEmpty()){
                rezult+="<table>";
                rezult+=getHTMLSuiteName(tItem);
                rezult+="</table>";
                rezult+="<tr><td>";
                rezult+=getHTMLTestsTexts(failedTests,&testIndex2);
                rezult+="</td></tr>";
            }
        }
    }
    assert(testIndex==testIndex2);
    return rezult;
}

const QString TestViewReporter::getHTMLSuiteName(TVTSItem* Suite){
    QString rezult;
    rezult+=("<tr class=\"suiteName\">\n<td colspan=\"2\">");
    rezult+=("Failed test in Suite: ");
    rezult+=Suite->ts->getName();
    rezult+=("</td>\n</tr>\n");
    return rezult;
}

const QString TestViewReporter::getHTMLErrorList(QList<TVTestItem*> failedTests,int* index){
    QString rezult;
    rezult+=("<td>\n<table width=\"100%\" cellpadding=\"2\" cellspacing=\"1\" class=\"info\">\n");
    foreach(TVTestItem* curItem,failedTests){
        rezult+=("<tr>\n<th width=\"50%\" align=\"left\">");
        rezult+=curItem->testState->getTestRef()->getShortName();
        rezult+=("</th><th width=\"50%\" align=\"left\">");
        if(index!=NULL){
            rezult+="<a href=\"#Test_";
            rezult+=QString::number(*index);
            rezult+="\" ";

            rezult+="onClick=\"javascript:Show_Stuff_Ever(display";
            rezult+=QString::number(*index);
            rezult+=")\" ";

            rezult+=">";
            *index=*index+1;
        }
        rezult+=curItem->testState->getErrorMessage();
        if(index!=NULL){
            rezult+="</a>";
        }
        rezult+=("</th>\n</tr>\n");
    }
    rezult+="</table></td>\n";
    return rezult;
}
const QString TestViewReporter::getHTMLTestsTexts(QList<TVTestItem*> failedTests,int* index){
    QString rezult;

    foreach(TVTestItem* curItem,failedTests){
        //----------------------
        rezult+="<DIV><a href=\"javascript:Show_Stuff(display";
        rezult+=QString::number(*index);
        rezult+=")\" ";

        rezult+="name=\"Test_";
        rezult+=QString::number(*index);
        rezult+="\"";
        rezult+=">";
        rezult+=curItem->testState->getTestRef()->getShortName();
        rezult+="</a></DIV>\n";
        //----------------------
        rezult+="<div ID=\"display";
        rezult+=QString::number(*index);
        rezult+="\" style=\"display: none\">\n";
        //----------------------
        *index=*index+1;

        rezult+="<table width=\"100%\" class=\"info\">\n";

        QString tempOne=curItem->getRichDesc();
        setColorInTestText(&tempOne);

        tempOne.remove("<b>"+curItem->testState->getTestRef()->getShortName()+"</b><br>");
        tempOne.remove("<hr>");
        rezult+="<tr><td>";
        rezult+=tempOne;
        rezult+="<hr>";
        rezult+="</td></tr>";
        rezult+="</table>\n";
        //----------------------
        rezult+="</div>\n";

    }

    return rezult;
}

bool TestViewReporter::setColorInTestText(QString* inputData){
    if(inputData==NULL)return false;

    QString mainCommentColor=" <font color=\"#339966\" mainColorPoint>\\1</font mainColorPointEnd> ";
    QString commentColor=" <font color=\"#33FF66\" commentColorPoint>\\1</font commentColorPointEnd> ";
    QString normalTagColor="<font color=\"#3366FF\">\\1</font>";
    QString valueColor=" <font color=\"#FF3333\">\\1</font>=<font color=\"#0000CC\">\\2</font> ";
    QString deleteColor="\\1\\2";

    inputData->replace( QRegExp("(\\s[^\\s]*)=(\"[^\"]*\")"),valueColor);//first find all values

    QRegExp rx("(&lt;!--.*--&gt;)");
    rx.setMinimal(true);
    inputData->replace(rx,commentColor);//2- find all comments

    rx.setPattern("(&lt;!.*&gt;)");
    inputData->replace(rx,mainCommentColor);//2- find all main comments

    rx.setPattern("(&lt;.*\\s)");
    inputData->replace(rx,normalTagColor);//3- find all tag names
    rx.setPattern("(&lt;[^\\s]*&gt;)");
    inputData->replace(rx,normalTagColor);//3- find all tag names
    rx.setPattern("(&gt;)");
    inputData->replace(rx,normalTagColor);//3- find all tag names

    rx.setPattern("(commentColorPoint.*)</font>(.*commentColorPointEnd)");
    while(rx.indexIn( *inputData )!=-1)
        inputData->replace (rx,deleteColor);//4- find information to delete

    rx.setPattern("(commentColorPoint.*)<font color=\".*\">(.*commentColorPointEnd)");
    while(rx.indexIn( *inputData )!=-1)
        inputData->replace (rx,deleteColor);//4- find information to delete

    rx.setPattern("(commentColorPoint.*)</font mainColorPointEnd>(.*commentColorPointEnd)");
    while(rx.indexIn( *inputData )!=-1)
        inputData->replace (rx,deleteColor);//4- find information to delete

    rx.setPattern("(commentColorPoint.*)<font color=\"#339966\" mainColorPoint>(.*commentColorPointEnd)");
    while(rx.indexIn( *inputData )!=-1)
        inputData->replace (rx,deleteColor);//4- find information to delete

    rx.setPattern("(mainColorPoint.*)</font>(.*mainColorPointEnd)");
    while(rx.indexIn( *inputData )!=-1)
        inputData->replace (rx,deleteColor);//4- find information to delete

    rx.setPattern("(mainColorPoint.*)<font color=\".*\">(.*mainColorPointEnd)");
    while(rx.indexIn( *inputData )!=-1)
        inputData->replace (rx,deleteColor);//4- find information to delete

    inputData->remove("commentColorPointEnd");
    inputData->remove("commentColorPoint");
    inputData->remove("mainColorPointEnd");
    inputData->remove("mainColorPoint");

    return true;
}
//-------------------------------------------------------------------------
QList<TVTestItem*> TestViewReporter::getFailedTests(TVTSItem* Root){
    QList<TVTestItem*> rezult;
    for(int i = 0; i < Root->childCount(); i++) {
        TVItem* item = static_cast<TVItem*>(Root->child(i));
        if(item->isTest()){
            TVTestItem* tItem  = static_cast<TVTestItem*>(item);
            if(tItem->testState->isFailed())rezult.append(tItem);
        }

        else{
            assert(item->isSuite());
            TVTSItem* tItem  = static_cast<TVTSItem*>(item);
            rezult+=getFailedTests(tItem);
        }
    }
    return rezult;
}
bool TestViewReporter::saveAs(const QString url,const QString data){
    if(url.isEmpty())return false;
    if(data.isEmpty())return false;
    IOAdapterFactory* iof = AppContext::getIOAdapterRegistry()->getIOAdapterFactoryById(BaseIOAdapters::LOCAL_FILE);
    QScopedPointer<IOAdapter> io(iof->createIOAdapter());
    if (!io->open(url, IOAdapterMode_Write)) {
        return false;
        //ti.setError(  IOAdapter::tr("error_opening_url_for_write '%1'").arg(url) );
    }
    io->writeBlock(data.toUtf8());
    return true;

}

void TestViewReporter::setupMDIToolbar(QToolBar* tb) {
    tb->addAction(save);
}

void TestViewReporter::setupViewMenu(QMenu* m) {
    m->addAction(save);
}

void TestViewReporter::sl_save(){
    QString dir = AppContext::getSettings()->getValue(SETTINGS_ROOT + "lastDir", QString()).toString();
    QString file = U2FileDialog::getSaveFileName(this, tr("select_save_path"), dir,tr("*.html"));
    if (file.isEmpty()) {
        return;
    }
    else{
        saveAs(file,curReportText);
    }
}

bool TestViewReporter::onCloseEvent() {
    curParent->reporterFormClosedOutside();
    return true;
}

}<|MERGE_RESOLUTION|>--- conflicted
+++ resolved
@@ -19,14 +19,8 @@
  * MA 02110-1301, USA.
  */
 
-<<<<<<< HEAD
-#include <QtCore/qglobal.h>
-#include <QtWidgets/QMenu>
-#include <QtWidgets/QToolBar>
-=======
 #include <QMenu>
 #include <QToolBar>
->>>>>>> b3ee000b
 
 #include <U2Core/AppContext.h>
 #include <U2Core/IOAdapter.h>
