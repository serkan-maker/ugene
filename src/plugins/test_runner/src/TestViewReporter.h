/**
 * UGENE - Integrated Bioinformatics Tools.
 * Copyright (C) 2008-2017 UniPro <ugene@unipro.ru>
 * http://ugene.net
 *
 * This program is free software; you can redistribute it and/or
 * modify it under the terms of the GNU General Public License
 * as published by the Free Software Foundation; either version 2
 * of the License, or (at your option) any later version.
 *
 * This program is distributed in the hope that it will be useful,
 * but WITHOUT ANY WARRANTY; without even the implied warranty of
 * MERCHANTABILITY or FITNESS FOR A PARTICULAR PURPOSE. See the
 * GNU General Public License for more details.
 *
 * You should have received a copy of the GNU General Public License
 * along with this program; if not, write to the Free Software
 * Foundation, Inc., 51 Franklin Street, Fifth Floor, Boston,
 * MA 02110-1301, USA.
 */

#ifndef _U2_TEST_VIEW_REPORTER_H_
#define _U2_TEST_VIEW_REPORTER_H_

#include "TestViewController.h"

#include <U2Gui/MainWindow.h>
#include <ui_Reporter.h>

<<<<<<< HEAD
#include <QtWidgets/QTreeWidgetItem>
=======
#include <QTreeWidgetItem>
>>>>>>> b3ee000b

namespace U2 {

    class TVTSItem;
    class TVTestItem;


    class TestViewReporter : public  MWMDIWindow, Ui_Reporter {
     Q_OBJECT

 protected:
    virtual bool onCloseEvent();

 public:

    TestViewReporter(TestViewController* parent,QTreeWidget* tree=NULL,int runTime=-1);
    QString getReportText() {return curReportText;}
    bool saveAs(const QString url,const QString data);

    virtual void setupMDIToolbar(QToolBar* tb);
    virtual void setupViewMenu(QMenu* n);

 private:
    const QString prepareHTMLText(QTreeWidget* tree=NULL,int runTime=0);

    const QString getHTMLNoTests();
    const QString getHTMLHead();
    const QString getHTMLStyle();
    const QString getHTMLFirstPart(const char *info1=NULL, const char *info2=NULL);
    const QString getHTMLStaticInfo(int data);
    const QString getHTMLStaticInfo(QString* data);
    const QString getHTMLStaticInfo(char *info1=NULL);
    const QString getHTMLRuntime(int data);
    const QString getHTMLStatusBar(int data, bool norun=false);
    const QString getHTMLEndOfStaticBar();
    const QString getHTMLLastPart(QTreeWidget* tree);
    const QString getHTMLErrorTables(QTreeWidget* tree);
    const QString getHTMLSuiteName(TVTSItem* Suite);
    const QString getHTMLErrorList(QList<TVTestItem*> failedTests,int* index=NULL);
    const QString getHTMLTestsTexts(QList<TVTestItem*> failedTests,int* index);

    bool setColorInTestText(QString* inputData=NULL);

    QList<TVTestItem*> getFailedTests(TVTSItem* Root);


    QString curReportText;
    TestViewController* curParent;

    QAction* save;
    private slots:
        void sl_save();
};

}
#endif<|MERGE_RESOLUTION|>--- conflicted
+++ resolved
@@ -27,11 +27,7 @@
 #include <U2Gui/MainWindow.h>
 #include <ui_Reporter.h>
 
-<<<<<<< HEAD
-#include <QtWidgets/QTreeWidgetItem>
-=======
 #include <QTreeWidgetItem>
->>>>>>> b3ee000b
 
 namespace U2 {
 
