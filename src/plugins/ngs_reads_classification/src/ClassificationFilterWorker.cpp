--- conflicted
+++ resolved
@@ -81,11 +81,7 @@
 static const QString SAVE_UNSPECIFIC_SEQUENCES_ATTR_ID("save-unspecific-sequences");
 static const QString TAXONOMY_RANK("taxonomy-rank");
 static const QString SEQUENCING_READS("sequencing-reads");
-<<<<<<< HEAD
 static const QString TAXONS("tax-ids");
-=======
-static const QString TAXID_ATTR_ID("taxons");
->>>>>>> 32d970c1
 
 static const QString SINGLE_END("single-end");
 static const QString PAIRED_END("paired-end");
@@ -169,7 +165,7 @@
 bool ClassificationFilterValidator::validateParameters(const Actor *actor, ProblemList &problemList) const {
     const bool saveUnspecificSequences = actor->getParameter(SAVE_UNSPECIFIC_SEQUENCES_ATTR_ID)->getAttributeValueWithoutScript<bool>();
 
-    const QStringList taxonsTokens = actor->getParameter(TAXID_ATTR_ID)->getAttributeValueWithoutScript<QString>().split(";", QString::SkipEmptyParts);
+    const QStringList taxonsTokens = actor->getParameter(TAXONS)->getAttributeValueWithoutScript<QString>().split(";", QString::SkipEmptyParts);
     QSet<TaxID> taxons;
     foreach (const QString &idStr, taxonsTokens) {
         bool OK = true;
@@ -185,7 +181,7 @@
     if (!saveUnspecificSequences && taxons.isEmpty()) {
         problemList << Problem(ClassificationFilterPrompter::tr("Set \"%1\" to \"True\" or select a taxon in \"%2\".")
                                .arg(actor->getParameter(SAVE_UNSPECIFIC_SEQUENCES_ATTR_ID)->getDisplayName())
-                               .arg(actor->getParameter(TAXID_ATTR_ID)->getDisplayName()), actor->getId());
+                               .arg(actor->getParameter(TAXONS)->getDisplayName()), actor->getId());
         return false;
     }
 
@@ -264,15 +260,9 @@
                                                                             "Also, input the classification data, received from Kraken, CLARK, or DIAMOND, to the \"Taxonomy classification data\" input slot.<br><br>"
                                                                             "Either one or two slots of the output port are used depending on the input data."));
 
-<<<<<<< HEAD
-        Descriptor taxons(TAXONS, ClassificationFilterWorker::tr("Taxonomic groups"),
-            ClassificationFilterWorker::tr("Choose at least one taxonomic group.<br><br>"
-                                           "All input sequences that belong to a specified group will be put into a separate file."));
-=======
-        Descriptor saveSequencesWithTaxidDescription(TAXID_ATTR_ID, ClassificationFilterWorker::tr("Save sequences with taxID"),
+        Descriptor saveSequencesWithTaxidDescription(TAXONS, ClassificationFilterWorker::tr("Save sequences with taxID"),
             ClassificationFilterWorker::tr("Select a taxID to put all sequences that belong to this taxonomic group "
                                            "(i. e. the specified taxID and all children in the taxonomy tree) into a separate file."));
->>>>>>> 32d970c1
 
         Attribute *sequencingReadsAttribute = new Attribute(sequencingReadsDesc, BaseTypes::STRING_TYPE(), false, SINGLE_END);
         a << sequencingReadsAttribute;
@@ -298,7 +288,7 @@
 //        delegates[TAXONOMY_RANK] = new ComboBoxDelegate(rankMap);
 
         delegates[SAVE_UNSPECIFIC_SEQUENCES_ATTR_ID] = new ComboBoxWithBoolsDelegate();
-        delegates[TAXID_ATTR_ID] = new TaxonomyDelegate();
+        delegates[TAXONS] = new TaxonomyDelegate();
     }
 
     ActorPrototype* proto = new IntegralBusActorPrototype(desc, p, a);
@@ -345,7 +335,7 @@
 
     cfg.saveUnspecificSequences = getValue<bool>(SAVE_UNSPECIFIC_SEQUENCES_ATTR_ID);
 
-    QStringList taxons = getValue<QString>(TAXID_ATTR_ID).split(";", QString::SkipEmptyParts);
+    QStringList taxons = getValue<QString>(TAXONS).split(";", QString::SkipEmptyParts);
     foreach (const QString &idStr, taxons) {
         bool OK = true;
         TaxID id = idStr.toInt(&OK);
@@ -359,7 +349,7 @@
     if (!cfg.saveUnspecificSequences && cfg.taxons.isEmpty()) {
         reportError(tr("Set \"%1\" to \"True\" or select a taxon in \"%2\".")
                     .arg(getActor()->getParameter(SAVE_UNSPECIFIC_SEQUENCES_ATTR_ID)->getDisplayName())
-                    .arg(getActor()->getParameter(TAXID_ATTR_ID)->getDisplayName()));
+                    .arg(getActor()->getParameter(TAXONS)->getDisplayName()));
         return;
     }
     algoLog.trace(QString("Filter taxa num: %1").arg(cfg.taxons.size()));
