/**
 * UGENE - Integrated Bioinformatics Tools.
 * Copyright (C) 2008-2020 UniPro <ugene@unipro.ru>
 * http://ugene.net
 *
 * This program is free software; you can redistribute it and/or
 * modify it under the terms of the GNU General Public License
 * as published by the Free Software Foundation; either version 2
 * of the License, or (at your option) any later version.
 *
 * This program is distributed in the hope that it will be useful,
 * but WITHOUT ANY WARRANTY; without even the implied warranty of
 * MERCHANTABILITY or FITNESS FOR A PARTICULAR PURPOSE. See the
 * GNU General Public License for more details.
 *
 * You should have received a copy of the GNU General Public License
 * along with this program; if not, write to the Free Software
 * Foundation, Inc., 51 Franklin Street, Fifth Floor, Boston,
 * MA 02110-1301, USA.
 */

#include "GTTestsNiaidPipelines.h"
#include <base_dialogs/GTFileDialog.h>
#include <base_dialogs/MessageBoxFiller.h>
#include <drivers/GTKeyboardDriver.h>
#include <drivers/GTMouseDriver.h>
#include <primitives/GTTreeWidget.h>
#include <primitives/GTWidget.h>

#include <QApplication>
#include <QFileInfo>
#include <QGraphicsItem>
#include <QLineEdit>
#include <QProcess>
#include <QWizard>

#include <U2Core/AppContext.h>

#include <U2Gui/ToolsMenu.h>

#include "GTGlobals.h"
#include "GTUtilsDashboard.h"
#include "GTUtilsLog.h"
#include "GTUtilsTaskTreeView.h"
#include "GTUtilsWizard.h"
#include "GTUtilsWorkflowDesigner.h"
#include "primitives/GTAction.h"
#include "primitives/GTLineEdit.h"
#include "primitives/GTMenu.h"
#include "primitives/GTToolbar.h"
#include "primitives/PopupChooser.h"
#include "runnables/ugene/plugins/external_tools/TrimmomaticDialogFiller.h"
#include "runnables/ugene/plugins/workflow_designer/ConfigurationWizardFiller.h"
#include "runnables/ugene/plugins/workflow_designer/StartupDialogFiller.h"
#include "runnables/ugene/plugins/workflow_designer/WizardFiller.h"
#include "runnables/ugene/ugeneui/SequenceReadingModeSelectorDialogFiller.h"
#include "system/GTFile.h"
#include "utils/GTKeyboardUtils.h"
#include "utils/GTUtilsApp.h"

namespace U2 {

namespace GUITest_common_scenarios_NIAID_pipelines {

static bool hasDashboardNotification(HI::GUITestOpStatus &os, const QString &errMsg) {
    QWidget *const dashboard = GTWidget::findWidget(os, "NotificationsDashboardWidget",
        GTUtilsDashboard::getDashboard(os));
    return !GTWidget::findLabelByText(os, errMsg, dashboard).isEmpty();
};

GUI_TEST_CLASS_DEFINITION(test_0001) {
    GTUtilsWorkflowDesigner::openWorkflowDesigner(os);

    GTUtilsWorkflowDesigner::addSample(os, "call variants");
    //GTUtilsDialog::waitForDialog(os, new WizardFiller0001(os,"BED or position list file"));
    QAbstractButton *wiz = GTAction::button(os, "Show wizard");
    GTWidget::click(os, wiz);

    TaskScheduler *scheduller = AppContext::getTaskScheduler();

    GTGlobals::sleep(5000);
    while (!scheduller->getTopLevelTasks().isEmpty()) {
        GTGlobals::sleep();
    }
    GTUtilsWizard::clickButton(os, GTUtilsWizard::Cancel);
}
#define GT_CLASS_NAME "GTUtilsDialog::WizardFiller0002"
#define GT_METHOD_NAME "run"
class WizardFiller0002 : public WizardFiller {
public:
    WizardFiller0002(HI::GUITestOpStatus &_os)
        : WizardFiller(_os, "Tuxedo Wizard") {
    }
    void run() {
        QWidget *dialog = GTWidget::getActiveModalWidget(os);

        QList<QWidget *> list = dialog->findChildren<QWidget *>();

        QList<QWidget *> datasetList;
        foreach (QWidget *act, list) {
            if (act->objectName() == "DatasetWidget")
                datasetList.append(act);
        }
        QWidget *dataset = datasetList.takeLast();

        QPushButton *cancel = qobject_cast<QPushButton *>(GTWidget::findButtonByText(os, "Cancel", dialog));

        GT_CHECK(dataset, "dataset widget not found");
        GT_CHECK(cancel, "cancel button not found");

        QPoint i = dataset->mapToGlobal(dataset->rect().bottomLeft());
        QPoint j = cancel->mapToGlobal(cancel->rect().topLeft());

        CHECK_SET_ERR(qAbs(i.y() - j.y()) < 100, QString("%1   %2").arg(i.y()).arg(j.y()));
        GTUtilsWizard::clickButton(os, GTUtilsWizard::Cancel);
    }
};
#undef GT_METHOD_NAME
#undef GT_CLASS_NAME

GUI_TEST_CLASS_DEFINITION(test_0002) {
    //    1. Open WD
    GTUtilsWorkflowDesigner::openWorkflowDesigner(os);

    //    2. Open tuxedo pipeline from samples
    GTUtilsDialog::waitForDialog(os, new WizardFiller0002(os));
    GTUtilsDialog::waitForDialog(os, new ConfigurationWizardFiller(os, "Configure Tuxedo Workflow", QStringList() << "Full"
                                                                                                                  << "Single-end"));
    GTUtilsWorkflowDesigner::addSample(os, "Tuxedo tools");
    GTGlobals::sleep();
    //    3. Open wizard

    //    Expected state: dataset widget fits full height
}

GUI_TEST_CLASS_DEFINITION(test_0003) {
    class ChIPSeqAnalysisWizardFiller : public CustomScenario {
    public:
        void run(HI::GUITestOpStatus &os) {
            QWidget *dialog = GTWidget::getActiveModalWidget(os);

            QLineEdit *lineEdit = GTWidget::findWidgetByType<QLineEdit *>(os, dialog, "lineEdit not found");
            GTLineEdit::setText(os, lineEdit, QFileInfo(dataDir + "cistrome_input/macs_input_chr4/chr4.bed").absoluteFilePath());

            GTUtilsWizard::clickButton(os, GTUtilsWizard::Next);
            GTUtilsWizard::clickButton(os, GTUtilsWizard::Next);
            GTUtilsWizard::clickButton(os, GTUtilsWizard::Next);
            GTUtilsWizard::clickButton(os, GTUtilsWizard::Next);
            GTUtilsWizard::clickButton(os, GTUtilsWizard::Next);
            GTUtilsWizard::clickButton(os, GTUtilsWizard::Next);
            GTUtilsWizard::clickButton(os, GTUtilsWizard::Run);
        }
    };


    //1. Click Tools -> NGS data analysis -> ChIP-Seq data analysis.... Choose Only treatment tags
    //2. Set "cistrome_input/macs_input_chr4/chr4.bed" as input
    //3. Click "Next" several times and "Run"
    //4. Wait for workflow finished
    //Expected state: no errors
    GTUtilsWorkflowDesigner::openWorkflowDesigner(os);
    GTUtilsDialog::waitForDialog(os, new ConfigurationWizardFiller(os,
                                                                    "Configure Cistrome Workflow",
                                                                    QStringList() << "Only treatment tags"));
    GTUtilsDialog::waitForDialog(os, new WizardFiller(os, "ChIP-seq Analysis Wizard", new ChIPSeqAnalysisWizardFiller()));

    GTMenu::clickMainMenuItem(os, QStringList() << "Tools"
                                                << "NGS data analysis"
                                                << "ChIP-Seq data analysis...");
    GTUtilsTaskTreeView::waitTaskFinished(os, 60 * 1000 * 20);
    QStringList errors = GTUtilsWorkflowDesigner::getErrors(os);
    CHECK_SET_ERR(errors.size() == 0, "Unexpected errors");
}

GUI_TEST_CLASS_DEFINITION(test_0004) {
    class ChIPSeqAnalysisWizardFiller : public CustomScenario {
    public:
        void run(HI::GUITestOpStatus &os) {
            QLineEdit *lineEdit1 = GTWidget::findExactWidget<QLineEdit *>(os, "Treatment FASTQ widget");
            QLineEdit *lineEdit2 = GTWidget::findExactWidget<QLineEdit *>(os, "Control FASTQ widget");
            GTLineEdit::setText(os, lineEdit1, QFileInfo(dataDir + "cistrome_input/macs_input_chr4/chr4.bed").absoluteFilePath());
            GTLineEdit::setText(os, lineEdit2, QFileInfo(dataDir + "cistrome_input/macs_input_chr4/control_tags/chr4.bed").absoluteFilePath());

            GTUtilsWizard::clickButton(os, GTUtilsWizard::Next);
            GTUtilsWizard::clickButton(os, GTUtilsWizard::Next);
            GTUtilsWizard::clickButton(os, GTUtilsWizard::Next);
            GTUtilsWizard::clickButton(os, GTUtilsWizard::Next);
            GTUtilsWizard::clickButton(os, GTUtilsWizard::Next);
            GTUtilsWizard::clickButton(os, GTUtilsWizard::Next);
            GTUtilsWizard::clickButton(os, GTUtilsWizard::Run);
        }
    };


    //1. Click Tools -> NGS data analysis -> ChIP-Seq data analysis.... Choose Treatment and control
    //2. Set "cistrome_input/macs_input_chr4/chr4.bed" as "Treatment" and "cistrome_input/macs_input_chr4/control_tags/chr4.bed" as "Control"
    //3. Click "Next" several times and "Run"
    //4. Wait for workflow finished
    //Expected state: no errors
    GTUtilsWorkflowDesigner::openWorkflowDesigner(os);
    GTUtilsDialog::waitForDialog(os, new ConfigurationWizardFiller(os,
                                                                    "Configure Cistrome Workflow",
                                                                    QStringList() << "Treatment and control"));
    GTUtilsDialog::waitForDialog(os, new WizardFiller(os, "ChIP-Seq Analysis Wizard", new ChIPSeqAnalysisWizardFiller()));

    GTMenu::clickMainMenuItem(os, QStringList() << "Tools"
                                                << "NGS data analysis"
                                                << "ChIP-Seq data analysis...");
    GTUtilsTaskTreeView::waitTaskFinished(os, 60 * 1000 * 20);
    QStringList errors = GTUtilsWorkflowDesigner::getErrors(os);
    CHECK_SET_ERR(errors.size() == 0, "Unexpected errors");
}

GUI_TEST_CLASS_DEFINITION(test_0005) {
    //1. Click Tools -> NGS data analysis -> Raw ChIP-Seq data processing... Choose Single-end
    //2. Set "_common_data/fastq/lymph.fastq" and _common_data/fasta/DNA.fa as reads and reference in wizard
    //3. Click "Next" several times and "Run"
    //4. Wait for workflow finished
    //Expected state: no errors

    class RawChIPSeqDataProcessingWizard : public CustomScenario {
    public:
        void run(HI::GUITestOpStatus &os) {
            QLineEdit *lineEdit1 = GTWidget::findExactWidget<QLineEdit *>(os, "FASTQ files widget");
            
            GTLineEdit::setText(os, lineEdit1, QFileInfo(testDir + "_common_data/fastq/lymph.fastq").absoluteFilePath());
            GTUtilsWizard::clickButton(os, GTUtilsWizard::Next);
            GTUtilsWizard::clickButton(os, GTUtilsWizard::Next);

            QLineEdit *lineEdit2 = GTWidget::findExactWidget<QLineEdit *>(os, "Reference genome widget");
            GTLineEdit::setText(os, lineEdit2, QFileInfo(testDir + "_common_data/fasta/DNA.fa").absoluteFilePath());
            GTUtilsWizard::clickButton(os, GTUtilsWizard::Next);
            GTUtilsWizard::clickButton(os, GTUtilsWizard::Next);
            GTUtilsWizard::clickButton(os, GTUtilsWizard::Run);
        }
    };

    GTUtilsWorkflowDesigner::openWorkflowDesigner(os);
    GTUtilsDialog::waitForDialog(os, new ConfigurationWizardFiller(os, "Configure Raw ChIP-Seq Data Processing", QStringList() << "Single-end"));
    GTUtilsDialog::waitForDialog(os, new WizardFiller(os, "Raw ChIP-Seq Data Processing Wizard", new RawChIPSeqDataProcessingWizard()));
    GTMenu::clickMainMenuItem(os, QStringList() << "Tools"
                                                << "NGS data analysis"
                                                << "Raw ChIP-Seq data processing...");
    GTUtilsTaskTreeView::waitTaskFinished(os);
    QStringList errors = GTUtilsWorkflowDesigner::getErrors(os);
    CHECK_SET_ERR(errors.size() == 0, "Unexpected errors");
}

GUI_TEST_CLASS_DEFINITION(test_0006) {
    //1. Click Tools -> NGS data analysis -> Raw ChIP-Seq data processing... Choose Paired-end
    //2. Set "_common_data/e_coli/e_coli_reads/e_coli_1_1.fastq" "_common_data/e_coli/e_coli_reads/e_coli_1_2.fastq" "_common_data/fasta/DNA.fa" as reads and reference in wizard
    //3. Click "Next" several times and "Run"
    //4. Wait for workflow finished
    //Expected state: no errors

    class RawChIPSeqDataProcessingWizard : public CustomScenario {
    public:
        void run(HI::GUITestOpStatus &os) {
            QLineEdit *lineEdit1 = GTWidget::findExactWidget<QLineEdit *>(os, "FASTQ files widget");
            QLineEdit *lineEdit11 = GTWidget::findExactWidget<QLineEdit *>(os, "FASTQ files with pairs widget");

            GTLineEdit::setText(os, lineEdit1, QFileInfo(testDir + "_common_data/e_coli/e_coli_reads/e_coli_1_1.fastq").absoluteFilePath());
            GTLineEdit::setText(os, lineEdit11, QFileInfo(testDir + "_common_data/e_coli/e_coli_reads/e_coli_1_2.fastq").absoluteFilePath());
            GTUtilsWizard::clickButton(os, GTUtilsWizard::Next);
            GTUtilsWizard::clickButton(os, GTUtilsWizard::Next);

            QLineEdit *lineEdit2 = GTWidget::findExactWidget<QLineEdit *>(os, "Reference genome widget");
            GTLineEdit::setText(os, lineEdit2, QFileInfo(testDir + "_common_data/fasta/DNA.fa").absoluteFilePath());
            GTUtilsWizard::clickButton(os, GTUtilsWizard::Next);
            GTUtilsWizard::clickButton(os, GTUtilsWizard::Next);
            GTUtilsWizard::clickButton(os, GTUtilsWizard::Run);
        }
    };

    GTUtilsWorkflowDesigner::openWorkflowDesigner(os);
    GTUtilsDialog::waitForDialog(os, new ConfigurationWizardFiller(os, "Configure Raw ChIP-Seq Data Processing", QStringList() << "Paired-end"));
    GTUtilsDialog::waitForDialog(os, new WizardFiller(os, "Raw ChIP-Seq Data Processing Wizard", new RawChIPSeqDataProcessingWizard()));
    GTMenu::clickMainMenuItem(os, QStringList() << "Tools"
                                                << "NGS data analysis"
                                                << "Raw ChIP-Seq data processing...");
    GTUtilsTaskTreeView::waitTaskFinished(os);
    QStringList errors = GTUtilsWorkflowDesigner::getErrors(os);
    CHECK_SET_ERR(errors.size() == 0, "Unexpected errors");
}

GUI_TEST_CLASS_DEFINITION(test_0007) {
    //1. Click Tools -> NGS data analysis -> Variant calling...
    //2. Set "data\samples\Assembly\chrM.fa" as reference sequence file in wizard
    //3. Add "data\samples\Assembly\chrM.sorted.bam"
    //4. Click "Next" several times and "Run"
    //5. Wait for workflow finished
    //Expected state: No errors in the log, no notifications in the dashboard. One output file "variations.vcf"

    class VariantCallingWizard : public CustomScenario {
        QString assemblyFilePath;

    public:
        VariantCallingWizard(const QString& assemblyFilePath)
            : assemblyFilePath(assemblyFilePath) {
        }

        void run(HI::GUITestOpStatus &os) override {
            QWidget *const wizard = GTWidget::getActiveModalWidget(os);
            GTWidget::click(os, GTWidget::findButtonByText(os, "Defaults", wizard));

            // Dialog filling
            QString refSeqFilePath = QFileInfo(dataDir + "samples/Assembly/chrM.fa").absoluteFilePath();
            GTLineEdit::setText(os, GTWidget::findExactWidget<QLineEdit *>(os, "mainWidget", wizard), refSeqFilePath);

            GTUtilsDialog::waitForDialog(os, new GTFileDialogUtils(os, assemblyFilePath));
            GTWidget::click(os, GTWidget::findWidget(os, "addFileButton", wizard));

            GTUtilsWizard::clickButton(os, GTUtilsWizard::Next);
            GTUtilsWizard::clickButton(os, GTUtilsWizard::Next);
            GTUtilsWizard::clickButton(os, GTUtilsWizard::Next);
            GTUtilsWizard::clickButton(os, GTUtilsWizard::Next);
            GTUtilsWizard::clickButton(os, GTUtilsWizard::Run);
        }
    };

    const GTLogTracer lt;
    GTUtilsWorkflowDesigner::openWorkflowDesigner(os);
    QString assemblyFilePath = QFileInfo(dataDir + "samples/Assembly/chrM.sorted.bam").absoluteFilePath();
    const auto bamFiller = new WizardFiller(os, "Call Variants Wizard", new VariantCallingWizard(assemblyFilePath));
    GTUtilsDialog::waitForDialog(os, bamFiller);

    GTMenu::clickMainMenuItem(os, QStringList() << "Tools"
                                                << "NGS data analysis"
                                                << "Variant calling...");
    GTUtilsTaskTreeView::waitTaskFinished(os);

    CHECK_SET_ERR(!lt.hasErrors(), "Errors in log: " + lt.getJoinedErrorString());
    CHECK_SET_ERR(!GTUtilsDashboard::hasNotifications(os),
        "Notifications in dashboard: " /*+ GTUtilsDashboard::getJoinedNotificationsString(os)*/);
    CHECK_SET_ERR(GTUtilsDashboard::getOutputFiles(os) == QStringList("variations.vcf"),
        "Expected output file variations.vcf")

    //6. Return to workflow and call the Variant calling wizard
    //7. Delete "chrM.sorted.bam" and add "data\samples\Assembly\chrM.sam"
    //4. Click "Next" several times and "Run"
    //5. Wait for workflow finished
    //Expected state: One error in log and one warning on the dashboard about header in the SAM file, two output files:
    //"chrM.sam.bam.sorted.bam", "variations.vcf"
    GTUtilsWorkflowDesigner::returnToWorkflow(os);

    assemblyFilePath = QFileInfo(dataDir + "samples/Assembly/chrM.sam").absoluteFilePath();
    const QString errMsg = QString("There is no header in the SAM file \"%1\". "
                                   "The header information will be generated automatically.")
                                   .arg(assemblyFilePath);

    const auto samFiller = new WizardFiller(os, "Call Variants Wizard", new VariantCallingWizard(assemblyFilePath));
    GTUtilsDialog::waitForDialog(os, samFiller);

    GTToolbar::clickButtonByTooltipOnToolbar(os, MWTOOLBAR_ACTIVEMDI, "Show wizard");
    GTUtilsTaskTreeView::waitTaskFinished(os);

    GTUtilsLog::checkContainsError(os, lt, errMsg);
    CHECK_SET_ERR(hasDashboardNotification(os, errMsg), "Expected dashboard notification \"" + errMsg + "\"")

    QStringList out = GTUtilsDashboard::getOutputFiles(os);
    bool checkOutputFiles = out.contains("chrM.sam.bam.sorted.bam") && out.contains("variations.vcf") &&
                            out.size() == 2;
    CHECK_SET_ERR(checkOutputFiles,
        "Expected two output files, but one or both are missing or there is an unexpected file")
}

GUI_TEST_CLASS_DEFINITION(test_0008) {
    //1. Click Tools -> NGS data analysis -> Raw RNA-Seq data processing... Choose Single-end, Skip mapping
    //2. Set "_common_data/e_coli/e_coli_reads/e_coli_1_1.fastq" "_common_data/e_coli/e_coli_reads/e_coli_1_2.fastq" "_common_data/fasta/DNA.fa" as reads and reference in wizard
    //3. Click "Next" several times and "Run"
    //4. Wait for workflow finished
    //Expected state: no errors
    class RawRNASeqDataProcessingWizard : public CustomScenario {
    public:
        void run(HI::GUITestOpStatus &os) override {
            QLineEdit *lineEdit1 = GTWidget::findExactWidget<QLineEdit *>(os, "FASTQ files widget");

            GTLineEdit::setText(os, lineEdit1, QFileInfo(testDir + "_common_data/fastq/lymph.fastq").absoluteFilePath());
            GTUtilsWizard::clickButton(os, GTUtilsWizard::Next);
            GTUtilsWizard::clickButton(os, GTUtilsWizard::Next);
            GTUtilsWizard::clickButton(os, GTUtilsWizard::Run);
        }
    };

    GTUtilsWorkflowDesigner::openWorkflowDesigner(os);
    GTUtilsDialog::waitForDialog(os, new ConfigurationWizardFiller(os, "Configure Raw RNA-Seq Data Processing", QStringList() << "Single-end" << "Skip mapping"));
    GTUtilsDialog::waitForDialog(os, new WizardFiller(os, "Raw RNA-Seq Data Processing Wizard", new RawRNASeqDataProcessingWizard()));
    GTMenu::clickMainMenuItem(os, QStringList() << "Tools"
                                                << "NGS data analysis"
                                                << "Raw RNA-Seq data processing...");
    GTUtilsTaskTreeView::waitTaskFinished(os);
    QStringList errors = GTUtilsWorkflowDesigner::getErrors(os);
    CHECK_SET_ERR(errors.size() == 0, "Unexpected errors");
}

GUI_TEST_CLASS_DEFINITION(test_0009) {
    //1. Click Tools -> NGS data analysis -> Raw RNA-Seq data processing... Choose Paired-end, Skip mapping
    //2. Set "_common_data/e_coli/e_coli_reads/e_coli_1_1.fastq" "_common_data/e_coli/e_coli_reads/e_coli_1_2.fastq" "_common_data/fasta/DNA.fa" as reads and reference in wizard
    //3. Click "Next" several times and "Run"
    //4. Wait for workflow finished
    //Expected state: no errors
    class RawRNASeqDataProcessingWizard : public CustomScenario {
    public:
        void run(HI::GUITestOpStatus &os) override {
            QLineEdit *lineEdit1 = GTWidget::findExactWidget<QLineEdit *>(os, "FASTQ files widget");
            QLineEdit *lineEdit11 = GTWidget::findExactWidget<QLineEdit *>(os, "FASTQ files with pairs widget");

            GTLineEdit::setText(os, lineEdit1, QFileInfo(testDir + "_common_data/e_coli/e_coli_reads/e_coli_1_1.fastq").absoluteFilePath());
            GTLineEdit::setText(os, lineEdit11, QFileInfo(testDir + "_common_data/e_coli/e_coli_reads/e_coli_1_2.fastq").absoluteFilePath());

            GTUtilsWizard::clickButton(os, GTUtilsWizard::Next);
            GTUtilsWizard::clickButton(os, GTUtilsWizard::Next);
            GTUtilsWizard::clickButton(os, GTUtilsWizard::Run);
        }
    };

    GTUtilsWorkflowDesigner::openWorkflowDesigner(os);
    GTUtilsDialog::waitForDialog(os, new ConfigurationWizardFiller(os, "Configure Raw RNA-Seq Data Processing", QStringList() << "Paired-end"
                                                                                                                              << "Skip mapping"));
    GTUtilsDialog::waitForDialog(os, new WizardFiller(os, "Raw RNA-Seq Data Processing Wizard", new RawRNASeqDataProcessingWizard()));
    GTMenu::clickMainMenuItem(os, QStringList() << "Tools"
                                                << "NGS data analysis"
                                                << "Raw RNA-Seq data processing...");
    GTUtilsTaskTreeView::waitTaskFinished(os);
    QStringList errors = GTUtilsWorkflowDesigner::getErrors(os);
    CHECK_SET_ERR(errors.size() == 0, "Unexpected errors");
}

GUI_TEST_CLASS_DEFINITION(test_0010) {
    //1. Click Tools -> NGS data analysis -> Raw RNA-Seq data processing... Choose Single-end, Include mapping with tophat
    //2. Set "_common_data/e_coli/e_coli_reads/e_coli_1_1.fastq" "_common_data/e_coli/e_coli_reads/e_coli_1_2.fastq" "_common_data/fasta/DNA.fa" as reads and reference in wizard
    //3. Click "Next" two times
    //4. Set "_common_data/bowtie/index" as bowtie index folder and "e_coli" as "Bowtie index basename"
    //5. Click "Next" several times and "Run"
    //6. Wait for workflow finished
    //Expected state: no errors
    class RawRNASeqDataProcessingWizard : public CustomScenario {
    public:
        void run(HI::GUITestOpStatus &os) override  {
            QLineEdit *lineEdit1 = GTWidget::findExactWidget<QLineEdit *>(os, "FASTQ files widget");

            GTLineEdit::setText(os, lineEdit1, QFileInfo(testDir + "_common_data/fastq/lymph.fastq").absoluteFilePath());
            GTUtilsWizard::clickButton(os, GTUtilsWizard::Next);
            GTUtilsWizard::clickButton(os, GTUtilsWizard::Next);

            QLineEdit *lineEdit2 = GTWidget::findExactWidget<QLineEdit *>(os, "Bowtie index folder widget");
            QLineEdit *lineEdit3 = GTWidget::findExactWidget<QLineEdit *>(os, "Bowtie index basename widget");

            GTLineEdit::setText(os, lineEdit2, QFileInfo(testDir + "_common_data/bowtie/index").absoluteFilePath());
            GTLineEdit::setText(os, lineEdit3, "e_coli");
            GTUtilsWizard::clickButton(os, GTUtilsWizard::Next);
            GTUtilsWizard::clickButton(os, GTUtilsWizard::Run);
        }
    };

    GTUtilsWorkflowDesigner::openWorkflowDesigner(os);
    GTUtilsDialog::waitForDialog(os, new ConfigurationWizardFiller(os, "Configure Raw RNA-Seq Data Processing", QStringList() << "Single-end" << "Include mapping with TopHat"));
    GTUtilsDialog::waitForDialog(os, new WizardFiller(os, "Raw RNA-Seq Data Processing Wizard", new RawRNASeqDataProcessingWizard()));
    GTMenu::clickMainMenuItem(os, QStringList() << "Tools"
                                                << "NGS data analysis"
                                                << "Raw RNA-Seq data processing...");
    GTUtilsTaskTreeView::waitTaskFinished(os);
    QStringList errors = GTUtilsWorkflowDesigner::getErrors(os);
    CHECK_SET_ERR(errors.size() == 0, "Unexpected errors");
}

GUI_TEST_CLASS_DEFINITION(test_0011) {
    //1. Click Tools -> NGS data analysis -> Raw RNA-Seq data processing... Choose Paired-end, Include mapping with tophat
    //2. Set "_common_data/e_coli/e_coli_reads/e_coli_1_1.fastq" "_common_data/e_coli/e_coli_reads/e_coli_1_2.fastq" "_common_data/fasta/DNA.fa" as reads and reference in wizard
    //3. Click "Next" two times
    //4. Set "_common_data/bowtie/index" as bowtie index folder and "e_coli" as "Bowtie index basename"
    //5. Click "Next" several times and "Run"
    //6. Wait for workflow finished
    //Expected state: no errors
    class RawRNASeqDataProcessingWizard : public CustomScenario {
    public:
        void run(HI::GUITestOpStatus &os) override {
            QLineEdit *lineEdit1 = GTWidget::findExactWidget<QLineEdit *>(os, "FASTQ files widget");
            QLineEdit *lineEdit11 = GTWidget::findExactWidget<QLineEdit *>(os, "FASTQ files with pairs widget");

            GTLineEdit::setText(os, lineEdit1, QFileInfo(testDir + "_common_data/e_coli/e_coli_reads/e_coli_1_1.fastq").absoluteFilePath());
            GTLineEdit::setText(os, lineEdit11, QFileInfo(testDir + "_common_data/e_coli/e_coli_reads/e_coli_1_2.fastq").absoluteFilePath());

            GTUtilsWizard::clickButton(os, GTUtilsWizard::Next);
            GTUtilsWizard::clickButton(os, GTUtilsWizard::Next);

            QLineEdit *lineEdit2 = GTWidget::findExactWidget<QLineEdit *>(os, "Bowtie index folder widget");
            QLineEdit *lineEdit3 = GTWidget::findExactWidget<QLineEdit *>(os, "Bowtie index basename widget");

            GTLineEdit::setText(os, lineEdit2, QFileInfo(testDir + "_common_data/bowtie/index").absoluteFilePath());
            GTLineEdit::setText(os, lineEdit3, "e_coli");
            GTUtilsWizard::clickButton(os, GTUtilsWizard::Next);
            GTUtilsWizard::clickButton(os, GTUtilsWizard::Run);
        }
    };

    GTUtilsWorkflowDesigner::openWorkflowDesigner(os);
    GTUtilsDialog::waitForDialog(os, new ConfigurationWizardFiller(os, "Configure Raw RNA-Seq Data Processing", QStringList() << "Paired-end"
                                                                                                                              << "Include mapping with TopHat"));
    GTUtilsDialog::waitForDialog(os, new WizardFiller(os, "Raw RNA-Seq Data Processing Wizard", new RawRNASeqDataProcessingWizard()));
    GTMenu::clickMainMenuItem(os, QStringList() << "Tools"
                                                << "NGS data analysis"
                                                << "Raw RNA-Seq data processing...");
    GTUtilsTaskTreeView::waitTaskFinished(os);
    QStringList errors = GTUtilsWorkflowDesigner::getErrors(os);
    CHECK_SET_ERR(errors.size() == 0, "Unexpected errors");
}

<<<<<<< HEAD
GUI_TEST_CLASS_DEFINITION(test_0013) {
    //1. Click Tools -> NGS data analysis -> Extract transcript sequences...
    //2. Click "Read Sequence(s)" element
    //3. Add "_common_data/cmdline/tuxedo_pipeline/data/index/chr6.fa" file to "Dataset 1" dataset
    //4. Click "Read Transcripts" element
    //5. Add "_common_data/cmdline/tuxedo_pipeline/data_to_compare_with/transcripts.gtf" file to "Dataset 1" dataset
    //6. Run workflow. Wait for workflow finished
    //Expected state: no errors
    const GTLogTracer lt;

    GTUtilsWorkflowDesigner::openWorkflowDesigner(os);
    GTMenu::clickMainMenuItem(os, QStringList() << "Tools"
                                                << "NGS data analysis"
                                                << "Extract transcript sequences...");
    GTUtilsTaskTreeView::waitTaskFinished(os);

    GTUtilsWorkflowDesigner::click(os, "Read Sequence(s)");
    GTUtilsWorkflowDesigner::setDatasetInputFile(os, testDir + "_common_data/cmdline/tuxedo_pipeline/data/index/chr6.fa", true);

    GTUtilsWorkflowDesigner::click(os, "Read Transcripts");
    GTUtilsWorkflowDesigner::setDatasetInputFile(os, testDir + "_common_data/cmdline/tuxedo_pipeline/data_to_compare_with/transcripts.gtf", true);

    GTUtilsWorkflowDesigner::runWorkflow(os);
    GTUtilsTaskTreeView::waitTaskFinished(os);

=======
GUI_TEST_CLASS_DEFINITION(test_0012) {
    //1. Click Tools -> NGS data analysis -> RNA-Seq data analysis...
    //2. Set "_common_data/cmdline/tuxedo_pipeline/data/test_0004/fastq1/exp_1_1.fastq" as FASTQ file 1
    //3. Message box about paired reads appears. Click Yes in it
    //4. Click "Next". Select ILLUMINACLIP as Trimming steps
    //5. Click "Next". Set "_common_data/cmdline/tuxedo_pipeline/data/test_0004/NC_010473.fa" as reference genome
    //6. Click "Next" two times and "Run"
    //7. Wait for workflow finished
    //Expected state: no errors in log and dashboard
    class RnaSeqAnalysisWizardScenario : public CustomScenario {
    public:
        void run(HI::GUITestOpStatus &os) override {
            QWidget *const dialog = GTWidget::getActiveModalWidget(os);

            // Input fastq
            QList<QToolButton *> addFastq = dialog->findChildren<QToolButton *>("addFileButton");
            CHECK_SET_ERR(addFastq.size() == 2, "Add file button not found")
            const QString fastq = QFileInfo(testDir + "_common_data/cmdline/tuxedo_pipeline/data/test_0004/fastq1/exp_1_1.fastq").absoluteFilePath();

            GTUtilsDialog::waitForDialog(os, new MessageBoxDialogFiller(os, QMessageBox::Yes));
            GTUtilsDialog::waitForDialog(os, new GTFileDialogUtils(os, fastq));
            GTWidget::click(os, addFastq.at(1));

            GTUtilsWizard::clickButton(os, GTUtilsWizard::Next);

            // Trimming steps wizard filling
            using TrimmomaticAddSettings = QPair<TrimmomaticDialogFiller::TrimmomaticSteps, QMap<TrimmomaticDialogFiller::TrimmomaticValues, QVariant>>;
            QList<TrimmomaticAddSettings> steps;
            QMap<TrimmomaticDialogFiller::TrimmomaticValues, QVariant> illuminaclip = {{TrimmomaticDialogFiller::TrimmomaticValues::AdapterSequence, dataDir + "adapters/illumina/TruSeq3-SE.fa"},
                                                                                       {TrimmomaticDialogFiller::TrimmomaticValues::SeedMismatches, "2"},
                                                                                       {TrimmomaticDialogFiller::TrimmomaticValues::PalindromeClipThreshold, "30"},
                                                                                       {TrimmomaticDialogFiller::TrimmomaticValues::SimpleClipThreshold, "10"}};
            steps.append(TrimmomaticAddSettings(TrimmomaticDialogFiller::TrimmomaticSteps::ILLUMINACLIP, illuminaclip));
            TrimmomaticDialogFiller *trimmomaticFiller = new TrimmomaticDialogFiller(os, steps);
            GTUtilsDialog::waitForDialog(os, trimmomaticFiller);

            const auto trimmProperty = GTWidget::findExactWidget<QToolButton *>(os, "trimmomaticPropertyToolButton");
            GTWidget::click(os, trimmProperty);

            GTUtilsWizard::clickButton(os, GTUtilsWizard::Next);

            // Reference fasta
            QLineEdit *leReference = GTWidget::findExactWidget<QLineEdit *>(os, "Reference genome widget");
            const QString ref = QFileInfo(testDir + "_common_data/cmdline/tuxedo_pipeline/data/test_0004/NC_010473.fa").absoluteFilePath();
            GTLineEdit::setText(os, leReference, ref);

            GTUtilsWizard::clickButton(os, GTUtilsWizard::Next);
            GTUtilsWizard::clickButton(os, GTUtilsWizard::Next);
            GTUtilsWizard::clickButton(os, GTUtilsWizard::Run);
        }
    };
    const GTLogTracer lt;

    GTUtilsWorkflowDesigner::openWorkflowDesigner(os);
    GTUtilsDialog::waitForDialog(os, new WizardFiller(os, "RNA-Seq Analysis with TopHat and StringTie", new RnaSeqAnalysisWizardScenario()));
    GTMenu::clickMainMenuItem(os, QStringList() << "Tools"
                                                << "NGS data analysis"
                                                << "RNA-Seq data analysis...");
    GTUtilsTaskTreeView::waitTaskFinished(os);
>>>>>>> a076f280
    CHECK_SET_ERR(!lt.hasErrors(), "Errors in log: " + lt.getJoinedErrorString());
    CHECK_SET_ERR(!GTUtilsDashboard::hasNotifications(os),
                  "Notifications in dashboard: " + GTUtilsDashboard::getJoinedNotificationsString(os));
}

}    // namespace GUITest_common_scenarios_NIAID_pipelines
}    // namespace U2<|MERGE_RESOLUTION|>--- conflicted
+++ resolved
@@ -506,33 +506,6 @@
     CHECK_SET_ERR(errors.size() == 0, "Unexpected errors");
 }
 
-<<<<<<< HEAD
-GUI_TEST_CLASS_DEFINITION(test_0013) {
-    //1. Click Tools -> NGS data analysis -> Extract transcript sequences...
-    //2. Click "Read Sequence(s)" element
-    //3. Add "_common_data/cmdline/tuxedo_pipeline/data/index/chr6.fa" file to "Dataset 1" dataset
-    //4. Click "Read Transcripts" element
-    //5. Add "_common_data/cmdline/tuxedo_pipeline/data_to_compare_with/transcripts.gtf" file to "Dataset 1" dataset
-    //6. Run workflow. Wait for workflow finished
-    //Expected state: no errors
-    const GTLogTracer lt;
-
-    GTUtilsWorkflowDesigner::openWorkflowDesigner(os);
-    GTMenu::clickMainMenuItem(os, QStringList() << "Tools"
-                                                << "NGS data analysis"
-                                                << "Extract transcript sequences...");
-    GTUtilsTaskTreeView::waitTaskFinished(os);
-
-    GTUtilsWorkflowDesigner::click(os, "Read Sequence(s)");
-    GTUtilsWorkflowDesigner::setDatasetInputFile(os, testDir + "_common_data/cmdline/tuxedo_pipeline/data/index/chr6.fa", true);
-
-    GTUtilsWorkflowDesigner::click(os, "Read Transcripts");
-    GTUtilsWorkflowDesigner::setDatasetInputFile(os, testDir + "_common_data/cmdline/tuxedo_pipeline/data_to_compare_with/transcripts.gtf", true);
-
-    GTUtilsWorkflowDesigner::runWorkflow(os);
-    GTUtilsTaskTreeView::waitTaskFinished(os);
-
-=======
 GUI_TEST_CLASS_DEFINITION(test_0012) {
     //1. Click Tools -> NGS data analysis -> RNA-Seq data analysis...
     //2. Set "_common_data/cmdline/tuxedo_pipeline/data/test_0004/fastq1/exp_1_1.fastq" as FASTQ file 1
@@ -592,11 +565,40 @@
                                                 << "NGS data analysis"
                                                 << "RNA-Seq data analysis...");
     GTUtilsTaskTreeView::waitTaskFinished(os);
->>>>>>> a076f280
     CHECK_SET_ERR(!lt.hasErrors(), "Errors in log: " + lt.getJoinedErrorString());
     CHECK_SET_ERR(!GTUtilsDashboard::hasNotifications(os),
                   "Notifications in dashboard: " + GTUtilsDashboard::getJoinedNotificationsString(os));
 }
 
+GUI_TEST_CLASS_DEFINITION(test_0013) {
+    //1. Click Tools -> NGS data analysis -> Extract transcript sequences...
+    //2. Click "Read Sequence(s)" element
+    //3. Add "_common_data/cmdline/tuxedo_pipeline/data/index/chr6.fa" file to "Dataset 1" dataset
+    //4. Click "Read Transcripts" element
+    //5. Add "_common_data/cmdline/tuxedo_pipeline/data_to_compare_with/transcripts.gtf" file to "Dataset 1" dataset
+    //6. Run workflow. Wait for workflow finished
+    //Expected state: no errors
+    const GTLogTracer lt;
+
+    GTUtilsWorkflowDesigner::openWorkflowDesigner(os);
+    GTMenu::clickMainMenuItem(os, QStringList() << "Tools"
+                                                << "NGS data analysis"
+                                                << "Extract transcript sequences...");
+    GTUtilsTaskTreeView::waitTaskFinished(os);
+
+    GTUtilsWorkflowDesigner::click(os, "Read Sequence(s)");
+    GTUtilsWorkflowDesigner::setDatasetInputFile(os, testDir + "_common_data/cmdline/tuxedo_pipeline/data/index/chr6.fa", true);
+
+    GTUtilsWorkflowDesigner::click(os, "Read Transcripts");
+    GTUtilsWorkflowDesigner::setDatasetInputFile(os, testDir + "_common_data/cmdline/tuxedo_pipeline/data_to_compare_with/transcripts.gtf", true);
+
+    GTUtilsWorkflowDesigner::runWorkflow(os);
+    GTUtilsTaskTreeView::waitTaskFinished(os);
+
+    CHECK_SET_ERR(!lt.hasErrors(), "Errors in log: " + lt.getJoinedErrorString());
+    CHECK_SET_ERR(!GTUtilsDashboard::hasNotifications(os),
+                  "Notifications in dashboard: " + GTUtilsDashboard::getJoinedNotificationsString(os));
+}
+
 }    // namespace GUITest_common_scenarios_NIAID_pipelines
 }    // namespace U2