--- conflicted
+++ resolved
@@ -307,11 +307,7 @@
     GTUtilsDialog::waitForDialog(os, new ExportToSequenceFormatFiller(os, dataDir + " _common_data/scenarios/sandbox/", "export1.fa",
         ExportToSequenceFormatFiller::FASTA, true, false));
 
-<<<<<<< HEAD
-	GTUtilsProjectTreeView::click(os, "COI.aln", Qt::RightButton);
-=======
     GTUtilsProjectTreeView::click(os, "COI.aln", Qt::RightButton);
->>>>>>> 10d02558
     GTGlobals::sleep(1000);
 
     GTGlobals::sleep(1000);
