/**
 * UGENE - Integrated Bioinformatics Tools.
 * Copyright (C) 2008-2018 UniPro <ugene@unipro.ru>
 * http://ugene.net
 *
 * This program is free software; you can redistribute it and/or
 * modify it under the terms of the GNU General Public License
 * as published by the Free Software Foundation; either version 2
 * of the License, or (at your option) any later version.
 *
 * This program is distributed in the hope that it will be useful,
 * but WITHOUT ANY WARRANTY; without even the implied warranty of
 * MERCHANTABILITY or FITNESS FOR A PARTICULAR PURPOSE. See the
 * GNU General Public License for more details.
 *
 * You should have received a copy of the GNU General Public License
 * along with this program; if not, write to the Free Software
 * Foundation, Inc., 51 Franklin Street, Fifth Floor, Boston,
 * MA 02110-1301, USA.
 */

#include <QClipboard>
#include <QFile>
#include <QGroupBox>
#include <QListWidget>
#include <QMainWindow>
#include <QPlainTextEdit>
#include <QTableView>

#include <U2Core/BaseDocumentFormats.h>
#include <U2Core/DocumentModel.h>

#include <U2Gui/ToolsMenu.h>

#include <U2View/ADVConstants.h>
#include <U2View/ADVSequenceObjectContext.h>
#include <U2View/DetView.h>
#include <U2View/MSAEditorNameList.h>
#include <U2View/MSAEditorTreeViewer.h>
#include <U2View/MSAGraphOverview.h>

#include <base_dialogs/DefaultDialogFiller.h>
#include <base_dialogs/GTFileDialog.h>
#include <base_dialogs/MessageBoxFiller.h>
#include <drivers/GTKeyboardDriver.h>
#include <drivers/GTMouseDriver.h>
#include <primitives/GTAction.h>
#include <primitives/GTCheckBox.h>
#include <primitives/GTComboBox.h>
#include <primitives/GTLineEdit.h>
#include <primitives/GTListWidget.h>
#include <primitives/GTMenu.h>
#include <primitives/GTRadioButton.h>
#include <primitives/GTSlider.h>
#include <primitives/GTSpinBox.h>
#include <primitives/GTTabWidget.h>
#include <primitives/GTTableView.h>
#include <primitives/GTTextEdit.h>
#include <primitives/GTToolbar.h>
#include <primitives/GTTreeWidget.h>
#include <primitives/GTWidget.h>
#include <primitives/PopupChooser.h>
#include <system/GTClipboard.h>
#include <system/GTFile.h>
#include <utils/GTKeyboardUtils.h>
#include <utils/GTThread.h>
#include <utils/GTUtilsDialog.h>

#include <U2Core/BaseDocumentFormats.h>
#include <U2Core/DocumentModel.h>
#include <U2Core/U2SafePoints.h>

#include <U2Gui/ToolsMenu.h>

#include <U2View/ADVConstants.h>
#include <U2View/ADVSequenceObjectContext.h>
#include <U2View/DetView.h>
#include <U2View/MaEditorNameList.h>
#include <U2View/MSAEditorTreeViewer.h>
#include <U2View/MaGraphOverview.h>
#include <U2View/ScrollController.h>

#include "GTTestsRegressionScenarios_4001_5000.h"
#include "GTUtilsAnnotationsTreeView.h"
#include "GTUtilsAssemblyBrowser.h"
#include "GTUtilsCircularView.h"
#include "GTUtilsDashboard.h"
#include "GTUtilsDocument.h"
#include "GTUtilsExternalTools.h"
#include "GTUtilsLog.h"
#include "GTUtilsMdi.h"
#include "GTUtilsMsaEditor.h"
#include "GTUtilsMsaEditorSequenceArea.h"
#include "GTUtilsNotifications.h"
#include "GTUtilsOptionPanelMSA.h"
#include "GTUtilsOptionPanelSequenceView.h"
#include "GTUtilsOptionsPanel.h"
#include "GTUtilsPcr.h"
#include "GTUtilsPhyTree.h"
#include "GTUtilsPrimerLibrary.h"
#include "GTUtilsProject.h"
#include "GTUtilsProjectTreeView.h"
#include "GTUtilsSequenceView.h"
#include "GTUtilsSharedDatabaseDocument.h"
#include "GTUtilsStartPage.h"
#include "GTUtilsTask.h"
#include "GTUtilsTaskTreeView.h"
#include "GTUtilsWizard.h"
#include "GTUtilsWorkflowDesigner.h"
#include "api/GTMSAEditorStatusWidget.h"
#include "runnables/ugene/corelibs/U2Gui/AddNewDocumentDialogFiller.h"
#include "runnables/ugene/corelibs/U2Gui/AlignShortReadsDialogFiller.h"
#include "runnables/ugene/corelibs/U2Gui/CreateAnnotationWidgetFiller.h"
#include "runnables/ugene/corelibs/U2Gui/CreateDocumentFromTextDialogFiller.h"
#include "runnables/ugene/corelibs/U2Gui/CreateObjectRelationDialogFiller.h"
#include "runnables/ugene/corelibs/U2Gui/ExportChromatogramFiller.h"
#include "runnables/ugene/corelibs/U2Gui/ExportDocumentDialogFiller.h"
#include "runnables/ugene/corelibs/U2Gui/ExportImageDialogFiller.h"
#include "runnables/ugene/corelibs/U2Gui/FindQualifierDialogFiller.h"
#include "runnables/ugene/corelibs/U2Gui/FindRepeatsDialogFiller.h"
#include "runnables/ugene/corelibs/U2Gui/ImportACEFileDialogFiller.h"
#include "runnables/ugene/corelibs/U2Gui/ImportBAMFileDialogFiller.h"
#include "runnables/ugene/corelibs/U2Gui/ImportToDatabaseDialogFiller.h"
#include "runnables/ugene/corelibs/U2Gui/ProjectTreeItemSelectorDialogFiller.h"
#include "runnables/ugene/corelibs/U2Gui/RangeSelectionDialogFiller.h"
#include "runnables/ugene/corelibs/U2Gui/RemovePartFromSequenceDialogFiller.h"
#include "runnables/ugene/corelibs/U2Gui/ReplaceSubsequenceDialogFiller.h"
#include "runnables/ugene/corelibs/U2View/ov_assembly/ExportCoverageDialogFiller.h"
#include "runnables/ugene/corelibs/U2View/ov_assembly/ExportReadsDialogFiller.h"
#include "runnables/ugene/corelibs/U2View/ov_msa/BuildTreeDialogFiller.h"
#include "runnables/ugene/corelibs/U2View/ov_msa/DeleteGapsDialogFiller.h"
#include "runnables/ugene/plugins/dna_export/ExportAnnotationsDialogFiller.h"
#include "runnables/ugene/plugins/dna_export/ExportSequences2MSADialogFiller.h"
#include "runnables/ugene/plugins/dna_export/ExportSequencesDialogFiller.h"
#include "runnables/ugene/plugins/dna_export/ImportAnnotationsToCsvFiller.h"
#include "runnables/ugene/plugins/enzymes/FindEnzymesDialogFiller.h"
#include "runnables/ugene/plugins/external_tools/BlastAllSupportDialogFiller.h"
#include "runnables/ugene/plugins/external_tools/RemoteBLASTDialogFiller.h"
#include "runnables/ugene/plugins/external_tools/SnpEffDatabaseDialogFiller.h"
#include "runnables/ugene/plugins/orf_marker/OrfDialogFiller.h"
#include "runnables/ugene/plugins/pcr/ExportPrimersDialogFiller.h"
#include "runnables/ugene/plugins/pcr/ImportPrimersDialogFiller.h"
#include "runnables/ugene/plugins/pcr/PrimersDetailsDialogFiller.h"
#include "runnables/ugene/plugins/workflow_designer/ConfigurationWizardFiller.h"
#include "runnables/ugene/plugins/workflow_designer/CreateElementWithCommandLineToolFiller.h"
#include "runnables/ugene/plugins/workflow_designer/DashboardsManagerDialogFiller.h"
#include "runnables/ugene/plugins/workflow_designer/StartupDialogFiller.h"
#include "runnables/ugene/plugins/workflow_designer/WizardFiller.h"
#include "runnables/ugene/plugins_3rdparty/kalign/KalignDialogFiller.h"
#include "runnables/ugene/plugins_3rdparty/umuscle/MuscleDialogFiller.h"
#include "runnables/ugene/ugeneui/DocumentFormatSelectorDialogFiller.h"
#include "runnables/ugene/ugeneui/DocumentProviderSelectorDialogFiller.h"
#include "runnables/ugene/ugeneui/SelectDocumentFormatDialogFiller.h"
#include "runnables/ugene/ugeneui/SequenceReadingModeSelectorDialogFiller.h"

namespace U2 {

namespace GUITest_regression_scenarios {
using namespace HI;

GUI_TEST_CLASS_DEFINITION(test_4007) {
    GTLogTracer l;
    //    1. Open file {data/samples/Genbank/murine.gb}
    QDir().mkpath(sandBoxDir + "test_4007");
    GTFile::copy(os, dataDir + "samples/Genbank/murine.gb", sandBoxDir + "test_4007/murine.gb");
    GTFileDialog::openFile(os, sandBoxDir + "test_4007", "murine.gb");
    GTUtilsTaskTreeView::waitTaskFinished(os);
    GTUtilsTaskTreeView::waitTaskFinished(os);

    //    2. Open file {data/samples/FASTA/human_T1.fa}
    GTFileDialog::openFile(os, dataDir + "samples/FASTA", "human_T1.fa");
    GTUtilsTaskTreeView::waitTaskFinished(os);
    GTUtilsTaskTreeView::waitTaskFinished(os);

    //    3. Drag and drop annotations object to the human_T1 sequence.
    GTUtilsDialog::waitForDialog(os, new CreateObjectRelationDialogFiller(os));
    GTUtilsProjectTreeView::dragAndDrop(os, GTUtilsProjectTreeView::findIndex(os, "NC_001363 features"), GTUtilsAnnotationsTreeView::getTreeWidget(os));


    //    4. Edit "murine.gb" file with an external editor.
    //    Expected state: UGENE offers to reload the changed file.
    //    5. Agree to reload the file.
    GTUtilsDialog::waitForDialog(os, new MessageBoxDialogFiller(os, QMessageBox::Yes));

    QFile murineFile(sandBoxDir + "test_4007/murine.gb");
    const bool opened = murineFile.open(QFile::ReadWrite);
    CHECK_SET_ERR(opened, "Can't open the file: " + sandBoxDir + "test_4007/murine.gb");
    murineFile.write("L");
    murineFile.close();

    GTGlobals::sleep(5000);
    GTGlobals::FindOptions murineOptions(false);
    GTUtilsDocument::removeDocument(os, "human_T1.fa");

    QList<U2Region> regs = GTUtilsAnnotationsTreeView::getAnnotatedRegions(os);
    CHECK_SET_ERR(regs.isEmpty(), QString("Annotations are connected to murine.gb %1").arg(regs.isEmpty()));
    GTFileDialog::openFile(os, dataDir + "samples/FASTA", "human_T1.fa");

    //    Expected state: the file is reloaded, annotations object still have an association only with human_T1 sequence (if annotations object exists and has the same name as before reloading),
    //there is no errors in the log.
    GTUtilsProjectTreeView::doubleClickItem(os, "human_T1.fa");
    GTUtilsTaskTreeView::waitTaskFinished(os);
    GTGlobals::sleep(5000);
    GTUtilsAnnotationsTreeView::findFirstAnnotation(os);

    CHECK_SET_ERR(!l.hasError(), "There is error in the log");
}

GUI_TEST_CLASS_DEFINITION(test_4008) {
//    1. Open "samples/CLUSTALW/COI.aln".
//    2. Use Alignment Viewer context menu -> View.
//    Expected: "Show offsets" option is enabled.
//    3. Open "_common_data/clustal/big.aln".
//    4. Use Alignment Viewer context menu -> View.
//    Expected: "Show offsets" option is enabled.
//    Current: "Show offsets" option is disabled.

    GTFileDialog::openFile(os, dataDir + "samples/CLUSTALW/", "COI.aln");
    GTUtilsTaskTreeView::waitTaskFinished(os);

    GTUtilsDialog::waitForDialog(os, new PopupChecker(os, QStringList() << "MSAE_MENU_VIEW" << "show_offsets",
                                                            PopupChecker::IsEnabled | PopupChecker::IsChecable));
    GTUtilsMSAEditorSequenceArea::callContextMenu(os);
    GTGlobals::sleep();

    GTFileDialog::openFile(os, testDir + "_common_data/clustal/", "big.aln");
    GTUtilsTaskTreeView::waitTaskFinished(os);
    GTUtilsTaskTreeView::waitTaskFinished(os);

    GTGlobals::sleep();
    GTUtilsDialog::waitForDialog(os, new PopupChecker(os, QStringList() << "MSAE_MENU_VIEW" << "show_offsets",
                                                            PopupChecker::IsEnabled | PopupChecker::IsChecable));
    GTUtilsMSAEditorSequenceArea::callContextMenu(os);
}

GUI_TEST_CLASS_DEFINITION(test_4009) {
    //1. Open file "_common_data/clustal/big.aln"
    GTFileDialog::openFile(os, testDir + "_common_data/clustal/big.aln");
    GTUtilsTaskTreeView::waitTaskFinished(os);
    GTGlobals::sleep();

    //2. Open "Export Consensus" OP tab
    GTUtilsOptionPanelMsa::openTab(os, GTUtilsOptionPanelMsa::ExportConsensus);

    //3. Press "Export" button
    GTWidget::click(os, GTWidget::findWidget(os, "exportBtn"));

    //4. Remove "big.aln" document
    GTUtilsDocument::removeDocument(os, "big.aln");

    GTGlobals::sleep();
    CHECK_SET_ERR(GTUtilsTaskTreeView::getTopLevelTasksCount(os)==0, "some tasks were not cancelled")

    //Current state: the task hangs, debug error occured with message "Infinite wait has timed out"
}

GUI_TEST_CLASS_DEFINITION(test_4010) {
//    1. Open "samples/FASTA/human_T1.fa".
    GTFileDialog::openFile(os, dataDir + "samples/FASTA", "human_T1.fa");
    GTUtilsTaskTreeView::waitTaskFinished(os);

//    2. Open the PCR OP tab.
    GTUtilsOptionPanelSequenceView::openTab(os, GTUtilsOptionPanelSequenceView::InSilicoPcr);

//    3. Enter the forward primer: AAGGAAAAAATGCT.
    GTUtilsOptionPanelSequenceView::setForwardPrimer(os, "AAGGAAAAAATGCT");

//    4. Enter the reverse primer: AGCATTTTTTCCTT.
    GTUtilsOptionPanelSequenceView::setReversePrimer(os, "AGCATTTTTTCCTT");

//    5. Click the Primers Details dialog.
//    Expected: the primers are whole dimers, 14 red lines.
    class Scenario : public CustomScenario {
        void run(HI::GUITestOpStatus &os) {
            QWidget *dialog = QApplication::activeModalWidget();
            CHECK_SET_ERR(NULL != dialog, "Active modal widget is NULL");

            GTTextEdit::containsString(os, GTWidget::findExactWidget<QTextEdit *>(os, "textEdit"), "||||||||||||||");
            GTUtilsDialog::clickButtonBox(os, dialog, QDialogButtonBox::Ok);
        }
    };

    GTUtilsDialog::waitForDialog(os, new PrimersDetailsDialogFiller(os, new Scenario));
    GTUtilsOptionPanelSequenceView::showPrimersDetails(os);
}

GUI_TEST_CLASS_DEFINITION(test_4011){
    GTLogTracer l;
//    1. Open WD
    GTUtilsWorkflowDesigner::openWorkflowDesigner(os);
//    2. Open sample "Align sequences with MUSCLE"
    GTUtilsWorkflowDesigner::addSample(os, "Align sequences with MUSCLE");
//    3. Align attached file
    GTUtilsWorkflowDesigner::click(os, "Read alignment");
    GTUtilsWorkflowDesigner::setDatasetInputFile(os, testDir + "_common_data/regression/4011/human_T1.aln");
    GTUtilsWorkflowDesigner::runWorkflow(os);
//    Current state:
//    Runtime error occured(x86 version of UGENE)
//    Windows hangs(x64 version)
    l.checkMessage("Nothing to write");
}

GUI_TEST_CLASS_DEFINITION(test_4013) {
    GTFileDialog::openFile(os, dataDir+"samples/CLUSTALW/", "COI.aln");
    GTUtilsTaskTreeView::waitTaskFinished(os);
    GTUtilsTaskTreeView::waitTaskFinished(os);

    int columnsNumber = GTUtilsMSAEditorSequenceArea::getNumVisibleBases(os);
    GTUtilsMSAEditorSequenceArea::selectArea(os, QPoint(columnsNumber - 10, 0), QPoint(columnsNumber, 10), GTGlobals::UseMouse);

    GTGlobals::sleep(1000);
    GTKeyboardDriver::keyClick( Qt::Key_Space);

    GTGlobals::sleep();
    QRect oldRect = GTUtilsMSAEditorSequenceArea::getSelectedRect(os);

    GTKeyboardDriver::keyClick( 'f', Qt::ControlModifier);
    GTKeyboardDriver::keySequence("ACCCTATTTTATACCAACAAACTare");
    GTKeyboardDriver::keyClick( Qt::Key_Enter);
    GTThread::waitForMainThread();
    GTUtilsMSAEditorSequenceArea::checkSelectedRect(os, oldRect);
}

GUI_TEST_CLASS_DEFINITION(test_4022) {
    //1. Download sequence: http://www.ncbi.nlm.nih.gov/nuccore/CM000265.1
    //2. Open the sequence by UGENE.
    //3. Select the whole sequence.
    //4. Use context menu {Copy->Copy sequence}.
    QString sequence;
    for (int i=0; i<1376256; i++) {
        sequence += "AAAACCCCGGGGTTTTAAAACCCCGGGGTTTTAAAACCCCGGGGTTTTAAAACCCCGGGGTTTT";
    }
    QClipboard *clipboard = QApplication::clipboard();
    clipboard->setText(sequence);

    //5. Use menu {File->New document from text...}.
    //Expected state: "Create document" dialog appeared.
    //6. Paste sequence into the dialog.
    //Expected: UGENE does not crash.
    class Scenario : public CustomScenario {
    public:
        void run(HI::GUITestOpStatus &os) {
            QWidget *dialog = QApplication::activeModalWidget();
            CHECK_SET_ERR(dialog != NULL, "dialog not found");
            QPlainTextEdit *plainText = dialog->findChild<QPlainTextEdit*>("sequenceEdit");
            CHECK_SET_ERR(plainText != NULL, "plain text not found");
            GTWidget::click(os, plainText);
            GTUtilsDialog::waitForDialog(os, new MessageBoxDialogFiller(os, QMessageBox::No, "amount of data"));
            GTKeyboardDriver::keyClick( 'v', Qt::ControlModifier);
            GTGlobals::sleep();

            GTUtilsDialog::waitForDialogWhichMayRunOrNot(os, new MessageBoxDialogFiller(os, QMessageBox::Ok, "An error occurred", "ExceptionWarning"));
            GTUtilsDialog::waitForDialog(os, new MessageBoxDialogFiller(os, QMessageBox::Yes, "amount of data"));
            GTKeyboardDriver::keyClick( 'v', Qt::ControlModifier);

            GTUtilsDialog::clickButtonBox(os, dialog, QDialogButtonBox::Cancel);
        }
    };

    GTUtilsDialog::waitForDialog(os, new CreateDocumentFiller(os, new Scenario()));
    GTGlobals::sleep();

    GTMenu::clickMainMenuItem(os, QStringList() << "File" << "New document from text...", GTGlobals::UseKey);
    GTGlobals::sleep();
}

GUI_TEST_CLASS_DEFINITION(test_4026) {
    //1. Open "samples/Genbank/sars.gb".
    //Expected: there are a lot of annotations in the panoramic and details views.
    GTFileDialog::openFile(os, dataDir + "samples/Genbank/sars.gb");
    GTUtilsTaskTreeView::waitTaskFinished(os);

    //2. Close the MDI window.
    GTKeyboardDriver::keyClick( 'w', Qt::ControlModifier);

    //3. Double click the sequence in the project.
    GTUtilsProjectTreeView::doubleClickItem(os, "NC_004718");
    GTGlobals::sleep(1000);

    //Expected: there is the same amount of annotations in the panoramic and details views.
    //Actual: annotations are now shown in the views. Their locations and qualifier names are deleted.
    QString value = GTUtilsAnnotationsTreeView::getQualifierValue(os, "evidence", "5'UTR");
    CHECK_SET_ERR("not_experimental" == value, QString("Unexpected qualifier value"));
}

GUI_TEST_CLASS_DEFINITION(test_4030) {
    //1. Open "samples/CLUSTALW/COI.aln".
    GTFileDialog::openFile(os, dataDir + "samples/CLUSTALW/COI.aln");
    GTUtilsTaskTreeView::waitTaskFinished(os);

    //2. Open the "Statistics" tab.
    GTUtilsOptionPanelMsa::openTab(os, GTUtilsOptionPanelMsa::Statistics);

    //3. Edit the alignment.
    GTUtilsMSAEditorSequenceArea::selectArea(os, QPoint(1, 1), QPoint(1, 1));
    GTKeyboardDriver::keyClick( Qt::Key_Space);

    //Expected state: hint about reference sequence is hidden
    QWidget *label = GTWidget::findWidget(os, "refSeqWarning");
    CHECK_SET_ERR(!label->isVisible(), "Label is shown");
}

GUI_TEST_CLASS_DEFINITION(test_4033) {
    class Scenario : public CustomScenario {
    public:
        void run(HI::GUITestOpStatus &os) {
            QWidget *dialog = QApplication::activeModalWidget();
            CHECK_SET_ERR(NULL != dialog, "Active modal widget is NULL");

            QWidget *cbExistingTable = GTWidget::findWidget(os, "cbExistingTable", dialog);
            QWidget *tbBrowseExistingTable = GTWidget::findWidget(os, "tbBrowseExistingTable", dialog);
            QWidget *leNewTablePath = GTWidget::findWidget(os, "leNewTablePath", dialog);
            QWidget *tbBrowseNewTable = GTWidget::findWidget(os, "tbBrowseNewTable", dialog);

            GTWidget::click(os, GTWidget::findWidget(os, "rbExistingTable", dialog));
            CHECK_SET_ERR(cbExistingTable->isEnabled() && tbBrowseExistingTable->isEnabled(), "Create annotation dialog controls are disabled unexpectedly");
            CHECK_SET_ERR(!leNewTablePath->isEnabled() && !tbBrowseNewTable->isEnabled(), "Create annotation dialog controls are enabled unexpectedly");

            GTWidget::click(os, GTWidget::findWidget(os, "rbCreateNewTable", dialog));
            CHECK_SET_ERR(!cbExistingTable->isEnabled() && !tbBrowseExistingTable->isEnabled(), "Create annotation dialog controls are enabled unexpectedly");
            CHECK_SET_ERR(leNewTablePath->isEnabled() && tbBrowseNewTable->isEnabled(), "Create annotation dialog controls are disabled unexpectedly");

            GTUtilsDialog::clickButtonBox(os, dialog, QDialogButtonBox::Cancel);
        }
    };

    //1. Open "samples/Genbank/murine.gb".
    GTFileDialog::openFile(os, dataDir + "samples/Genbank/murine.gb");
    GTUtilsTaskTreeView::waitTaskFinished(os);

    //2. Ctrl + N.
    //Expected: if the "Existing table" radio button is not checked, then the URL line edit is disabled.
    GTUtilsDialog::waitForDialog(os, new CreateAnnotationWidgetFiller(os, new Scenario));
    GTKeyboardDriver::keyClick( 'n', Qt::ControlModifier);
    GTGlobals::sleep(500);
}

GUI_TEST_CLASS_DEFINITION(test_4034) {
    //1. Open "samples/Genbank/murine.gb".
    //2. Ctrl + N.
    //There are two check boxes for switching the location type. Usually, when you choose between several actions (switch them), GUI shows you radio buttons, not check boxes.
    //Check boxes are used to switch on/off an option but not to choose between options. In this dialog, you even can't switch off the check box when you click it.
    //It is a wrong behavior for this graphic primitive
    //Solution: replace the check boxes with radio buttons.
    GTFileDialog::openFile(os, dataDir+"samples/Genbank/", "murine.gb");
    GTUtilsTaskTreeView::waitTaskFinished(os);

    GTUtilsDialog::waitForDialog(os, new CreateAnnotationWidgetFiller(os, true, "exon", "annotation", "200..300",
        sandBoxDir + "ann_test_4034.gb"));
    GTUtilsDialog::waitForDialog(os, new PopupChooser(os, QStringList() << "ADV_MENU_ADD" << "create_annotation_action"));
    GTWidget::click(os, GTWidget::findWidget(os, "ADV_single_sequence_widget_0"), Qt::RightButton);
}

GUI_TEST_CLASS_DEFINITION(test_4035) {
    //1. Open "data/samples/CLUSTALW/COI.aln".
    GTFileDialog::openFile(os, dataDir + "samples/CLUSTALW/", "COI.aln");
    GTUtilsTaskTreeView::waitTaskFinished(os);
    //2. Click the "Build tree" button on the main toolbar.
    GTUtilsDialog::waitForDialog(os, new BuildTreeDialogFillerPhyML(os, false, 10));
    GTWidget::click(os, GTAction::button(os, "Build Tree"));
    //3. Select the "PhyML" tool, set "Bootstrap" option to 10, build the tree
    GTUtilsTaskTreeView::waitTaskFinished(os);

    int labelsCount = GTUtilsPhyTree::getDistances(os).count();
    CHECK_SET_ERR(labelsCount == 49, QString("Number of distances is incorrect: %1").arg(labelsCount));
}

GUI_TEST_CLASS_DEFINITION(test_4036) {
//     1. Open "_common_data/clustal/gap_column.aln".
//     2. MSA sequence area context menu -> Edit -> Remove columns of gaps.
//     3. Choose "Remove all gap-only columns".
//     4. Click "Remove".
//     UGENE 1.16-dev: it take ~15 minutes to remove gaps.
//     UGENE 1.15.1: it takes ~5 seconds to remove gaps.

    GTFileDialog::openFile(os, testDir + "_common_data/clustal/", "gap_column.aln");
    GTUtilsTaskTreeView::waitTaskFinished(os);
    GTUtilsTaskTreeView::waitTaskFinished(os);

    GTUtilsDialog::waitForDialog(os, new PopupChooser(os, QStringList() << MSAE_MENU_EDIT << "remove_columns_of_gaps"));
    GTUtilsDialog::waitForDialog(os, new DeleteGapsDialogFiller(os, 1));

    GTUtilsMSAEditorSequenceArea::callContextMenu(os);
    GTUtilsTaskTreeView::waitTaskFinished(os);
}

GUI_TEST_CLASS_DEFINITION(test_4045) {
    //1. Open "murine.gb"
    //2. Find ORFs
    //3. Unload "murine.gb"
    //4. Open "murine.gb"
    //Current state: SAFE_POINT is triggered
    GTLogTracer logTracer;
    GTFileDialog::openFile(os, dataDir+"samples/Genbank/", "murine.gb");
    GTUtilsTaskTreeView::waitTaskFinished(os);

    class OkClicker : public Filler {
    public:
        OkClicker(HI::GUITestOpStatus& _os) : Filler(_os, "ORFDialogBase"){}
        virtual void run() {
            QWidget *w = QApplication::activeWindow();
            CHECK(NULL != w, );
            QDialogButtonBox *buttonBox = w->findChild<QDialogButtonBox*>(QString::fromUtf8("buttonBox"));
            CHECK(NULL != buttonBox, );

            QPushButton *button = buttonBox->button(QDialogButtonBox::Ok);
            CHECK(NULL != button, );
            GTWidget::click(os, button);
        }
    };

    GTUtilsDialog::waitForDialog(os, new OkClicker(os));
    GTWidget::click(os, GTAction::button(os, "Find ORFs"));
    GTUtilsTaskTreeView::waitTaskFinished(os);

    GTUtilsDocument::unloadDocument(os, "murine.gb");
    GTUtilsTaskTreeView::waitTaskFinished(os);
    GTUtilsDocument::loadDocument(os, "murine.gb");
    GTUtilsTaskTreeView::waitTaskFinished(os);
    GTUtilsLog::check(os, logTracer);
}

GUI_TEST_CLASS_DEFINITION(test_4046){
//    Open 'human_T1.fa'
    GTFileDialog::openFile(os, dataDir + "samples/FASTA/human_T1.fa");
    GTUtilsTaskTreeView::waitTaskFinished(os);
//    Create a new annotation
    GTUtilsDialog::waitForDialog(os, new CreateAnnotationWidgetFiller(os, false, "<auto>", "ann1", "complement(1.. 20)"));
    GTMenu::clickMainMenuItem(os, QStringList() << "Actions" << "Add" << "New annotation...");
    GTGlobals::sleep();
//    Current state: new annotation has an empty qualifier 'note'
    QTreeWidgetItem* ann = GTUtilsAnnotationsTreeView::findItem(os, "ann1");
//    Expected state: new annotation does not have any qualifiers
    CHECK_SET_ERR(ann->childCount() == 0, QString("Unexpected qualifier number: %1").arg(ann->childCount()));
}

GUI_TEST_CLASS_DEFINITION(test_4047){
    GTUtilsWorkflowDesigner::openWorkflowDesigner(os);

    class custom : public CustomScenario {
    public:
        void run(HI::GUITestOpStatus &os) {
            GTGlobals::sleep(500);
            GTUtilsWizard::clickButton(os, GTUtilsWizard::Cancel);
#ifdef Q_OS_MAC
            //dirty hack for mac
            GTGlobals::sleep(500);
            if(QApplication::activeModalWidget() != NULL){
                GTUtilsWizard::clickButton(os, GTUtilsWizard::Cancel);
            }
#endif
        }
    };


    GTUtilsDialog::waitForDialog(os, new ConfigurationWizardFiller(os, "Configure Raw DNA-Seq Data Processing", new custom()));
    GTUtilsWorkflowDesigner::addSample(os, "Raw DNA-Seq data processing");
    GTGlobals::sleep();
    GTThread::waitForMainThread();

    CHECK_SET_ERR(GTAction::button(os, "Show wizard")->isVisible() == false, "'Show wizard' button should not be at toolbar!");
}

GUI_TEST_CLASS_DEFINITION(test_4059) {
    GTLogTracer l;
    //1. Open "_common_data/text/text.txt".
    GTUtilsDialog::waitForDialog(os, new DocumentFormatSelectorDialogFiller(os, "Plain text"));
    GTFileDialog::openFile(os, testDir + "_common_data/text/text.txt");
    GTUtilsTaskTreeView::waitTaskFinished(os);

    //2. Delete the "Text" object.
    GTUtilsProjectTreeView::click(os, "text");
    GTKeyboardDriver::keyClick( Qt::Key_Delete);

    //3. Unload the document.
    MessageBoxDialogFiller *filler = new MessageBoxDialogFiller(os, "No");
    GTUtilsDialog::waitForDialog(os, filler);
    GTUtilsDocument::unloadDocument(os, "text.txt", false);
    GTUtilsTaskTreeView::waitTaskFinished(os);

    //4. Load the document.
    GTMouseDriver::moveTo(GTUtilsProjectTreeView::getItemCenter(os, "text.txt"));
    GTKeyboardDriver::keyClick( Qt::Key_Enter);

    //Expected: no safe points triggered.
    CHECK_SET_ERR(!l.hasError(), "Errors in log");
}

GUI_TEST_CLASS_DEFINITION(test_4064) {
//    1. Copy "_common_data/bam/scerevisiae.bam" and "_common_data/bam/scerevisiae.bam.bai" to separate folder
//    2. Rename "scerevisiae.bam.bai" to "scerevisiae.bai"
//    3. Open "scerevisiae.bam" in UGENE
//    Expected state: "Import BAM file" dialog appeared - there is no "Index is not available" warning message.

    GTFile::copy(os, testDir + "_common_data/bam/scerevisiae.bam", sandBoxDir + "test_4064.bam");

    class CustomImportBAMDialogFiller : public Filler {
    public:
        CustomImportBAMDialogFiller(HI::GUITestOpStatus &os, bool warningExistence)
            : Filler(os, "Import BAM File"),
              warningExistence(warningExistence) {}
        virtual void run() {
            QWidget* dialog = QApplication::activeModalWidget();
            CHECK_SET_ERR(dialog, "activeModalWidget is NULL");

            QLabel *label = qobject_cast<QLabel*>(GTWidget::findWidget(os,"indexNotAvailableLabel",dialog));
            CHECK_SET_ERR(label != NULL, "indexNotAvailableLabel not found");
            CHECK_SET_ERR(label->isVisible() == warningExistence, "Warning message is shown");

            QDialogButtonBox* box = qobject_cast<QDialogButtonBox*>(GTWidget::findWidget(os, "buttonBox", dialog));
            QPushButton* button = box->button(QDialogButtonBox::Cancel);
            CHECK_SET_ERR(button !=NULL, "cancel button is NULL");
            GTWidget::click(os, button);
        }
    private:
        bool warningExistence;
    };

    GTUtilsDialog::waitForDialog(os, new CustomImportBAMDialogFiller(os, true));
    GTFileDialog::openFile(os, sandBoxDir, "test_4064.bam");
    GTUtilsTaskTreeView::waitTaskFinished(os);

    GTFile::copy(os, testDir + "_common_data/bam/scerevisiae.bam.bai", sandBoxDir + "test_4064.bai");
    GTUtilsDialog::waitForDialog(os, new CustomImportBAMDialogFiller(os, false));
    GTFileDialog::openFile(os, sandBoxDir, "test_4064.bam");
    GTUtilsTaskTreeView::waitTaskFinished(os);
}

GUI_TEST_CLASS_DEFINITION(test_4065) {
/* 1. Open _common_data/scenarios/_regression/4065/example_bam.bam
 * 2. Check log for error: "No bam index given, preparing sequential import"
*/
    GTFile::copy(os, testDir + "_common_data/scenarios/_regression/4065/example_bam.bam", sandBoxDir + "example_bam.bam");
    GTFile::copy(os, testDir + "_common_data/scenarios/_regression/4065/example_bam.bam.bai", sandBoxDir + "example_bam.bam.bai");
    GTLogTracer l;
    GTUtilsDialog::waitForDialog(os, new ImportBAMFileFiller(os, sandBoxDir + "/test_4065.ugenedb"));
    GTFileDialog::openFile(os, sandBoxDir + "example_bam.bam");
    GTUtilsTaskTreeView::waitTaskFinished(os);

    bool hasMessage = l.checkMessage("No bam index given");
    CHECK_SET_ERR(false == hasMessage , "Error message is found. Bam index file not found.");
}

GUI_TEST_CLASS_DEFINITION(test_4070) {
//    1. Open file "_common_data/scenarios/msa/ma.aln".
    GTFileDialog::openFile(os, testDir + "_common_data/scenarios/msa", "ma.aln");
    GTUtilsTaskTreeView::waitTaskFinished(os);

//    2. Switch on collapsing mode.
    GTUtilsMsaEditor::toggleCollapsingMode(os);

//    3. Expand "Conocephalus_discolor" group.
    GTUtilsMsaEditor::toggleCollapsingGroup(os, "Conocephalus_discolor");

//    Expected state: the overview is calculated and shown.
    GTUtilsTaskTreeView::waitTaskFinished(os);

    QWidget *graphOverview = GTUtilsMsaEditor::getGraphOverview(os);
    CHECK_SET_ERR(NULL != graphOverview, "Graph overview widget is NULL");

    bool colorFound = false;
    for (int i = 0; i < graphOverview->width() && !colorFound; i++) {
        for (int j = 0; j < graphOverview->height() && !colorFound; j++) {
            if (QColor(0, 0, 0) == GTUtilsMsaEditor::getGraphOverviewPixelColor(os, QPoint(i, j))) {
                colorFound = true;
            }
        }
    }

    CHECK_SET_ERR(colorFound, "The overview doesn't contain white color");
}

GUI_TEST_CLASS_DEFINITION(test_4071) {
    GTLogTracer l;
    //1. Open any file (for example, human_T1.fa).
    GTFileDialog::openFile(os, dataDir + "samples/FASTA/human_T1.fa");
    GTUtilsTaskTreeView::waitTaskFinished(os);

    //2. Select the object "[s] human_T1 (UCSC April 2002 chr7:115977709-117855134)".
    GTUtilsProjectTreeView::click(os, "human_T1 (UCSC April 2002 chr7:115977709-117855134)");

    //3. Press "delete" key.
    GTKeyboardDriver::keyClick( Qt::Key_Delete);

    //4. Unload and load document.
    MessageBoxDialogFiller *filler = new MessageBoxDialogFiller(os, "No");
    GTUtilsDialog::waitForDialog(os, filler);
    GTUtilsDocument::unloadDocument(os, "human_T1.fa", false);
    GTUtilsTaskTreeView::waitTaskFinished(os);
    GTMouseDriver::moveTo(GTUtilsProjectTreeView::getItemCenter(os, "human_T1.fa"));
    GTKeyboardDriver::keyClick(Qt::Key_Enter);

    //Expected: no safe points are triggered.
    CHECK_SET_ERR(!l.hasError(), "Errors in log");
}

GUI_TEST_CLASS_DEFINITION(test_4072) {
    GTFileDialog::openFile(os, dataDir + "samples/CLUSTALW/COI.aln");
    GTUtilsTaskTreeView::waitTaskFinished(os);

    QWidget *hSeqScroll = GTWidget::findWidget(os, "horizontal_sequence_scroll");
    CHECK_SET_ERR(hSeqScroll != NULL, "No scroll bar at the bottom of sequence area");
    CHECK_SET_ERR(hSeqScroll->isVisible(), "Scroll bar at the bottom of sequence area is invisible");

    QWidget *vSeqScroll = GTWidget::findWidget(os, "vertical_sequence_scroll");

    CHECK_SET_ERR(vSeqScroll != NULL, "No scroll bar at the bottom of sequence area");
    CHECK_SET_ERR(!vSeqScroll->isVisible(), "Scroll bar at the rigth side of sequence area is visible");

    QWidget* hNameScroll = GTWidget::findWidget(os, "horizontal_names_scroll");
    CHECK_SET_ERR(hNameScroll != NULL, "No scroll bar at the bottom of name list area");

    QSplitter* splitter = qobject_cast<QSplitter *>(GTWidget::findWidget(os, "msa_editor_horizontal_splitter"));
    CHECK_SET_ERR(splitter != NULL, "MSA Splitter not found");
    QSplitterHandle *handle = splitter->handle(1);
    CHECK_SET_ERR(handle != NULL, "MSA Splitter handle is NULL");

    QWidget *nameList = GTWidget::findWidget(os, "msa_editor_name_list");
    CHECK_SET_ERR(nameList != NULL, "MSA Editor name list not found");

    GTWidget::click(os, handle);
    QPoint p = GTMouseDriver::getMousePosition();
    const bool isHorVisible = hNameScroll->isVisible();
    if (isHorVisible) {
        p.setX(p.x() + 3 * nameList->width());
    } else {
        p.setX(p.x() - 2 * nameList->width() / 3);
    }
    GTMouseDriver::press();
    GTMouseDriver::moveTo(p);
    GTMouseDriver::release();

    GTThread::waitForMainThread();

    CHECK_SET_ERR(hNameScroll->isVisible() != isHorVisible, "Scroll bar state at the bottom of name list area isn't changes");

    GTFileDialog::openFile(os, testDir + "_common_data/clustal/fungal - all.aln");
    GTUtilsTaskTreeView::waitTaskFinished(os);
    GTGlobals::sleep(500);
    hNameScroll = GTWidget::findWidget(os, "horizontal_names_scroll");
    CHECK_SET_ERR(hNameScroll != NULL, "No scroll bar at the bottom of name list area");
    CHECK_SET_ERR(hNameScroll->isVisible(), "Scroll bar at the botton of name list area is not visible");
}

GUI_TEST_CLASS_DEFINITION(test_4084) {
    //1. Open "_common_data/fasta/human_T1_cutted.fa".
    GTFileDialog::openFile(os, testDir + "_common_data/fasta/human_T1_cutted.fa");
    GTUtilsTaskTreeView::waitTaskFinished(os);
    GTUtilsTaskTreeView::waitTaskFinished(os);

    //2. Create any annotation.
    //Expected state: there is an annotation group with an annotation within.
    //Current state: there is an annotation group with two similar annotations within.
    GTUtilsDialog::waitForDialog(os, new CreateAnnotationWidgetFiller(os, true, "group", "feature", "50..60"));
    GTMenu::clickMainMenuItem(os, QStringList() << "Actions" << "Add" << "New annotation...");
    GTUtilsTaskTreeView::waitTaskFinished(os);
    GTGlobals::sleep();

    QTreeWidgetItem *annotationGroup = GTUtilsAnnotationsTreeView::findItem(os, "group  (0, 1)");
    CHECK_SET_ERR(NULL != annotationGroup, "Wrong annotations number");
}

GUI_TEST_CLASS_DEFINITION(test_4087) {
    // 1. Open murine.gb
    // 2. Open Find Pattern tab
    // 3. Input pattern
    // 4. Click Next a few times
    // Expected state: the results are selected one by one from left to right, no random selection

    GTFileDialog::openFile(os, dataDir + "samples/Genbank", "murine.gb");

    GTUtilsOptionPanelSequenceView::openTab(os, GTUtilsOptionPanelSequenceView::Search);
    GTUtilsOptionPanelSequenceView::enterPattern(os, "U");
    GTUtilsOptionPanelSequenceView::toggleInputFromFilePattern(os);
    GTGlobals::sleep(200);

    QLabel *label = dynamic_cast<QLabel*>(GTWidget::findWidget(os, "lblErrorMessage"));

    CHECK_SET_ERR(label->isVisible(), "Warning is not shown 1");
    CHECK_SET_ERR(label->text().contains("Info"), "Warning is not shown 2");
    CHECK_SET_ERR(!label->text().contains("Warning"), "Warning is shown");

}

GUI_TEST_CLASS_DEFINITION(test_4091) {
    GTFileDialog::openFile(os, dataDir + "samples/FASTA/human_T1.fa");
    GTUtilsTaskTreeView::waitTaskFinished(os);
    GTFileDialog::openFile(os, dataDir + "samples/Genbank/NC_014267.1.gb");
    GTUtilsTaskTreeView::waitTaskFinished(os);
    GTFileDialog::openFile(os, dataDir + "samples/Genbank/PBR322.gb");
    GTUtilsTaskTreeView::waitTaskFinished(os);
    GTFileDialog::openFile(os, dataDir + "samples/Genbank/sars.gb");
    GTUtilsTaskTreeView::waitTaskFinished(os);
    GTFileDialog::openFile(os, dataDir + "samples/Genbank/CVU55762.gb");
    GTUtilsTaskTreeView::waitTaskFinished(os);

    QSet<GObjectType> acceptableTypes;
    acceptableTypes << GObjectTypes::SEQUENCE << GObjectTypes::ANNOTATION_TABLE;
    QMap<QString, QStringList> doc2Objects;
    doc2Objects["human_T1.fa"] << "human_T1 (UCSC April 2002 chr7:115977709-117855134)";
    doc2Objects["NC_014267.1.gb"] << "NC_014267" << "NC_014267 features";
    doc2Objects["PBR322.gb"] << "SYNPBR322" << "SYNPBR322 features";
    doc2Objects["sars.gb"] << "NC_004718" << "NC_004718 features";

    GTUtilsDialog::waitForDialog(os, new ProjectTreeItemSelectorDialogFiller(os, doc2Objects, acceptableTypes,
        ProjectTreeItemSelectorDialogFiller::Separate));
    GTUtilsDialog::waitForDialog(os, new PopupChooser(os, QStringList() << ACTION_PROJECT__ADD_MENU << ACTION_PROJECT__ADD_OBJECT));
    GTUtilsProjectTreeView::click(os, "CVU55762.gb", Qt::RightButton);

    GTUtilsTaskTreeView::checkTask(os, "Add objects to document");
    GTUtilsTaskTreeView::waitTaskFinished(os);

    const QModelIndex docIndex = GTUtilsProjectTreeView::findIndex(os, "CVU55762.gb");
    GTUtilsProjectTreeView::checkItem(os, "CVU55762", docIndex);
    GTUtilsProjectTreeView::checkItem(os, "CVU55762 features", docIndex);
    GTUtilsProjectTreeView::checkItem(os, "human_T1 (UCSC April 2002 chr7:115977709-117855134)", docIndex);
    GTUtilsProjectTreeView::checkItem(os, "NC_014267", docIndex);
    GTUtilsProjectTreeView::checkItem(os, "NC_014267 features", docIndex);
    GTUtilsProjectTreeView::checkItem(os, "SYNPBR322", docIndex);
    GTUtilsProjectTreeView::checkItem(os, "SYNPBR322 features", docIndex);
    GTUtilsProjectTreeView::checkItem(os, "NC_004718", docIndex);
    GTUtilsProjectTreeView::checkItem(os, "NC_004718 features", docIndex);
}

GUI_TEST_CLASS_DEFINITION(test_4093) {
    //1. Open "human_T1.fa"
    GTFileDialog::openFile(os, dataDir + "samples/FASTA/human_T1.fa");
    GTUtilsTaskTreeView::waitTaskFinished(os);

    //2. Call context menu on the document
    //{ Export / Import->Import annotations from CSV... }
    //Expected state : "Import Annotations from CSV" dialog appeared
    //3. Select the attached file for reading
    //4. Copy tab to clipboard and insert to "Column separator" field
    //5. Select 3rd column as "Start position", 4th column as "End position" and 5th as "Complement strand mark"
    //6. Press "Run"

    ImportAnnotationsToCsvFiller::RoleParameters r;
    r << ImportAnnotationsToCsvFiller::RoleColumnParameter(2, new ImportAnnotationsToCsvFiller::StartParameter(false))
        << ImportAnnotationsToCsvFiller::RoleColumnParameter(3, new ImportAnnotationsToCsvFiller::EndParameter(true))
        << ImportAnnotationsToCsvFiller::RoleColumnParameter(4, new ImportAnnotationsToCsvFiller::StrandMarkParameter(false, ""));

    ImportAnnotationsToCsvFiller *filler = new ImportAnnotationsToCsvFiller(os, testDir + "_common_data/scenarios/_regression/4093/test.xls",
        sandBoxDir + "test_4093.gb", ImportAnnotationsToCsvFiller::Genbank, true, true, "	", 0, "", true, false, "misc_feature", r);

    GTUtilsDialog::waitForDialog(os, new PopupChooserByText(os, QStringList() << "Export/Import" << "Import annotations from CSV file..."));
    GTUtilsDialog::waitForDialog(os, filler);
    GTUtilsProjectTreeView::click(os, "human_T1.fa", Qt::RightButton);

    //Expected state: UGENE doesn't crash
    GTUtilsTaskTreeView::waitTaskFinished(os);
}

GUI_TEST_CLASS_DEFINITION(test_4095) {
/* 1. Open file "test/_common_data/fasta/fa1.fa"
 * 2. Call context menu on the sequence view { Edit sequence -> Reverse sequence }
 *   Expected state: nucleotides order has reversed
 *   Current state: nothing happens
*/
    GTFileDialog::openFile(os, testDir + "_common_data/fasta", "fa1.fa");
    GTUtilsTaskTreeView::waitTaskFinished(os);
    GTUtilsDialog::waitForDialog(os, new PopupChooser(os, QStringList()<<ADV_MENU_EDIT<<ACTION_EDIT_RESERVE_SEQUENCE));
    GTMenu::showContextMenu(os, GTWidget::findWidget(os, "ADV_single_sequence_widget_0"));
    GTUtilsTaskTreeView::waitTaskFinished(os);
    //GTCA
    GTUtilsDialog::waitForDialog(os, new SelectSequenceRegionDialogFiller(os, 1, 4));
    GTUtilsDialog::waitForDialog(os, new PopupChooser(os, QStringList() << "Select" << "Sequence region"));
    GTMenu::showContextMenu(os, GTWidget::findWidget(os,"ADV_single_sequence_widget_0"));
    GTKeyboardDriver::keyClick('c', Qt::ControlModifier );
    GTGlobals::sleep(200);
    const QString selectionContent = GTClipboard::text( os );
    CHECK_SET_ERR( "GTCA" == selectionContent, "Sequence reversing is failed" );
}

namespace {
    QString getFileContent(const QString &path) {
        QFile file(path);
        CHECK(file.open(QFile::ReadOnly), QString());
        QTextStream fileReader(&file);
        return fileReader.readAll();
    }

}
GUI_TEST_CLASS_DEFINITION(test_4096) {
    // 1. Open "human_T1.fa"
    // 2. Use context menu on sequence object
    // {Export/Import->Export sequences as alignment}
    // Expected state: "Export Sequences as Alignment" dialog appeared
    // 3. Press "Export"
    // Current state: only part of human_T1(128000 nb) exported to alignment

    class ExportSeqsAsMsaScenario : public CustomScenario {
        void run(HI::GUITestOpStatus &os) {
            QWidget *dialog = QApplication::activeModalWidget();
            CHECK_SET_ERR(dialog != NULL, "dialog not found");

            QCheckBox *addToProjectBox = qobject_cast<QCheckBox *>(GTWidget::findWidget(os, "addToProjectBox", dialog));
            CHECK_SET_ERR(addToProjectBox->isChecked(), "'Add document to project' checkbox is not set");

            QLineEdit *lineEdit = qobject_cast<QLineEdit *>(GTWidget::findWidget(os, "fileNameEdit", dialog));
            GTLineEdit::setText(os, lineEdit, sandBoxDir + "test_4096.aln");

            GTUtilsDialog::clickButtonBox(os, QDialogButtonBox::Ok);
        }
    };

    //GTUtilsDialog::waitForDialog(os, new SequenceReadingModeSelectorDialogFiller(os));
    GTFileDialog::openFile(os, dataDir + "samples/FASTA", "human_T1.fa");
    GTUtilsTaskTreeView::waitTaskFinished(os);

    GTUtilsDialog::waitForDialog(os, new PopupChooser(os, QStringList() << ACTION_PROJECT__EXPORT_IMPORT_MENU_ACTION << ACTION_EXPORT_SEQUENCE_AS_ALIGNMENT));
    GTUtilsDialog::waitForDialog(os, new ExportSequenceAsAlignmentFiller(os, new ExportSeqsAsMsaScenario));
    GTMouseDriver::moveTo(GTUtilsProjectTreeView::getItemCenter(os, "human_T1.fa"));
    GTMouseDriver::click(Qt::RightButton);
    GTUtilsTaskTreeView::waitTaskFinished(os);

    GTUtilsProjectTreeView::checkItem(os, "test_4096.aln");

    const QString referenceMsaContent = getFileContent(testDir + "_common_data/clustal/test_4096.aln");
    const QString resultMsaContent = getFileContent(sandBoxDir + "test_4096.aln");
    CHECK_SET_ERR(!referenceMsaContent.isEmpty() && referenceMsaContent == resultMsaContent, "Unexpected MSA content");

}
GUI_TEST_CLASS_DEFINITION(test_4097) {
/* 1. Open "_common_data/vector_nti_sequence/unrefined.gb".
 * 2. Export the document somewhere to the vector NTI sequence format.
 *   Expected state: the saved file contains only 8 entries in the COMMENT section and doesn't contain "Vector_NTI_Display_Data_(Do_Not_Edit!)" comment.
*/
    GTFileDialog::openFile(os, testDir + "_common_data/vector_nti_sequence", "unrefined.gb");
    GTUtilsTaskTreeView::waitTaskFinished(os);

    GTUtilsDialog::waitForDialog(os, new ExportDocumentDialogFiller(os, sandBoxDir, "test_4097.gb", ExportDocumentDialogFiller::VectorNTI, false, false));
    GTUtilsDialog::waitForDialog(os, new PopupChooser(os, QStringList() << "Export document"));
    GTMouseDriver::moveTo(GTUtilsProjectTreeView::getItemCenter(os, "unrefined.gb"));
    GTMouseDriver::click(Qt::RightButton);
    GTUtilsTaskTreeView::waitTaskFinished(os);
    const QString resultFileContent = getFileContent(sandBoxDir + "test_4097.gb");
    CHECK_SET_ERR(false == resultFileContent.contains("Vector_NTI_Display_Data_(Do_Not_Edit!)",Qt::CaseInsensitive), "Unexpected file content");
    QRegExp rx("COMMENT");
    int pos = 0;
    int count = 0;
    while (pos >= 0) {
        pos = rx.indexIn(resultFileContent, pos);
        if (pos >= 0) {
            ++pos;
            ++count;
        }
    }
    CHECK_SET_ERR(8 == count, "The saved file contains more/less then 8 entries in the COMMENT section");
}
GUI_TEST_CLASS_DEFINITION(test_4099) {
/* 1. Open file _common_data/scenarios/_regression/4099/p4228.gb
 * 2. Select CDS annotation 1656..2450 and select 'label' item
 *   Expected state: Value has "Tn5 neomycin resistance"
 *   Note: The value of the "label" qualifier is displayed both on the circular view and the zoom view as annotation names.
*/
    GTFileDialog::openFile(os, testDir + "_common_data/scenarios/_regression/4099", "p4228.gb");
    GTUtilsTaskTreeView::waitTaskFinished(os);
    QList<QTreeWidgetItem*> items = GTUtilsAnnotationsTreeView::findItems(os,"CDS");
    CHECK_SET_ERR( 2 == items.length(), "CDS annotations count is not 2");
    foreach (QTreeWidgetItem* item, items) {
        if (item->text(2)=="1656..2450")
        {
            CHECK_SET_ERR("Tn5 neomycin resistance" == GTUtilsAnnotationsTreeView::getQualifierValue(os,"label",item), "Wrong label value");
            break;
        }
    }
}

GUI_TEST_CLASS_DEFINITION(test_4100) {
//    1. Create or open a file with a few annotations
//    2. Import that file to shared database and open it
//    Expected state: annotations in database are the same as the annotations from step 1

    ADVSingleSequenceWidget* wgt = GTUtilsProject::openFileExpectSequence(os, testDir + "_common_data/genbank/", "JQ040024.1.gb", "JQ040025");
    CHECK_SET_ERR(wgt != NULL, "No ADVSignleSequenceWidget found");
    ADVSequenceObjectContext* ctx = wgt->getActiveSequenceContext();
    CHECK_SET_ERR(ctx != NULL, "Sequence context is NULL");
    QSet<AnnotationTableObject*> annTables = ctx->getAnnotationObjects();

    Document* databaseDoc = GTUtilsSharedDatabaseDocument::connectToTestDatabase(os);

    QList<ImportToDatabaseDialogFiller::Action> actions;
    QVariantMap addFileAction;
    addFileAction.insert(ImportToDatabaseDialogFiller::Action::ACTION_DATA__PATHS_LIST, testDir + "_common_data/genbank/JQ040024.1.gb");
    actions << ImportToDatabaseDialogFiller::Action(ImportToDatabaseDialogFiller::Action::ADD_FILES, addFileAction);
    actions << ImportToDatabaseDialogFiller::Action(ImportToDatabaseDialogFiller::Action::IMPORT, QVariantMap());

    GTUtilsDialog::waitForDialog(os, new ImportToDatabaseDialogFiller(os, actions));
    GTUtilsDialog::waitForDialog(os, new PopupChooser(os, QStringList() << "action_project__add_menu" << "action_project__import_to_database"));
    GTUtilsProjectTreeView::click(os, "ugene_gui_test", Qt::RightButton);
    GTUtilsTaskTreeView::waitTaskFinished(os);
    GTGlobals::sleep(10000);

    GTUtilsSharedDatabaseDocument::doubleClickItem(os, databaseDoc, "JQ040024.1");
    QModelIndex idx = GTUtilsSharedDatabaseDocument::getItemIndex(os, databaseDoc, "/JQ040024.1/JQ040025");
    GTUtilsProjectTreeView::doubleClickItem(os, idx);
    GTGlobals::sleep();

    ADVSingleSequenceWidget* wgtDB = GTUtilsSequenceView::getSeqWidgetByNumber(os);
    CHECK_SET_ERR(wgtDB != NULL, "No ADVSingleSequenceWidget fond");
    ctx = wgtDB->getActiveSequenceContext();
    CHECK_SET_ERR(ctx != NULL, "Sequence context is NULL");
    QSet<AnnotationTableObject*> annTablesDB = ctx->getAnnotationObjects();

    CHECK_SET_ERR(annTables.size() == annTablesDB.size(), "Number of annotation tables imported is incorrect");
    CHECK_SET_ERR(annTables.size() == 1, "Number of annotation tables is incorrect");

    CHECK_SET_ERR(annTables.values().first() != NULL, "AnnotationTable is NULL");
    QList<Annotation *> annInitial = annTables.values().first()->getAnnotations();
    CHECK_SET_ERR(annTablesDB.values().first() != NULL, "AnnotationTable is NULL");
    QList<Annotation *> annImported = annTablesDB.values().first()->getAnnotations();

    foreach (Annotation *ann, annInitial) {
        bool found = false;
        foreach (Annotation *aImported, annImported) {
            if (*ann->getData() == *aImported->getData()) {
                found = true;
                break;
            }
        }
        CHECK_SET_ERR(found == true, QString("Annotation '%1' was not imported").arg(ann->getName()));
    }

    GTUtilsSharedDatabaseDocument::doubleClickItem(os, databaseDoc, "JQ040024.1");
    GTGlobals::sleep();
    GTKeyboardDriver::keyClick( Qt::Key_Delete);
    GTGlobals::sleep();
    GTUtilsSharedDatabaseDocument::disconnectDatabase(os, databaseDoc);
}

GUI_TEST_CLASS_DEFINITION(test_4104) {
    GTLogTracer l;
    //1. Open the attached workflow file.
    GTUtilsDialog::waitForDialogWhichMayRunOrNot(os, new StartupDialogFiller(os));
    GTFileDialog::openFile(os, testDir + "_common_data/scenarios/_regression/4104/test.uwl");
    GTUtilsTaskTreeView::waitTaskFinished(os);

    //2. Set file "data/samples/Genbank/murine.gb" as input.
    GTUtilsWorkflowDesigner::click(os, "Read Sequence");
    GTUtilsWorkflowDesigner::setDatasetInputFile(os, dataDir + "samples/Genbank/murine.gb");

    //3. Run the workflow.
    GTUtilsWorkflowDesigner::runWorkflow(os);

    //Expected state : a result file has been produced.It's a copy of murine.gb
    //Current state : the "Write Sequence" worker gives the "Nothing to write" error in the log.
    GTUtilsLog::check(os, l);

    HIWebElement button = GTUtilsDashboard::findElement(os, "Dataset 1.gb", "BUTTON");
    GTUtilsDashboard::click(os, button);

    GTUtilsTaskTreeView::waitTaskFinished(os);

    const QString activeWindowName = GTUtilsMdi::activeWindow(os)->windowTitle();
    CHECK_SET_ERR(activeWindowName == "Dataset 1 [s] NC_001363", "Unexpected active window name: " + activeWindowName);
    GTUtilsProjectTreeView::findIndex(os, "NC_001363");
    GTUtilsProjectTreeView::findIndex(os, "NC_001363 features");
}

GUI_TEST_CLASS_DEFINITION(test_4106){
/* 1. Open "data/samples/CLUSTALW/ty3.aln.gz".
 * 2. Select a sequence that is two sequences above the last visible sequence in the name list area.
 * 3. Press and hold "shift" key.
 * 4. Click "down" key twice.
 *   Expected state: three sequences are selected, the msa is not scrolled down.
 * 5. Click "down" again.
 *   Expected state: four sequences are selected
 *   Current state: the state is not changed.
*/
    GTFileDialog::openFile( os, dataDir + "samples/CLUSTALW", "ty3.aln.gz" );
    GTUtilsTaskTreeView::waitTaskFinished(os);
    GTUtilsTaskTreeView::waitTaskFinished(os);

    MSAEditorSequenceArea* msaEdistorSequenceArea = GTUtilsMSAEditorSequenceArea::getSequenceArea(os);
    const int endPos = msaEdistorSequenceArea->getEditor()->getUI()->getScrollController()->getLastVisibleRowNumber(msaEdistorSequenceArea->height());

    GTUtilsMSAEditorSequenceArea::click( os, QPoint( -5, endPos-1 ) );
    GTGlobals::sleep(200);
    GTUtilsMSAEditorSequenceArea::checkSelectedRect( os, QRect( 0, endPos-1, 1234, 1 ) );

    GTKeyboardDriver::keyPress(Qt::Key_Shift);
    GTKeyboardDriver::keyClick(Qt::Key_Down );
    GTGlobals::sleep(200);
    GTKeyboardDriver::keyClick(Qt::Key_Down );
    GTGlobals::sleep(200);
    GTKeyboardDriver::keyRelease(Qt::Key_Shift);
    GTUtilsMSAEditorSequenceArea::checkSelectedRect( os, QRect( 0, endPos-1, 1234, 3 ) );

    GTGlobals::sleep(200);
    GTKeyboardDriver::keyPress(Qt::Key_Shift);
    GTKeyboardDriver::keyClick(Qt::Key_Down );
    GTGlobals::sleep(200);
    GTKeyboardDriver::keyRelease(Qt::Key_Shift);
    GTUtilsMSAEditorSequenceArea::checkSelectedRect( os, QRect( 0, endPos-1, 1234, 4 ) );

}

GUI_TEST_CLASS_DEFINITION(test_4110){
    GTFile::copy(os, dataDir + "samples/FASTA/human_T1.fa", sandBoxDir + "test_4110_human_T1.fa");
    GTUtilsMdi::click(os, GTGlobals::Close);
//    1. Connect to the shared database "ugene_gui_test_win" located on "ugene-quad-ubuntu".
    GTUtilsSharedDatabaseDocument::connectToTestDatabase(os);
//    2. Open sequence view for sequence from ugene_gui_test_win:/view_test_0001/NC_001363.
    QModelIndex fol = GTUtilsProjectTreeView::findIndex(os, "test_4110");
    QModelIndex seqFol = GTUtilsProjectTreeView::findIndex(os, "NC_001363", fol);
    QModelIndex annFol = GTUtilsProjectTreeView::findIndex(os, "NC_001363 features", fol);
    GTMouseDriver::moveTo(GTUtilsProjectTreeView::getItemCenter(os, seqFol));
    GTMouseDriver::doubleClick();
    GTGlobals::sleep();
//    Expected state: sequence is opened with its annotations on the same view.
    QList<QTreeWidgetItem*> annotationsInFile = GTTreeWidget::getItems(GTUtilsAnnotationsTreeView::getTreeWidget(os)->invisibleRootItem());
    int num = annotationsInFile.size();
    CHECK_SET_ERR(num == 14, QString("1: unexpected annotations number: %1").arg(num));
//    3. Open file "data/samples/FASTA/human_T1.fa".
    GTFileDialog::openFile(os, sandBoxDir + "test_4110_human_T1.fa");
    GTUtilsTaskTreeView::waitTaskFinished(os);
//    4. Drag&drop annotation object "ugene_gui_test_win:/view_test_0001/NC_001363 features" to the sequence view.
    GTUtilsDialog::waitForDialog(os, new CreateObjectRelationDialogFiller(os));
    GTUtilsProjectTreeView::dragAndDrop(os, annFol, GTWidget::findWidget(os, "ADV_single_sequence_widget_0", GTUtilsMdi::activeWindow(os)));
    GTGlobals::sleep(1000);
//    Expected state: annotations successfully associated with a new sequence.
    annotationsInFile = GTTreeWidget::getItems(GTUtilsAnnotationsTreeView::getTreeWidget(os)->invisibleRootItem());
    num = annotationsInFile.size();
    CHECK_SET_ERR(num == 14, QString("2: unexpected annotations number: %1").arg(num));
//    5. Close both sequence views.
    GTUtilsMdi::click(os, GTGlobals::Close);
    GTUtilsMdi::click(os, GTGlobals::Close);
//    6. Open a sequence view for "human_T1" again.
    GTUtilsProjectTreeView::doubleClickItem(os, "test_4110_human_T1.fa");
    GTGlobals::sleep();
//    Expected state: it still displays annotations along with the sequence
    annotationsInFile = GTTreeWidget::getItems(GTUtilsAnnotationsTreeView::getTreeWidget(os)->invisibleRootItem());
    num = annotationsInFile.size();
    CHECK_SET_ERR(num == 14, QString("3: unexpected annotations number: %1").arg(num));
//    Current state: only sequence is shown
}

GUI_TEST_CLASS_DEFINITION(test_4111){
    GTLogTracer l;
    AlignShortReadsFiller::Parameters parameters(testDir + "_common_data/bowtie/index/",
        "e_coli.1.ebwt",
        testDir + "_common_data/fastq/",
        "short_sample.fastq",
        AlignShortReadsFiller::Parameters::Bowtie);

    GTUtilsDialog::waitForDialog(os, new AlignShortReadsFiller(os, &parameters));
    GTUtilsDialog::waitForDialog(os, new ImportBAMFileFiller(os, sandBoxDir + "test_4111.ugenedb"));
    GTMenu::clickMainMenuItem(os, QStringList() << "Tools" << "NGS data analysis" << "Map reads to reference...");

    GTUtilsTaskTreeView::waitTaskFinished(os);
    GTUtilsLog::check(os, l);
}

GUI_TEST_CLASS_DEFINITION(test_4113){
//    1. Connect to a shared DB.
//    2. Import the folder "data/samples/Assembly" to it
//    3. Import ugenedb file
//    Expected state: import is completed successfully

    GTLogTracer l;

    Document* doc = GTUtilsSharedDatabaseDocument::connectToTestDatabase(os);

    GTUtilsSharedDatabaseDocument::importDirs(os, doc, "/test_4113", QStringList() << dataDir + "/samples/Assembly/");
    GTUtilsTaskTreeView::waitTaskFinished(os);

    GTUtilsSharedDatabaseDocument::importFiles(os, doc, "/test_4113", QStringList() << testDir + "/_common_data/ugenedb/scerevisiae.bam.ugenedb");
    GTUtilsTaskTreeView::waitTaskFinished(os);

    GTUtilsLog::check(os, l);
}

GUI_TEST_CLASS_DEFINITION(test_4116) {
//    1. Open the Primer Library.
    GTUtilsPrimerLibrary::openLibrary(os);

//    2. Click "Import primer(s)".

    class Scenario : public CustomScenario {
    public:
        void run(HI::GUITestOpStatus &os) {
//    Expected: the dialog is modal, the "OK" button is disabled.
            QWidget *dialog = QApplication::activeModalWidget();
            CHECK_SET_ERR(NULL != dialog, "Active modal widget is NULL");
            CHECK_SET_ERR(GTUtilsDialog::buttonBox(os, dialog) != NULL, "ButtonBox is NULL");

            QWidget *okButton = GTUtilsDialog::buttonBox(os, dialog)->button(QDialogButtonBox::Ok);
            CHECK_SET_ERR(NULL != okButton, "Export button is NULL");
            CHECK_SET_ERR(!okButton->isEnabled(), "Export button is unexpectedly enabled");

//    3. Add human_T1.fa.
            GTUtilsDialog::waitForDialog(os, new GTFileDialogUtils(os, dataDir + "samples/FASTA/human_T1.fa"));
            GTWidget::click(os, GTWidget::findButtonByText(os, "Add file(s)", dialog));

//    4. Click the added item.
            const QString filePath = QDir::cleanPath(QFileInfo(dataDir + "samples/FASTA/human_T1.fa").absoluteFilePath());
            GTListWidget::click(os, GTWidget::findExactWidget<QListWidget *>(os, "lwFiles", dialog), filePath);

//    Expected: the "Remove" button is enabled.
            QWidget *removeButton = GTWidget::findWidget(os, "pbRemoveFile", dialog);
            CHECK_SET_ERR(NULL != removeButton, "Remove button is NULL");
            CHECK_SET_ERR(removeButton->isEnabled(), "Remove button is unexpectedly disabled");

//    5. Choose "Shared database" in the combobox.
            GTComboBox::setIndexWithText(os, GTWidget::findExactWidget<QComboBox *>(os, "cbSource", dialog), "Shared database");

//    Expected: the "OK" button is disabled.
            CHECK_SET_ERR(!okButton->isEnabled(), "OK button is unexpectedly enabled");

//    6. Choose "Local file(s)" in the combobox.
            GTComboBox::setIndexWithText(os, GTWidget::findExactWidget<QComboBox *>(os, "cbSource", dialog), "Local file(s)");

//    Expected: the "OK" button is enabled.
            CHECK_SET_ERR(okButton->isEnabled(), "OK button is unexpectedly disabled");

            GTUtilsDialog::clickButtonBox(os, dialog, QDialogButtonBox::Cancel);
        }
    };

    GTUtilsDialog::waitForDialog(os, new ImportPrimersDialogFiller(os, new Scenario));
    GTUtilsPrimerLibrary::clickButton(os, GTUtilsPrimerLibrary::Import);
}

GUI_TEST_CLASS_DEFINITION(test_4117){
    GTLogTracer l;
    QDir().mkpath(testDir + "_common_data/scenarios/sandbox/space containing dir");
    GTFile::copy(os, testDir + "_common_data/fastq/short_sample.fastq",
                 testDir + "_common_data/scenarios/sandbox/space containing dir/short_sample.fastq");
    GTUtilsWorkflowDesigner::openWorkflowDesigner(os);
    GTUtilsWorkflowDesigner::addSample(os, "Quality control by FastQC");

    GTUtilsWorkflowDesigner::click(os, "FASTQ File List");
    GTUtilsWorkflowDesigner::setDatasetInputFile(os, testDir + "_common_data/scenarios/sandbox/space containing dir/short_sample.fastq" );
    GTUtilsWorkflowDesigner::runWorkflow(os);
    GTUtilsTaskTreeView::waitTaskFinished(os);
    GTUtilsLog::check(os, l);
}

GUI_TEST_CLASS_DEFINITION(test_4118){
//1. Add sample raw data processing
    GTLogTracer l;
    GTUtilsWorkflowDesigner::openWorkflowDesigner(os);
    QMap<QString, QVariant> parameters;
    parameters.insert("FASTQ files", QVariant(QDir().absoluteFilePath(testDir + "_common_data/fastq/lymph.fastq")));
    parameters.insert("Adapters", QVariant(""));

    GTUtilsDialog::waitForDialog(os, new ConfigurationWizardFiller(os, "Configure Raw RNA-Seq Data Processing", QStringList()<<"Skip mapping"<<"Single-end"));
    GTUtilsDialog::waitForDialog(os, new WizardFiller(os, "Raw RNA-Seq Data Processing Wizard", QStringList(), parameters));
    GTUtilsWorkflowDesigner::addSample(os, "Raw RNA-Seq data processing");

    GTUtilsWorkflowDesigner::runWorkflow(os);
    //GTUtilsTaskTreeView::waitTaskFinished(os);
    GTUtilsLog::check(os, l);

}

GUI_TEST_CLASS_DEFINITION(test_4121) {
//    1. Open the Primer Library.
//    2. Select two primes.
//    3. Click "Export primer(s)".
//    4. There is no 'Raw' format available(raw format is valid only for one primer export)

    class test_4121 : public CustomScenario {
    public:
        test_4121(bool isRawPresent)
            : isRawPresent(isRawPresent) {}
        void run(HI::GUITestOpStatus &os) {
            QWidget *dialog = QApplication::activeModalWidget();
            CHECK_SET_ERR(dialog != NULL, "dialog not found");

            QComboBox* cbFormat = dialog->findChild<QComboBox*>("cbFormat");
            CHECK_SET_ERR(cbFormat != NULL, "cbFormat not found");

            if (isRawPresent) {
                CHECK_SET_ERR(cbFormat->findText("Raw sequence") != -1, "raw format is present");
            } else {
                CHECK_SET_ERR(cbFormat->findText("Raw sequence") == -1, "raw format is present");
            }

            GTUtilsDialog::clickButtonBox(os, dialog, QDialogButtonBox::Cancel);
        }
    private:
        bool isRawPresent;

    };

    GTUtilsPrimerLibrary::openLibrary(os);
    GTUtilsPrimerLibrary::addPrimer(os, "primer1", "ACGTA");
    GTUtilsPrimerLibrary::addPrimer(os, "primer2", "GTACG");

    GTUtilsPrimerLibrary::selectPrimers(os, QList<int>() << 0 << 1);

    GTUtilsDialog::waitForDialog(os, new ExportPrimersDialogFiller(os, new test_4121(false)));
    GTUtilsPrimerLibrary::clickButton(os, GTUtilsPrimerLibrary::Export);

    GTUtilsPrimerLibrary::selectPrimers(os, QList<int>() << 0);

    GTUtilsDialog::waitForDialog(os, new ExportPrimersDialogFiller(os, new test_4121(true)));
    GTUtilsPrimerLibrary::clickButton(os, GTUtilsPrimerLibrary::Export);
}

GUI_TEST_CLASS_DEFINITION(test_4122) {
/* 1. Open "data/samples/Genbank/murine.gb".
 * 2. Search any existing pattern.
 * 3. Try to create annotations from the search results to the existing annotations table.
 *   Expected state: annotations are created.
 *   Current state: annotations are not created, a safe point is triggered
*/
    GTFileDialog::openFile(os, dataDir + "samples/Genbank", "murine.gb");
    GTUtilsTaskTreeView::waitTaskFinished(os);
    GTUtilsOptionPanelSequenceView::openTab(os, GTUtilsOptionPanelSequenceView::Search);
    GTUtilsOptionPanelSequenceView::enterPattern(os, "GAGTTCTGAACACCCGGC", true);
    GTUtilsOptionPanelSequenceView::clickGetAnnotation(os);
    GTUtilsTaskTreeView::waitTaskFinished(os);

    QTreeWidgetItem* annotationTable = GTUtilsAnnotationsTreeView::findItem(os, "NC_001363 features [murine.gb] *");
    CHECK_SET_ERR(NULL != annotationTable, "AnnotationTable (NC_001363 features [murine.gb]) is NULL or not changed");
    GTMouseDriver::moveTo(GTUtilsAnnotationsTreeView::getItemCenter(os, "NC_001363 features [murine.gb] *"));
    GTMouseDriver::click();

    QTreeWidgetItem* newItem = GTUtilsAnnotationsTreeView::findItem(os, "Misc. Feature",annotationTable);
    CHECK_SET_ERR(NULL != newItem, "New annotation is NULL or not created");
    GTMouseDriver::moveTo(GTUtilsAnnotationsTreeView::getItemCenter(os, "Misc. Feature"));
    GTMouseDriver::click();

}

GUI_TEST_CLASS_DEFINITION(test_4124) {
/* 1. Select {Tools -> NGS data analysis -> Map reads to reference...} menu item in the main menu.
 * 2. Select UGENE genome aligner, use input data samples/FASTA/human_T1.fa, unset "use 'best'-mode" option. The output path should be default. Align reads.
 *   Expected state: there is some result assembly.
 * 3. Remove the result document from the project, remove the result file. Align reads with same parameters again.
 *   Expected state: there is the same result assembly.
 *   Current state: a message box appears: "Failed to detect file format..."
*/

    class Scenario_test_4124: public CustomScenario{
    public:
        virtual void run(HI::GUITestOpStatus &os){
            QWidget* dialog = QApplication::activeModalWidget();
            QComboBox* methodNamesBox = GTWidget::findExactWidget<QComboBox*>(os, "methodNamesBox", dialog);
            GTComboBox::setIndexWithText(os, methodNamesBox, "UGENE Genome Aligner");

            GTUtilsDialog::waitForDialog(os, new GTFileDialogUtils(os, dataDir + "samples/FASTA/human_T1.fa"));
            QWidget* addRefButton = GTWidget::findWidget(os, "addRefButton", dialog);
            GTWidget::click(os, addRefButton);

            GTUtilsDialog::waitForDialog(os, new GTFileDialogUtils(os, dataDir + "samples/FASTA/human_T1.fa"));
            QWidget* addShortreadsButton = GTWidget::findWidget(os, "addShortreadsButton", dialog);
            GTWidget::click(os, addShortreadsButton);

            GTUtilsDialog::waitForDialog(os, new GTFileDialogUtils (os, sandBoxDir, "out.ugenedb", GTFileDialogUtils::Save));
            GTWidget::click(os, GTWidget::findWidget(os, "setResultFileNameButton", dialog));

            QCheckBox* check = qobject_cast<QCheckBox*>(GTWidget::findWidget(os, "firstMatchBox"));
            CHECK_SET_ERR(check != NULL, "firstMatchBox not found!");
            GTCheckBox::setChecked(os, check, 0);

            GTUtilsDialog::clickButtonBox(os, QDialogButtonBox::Ok);
        }
    };

    GTUtilsDialog::waitForDialog(os, new AlignShortReadsFiller(os, new Scenario_test_4124()));
    GTMenu::clickMainMenuItem(os, QStringList() << "Tools" << "NGS data analysis" << "Map reads to reference...");
    GTUtilsTaskTreeView::waitTaskFinished(os);
    GTGlobals::sleep(200);
    GTUtilsProjectTreeView::click(os, "out.ugenedb");
    GTKeyboardDriver::keyClick( Qt::Key_Delete);
    GTGlobals::sleep(1000);
    QFile::remove(sandBoxDir+"out.ugenedb");
    GTGlobals::sleep();
    GTUtilsDialog::waitForDialog(os, new AlignShortReadsFiller(os, new Scenario_test_4124()));
    GTUtilsDialog::waitForDialogWhichMustNotBeRun(os, new MessageBoxDialogFiller(os, QMessageBox::Ok));
    GTMenu::clickMainMenuItem(os, QStringList() << "Tools" << "NGS data analysis" << "Map reads to reference...");
    GTUtilsTaskTreeView::waitTaskFinished(os);
    GTGlobals::sleep();
}

GUI_TEST_CLASS_DEFINITION(test_4127) {
/* 1. Open attached file _common_data/scenarios/_regression/4127/merged_document.gb
 * 2. Press "Find ORFs" tool button
 *   Expected state: "ORF marker" dialog appeared
 * 3. Open "Output" tab in the dialog
 * 4. Press "Create new table" radio button
 * 5. Press "Ok"
 *   Current state: UGENE crashes
 *   Expected state: UGENE does not crash
*/
    GTFileDialog::openFile(os, testDir + "_common_data/scenarios/_regression/4127", "merged_document.gb");
    GTUtilsTaskTreeView::waitTaskFinished(os);
    class OrfScenario : public CustomScenario {
    public:
        void run(HI::GUITestOpStatus &os) {
            QWidget *dialog = QApplication::activeModalWidget();
            CHECK_SET_ERR(dialog != NULL, "dialog not found");

            QTabWidget *tabWidget = qobject_cast<QTabWidget*>(GTWidget::findWidget(os, "tabWidget", dialog));
            CHECK_SET_ERR(tabWidget != NULL, "tabWidget not found!");
            GTTabWidget::setCurrentIndex(os, tabWidget, 1);

            QRadioButton* radio = qobject_cast<QRadioButton *>(GTWidget::findWidget(os, "rbCreateNewTable", dialog));
                    //GTRadioButton::getRadioButtonByText(os, "Create new table", dialog);
            CHECK_SET_ERR(radio != NULL, "rbCreateNewTable not found!");
            GTRadioButton::click(os, radio);

            GTUtilsDialog::clickButtonBox(os, dialog, QDialogButtonBox::Ok);
        }
    };
    GTUtilsDialog::waitForDialog(os, new OrfDialogFiller(os, new OrfScenario));
    GTWidget::click(os, GTAction::button(os, "Find ORFs"));
    GTUtilsTaskTreeView::waitTaskFinished(os);
}

GUI_TEST_CLASS_DEFINITION(test_4131) {
    //1. Open "data/samples/FASTA/human_T1.fa".
    QString pattern("ATCGTAC");
    GTFileDialog::openFile(os, dataDir + "samples/FASTA/", "human_T1.fa");
    GTUtilsTaskTreeView::waitTaskFinished(os);

    //2. Open "Search in Sequence" options panel tab.
    GTWidget::click(os, GTWidget::findWidget(os, "OP_FIND_PATTERN"));

    //3. Enter any valid pattern.
    GTKeyboardDriver::keySequence(pattern);
    GTGlobals::sleep(1000);

    //4. Set output annotations name : -=_\,.<>;:[]#()$
    GTWidget::click(os, GTWidget::findWidget(os, "ArrowHeader_Annotation parameters"));
    GTLineEdit::setText(os, GTWidget::findExactWidget<QLineEdit *>(os, "leAnnotationName"), "-=_\\,.<>;:[]#()$");

    //Create annotations from results.
    GTWidget::click(os, GTWidget::findWidget(os, "getAnnotationsPushButton"));
    GTUtilsTaskTreeView::waitTaskFinished(os);

    //Expected state : annotations are created, they are named exactly as you set.
    QTreeWidgetItem *annotationGroup = GTUtilsAnnotationsTreeView::findItem(os, "-=_\\,.<>;:[]#()$  (0, 3)");
    CHECK_SET_ERR(3 == annotationGroup->childCount(), "Unexpected annotations count");
}

GUI_TEST_CLASS_DEFINITION(test_4134) {
    GTUtilsWorkflowDesigner::openWorkflowDesigner(os);
    class custom : public CustomScenario {
    public:
        void run(HI::GUITestOpStatus &os) {
            QWidget* dialog = QApplication::activeModalWidget();
            CHECK_SET_ERR(dialog, "activeModalWidget is NULL");

            GTUtilsWizard::clickButton(os, GTUtilsWizard::Next);

            QString trimBothValue = GTUtilsWizard::getParameter(os, "Trim both ends").toString();

            CHECK_SET_ERR(trimBothValue == "True", "unexpected 'Trim both ends value' : " + trimBothValue);

            GTUtilsWizard::clickButton(os, GTUtilsWizard::Cancel);
        }
    };

    GTUtilsDialog::waitForDialog(os, new WizardFiller(os, "Raw DNA-Seq Data Processing Wizard", new custom()));
    GTUtilsDialog::waitForDialog(os, new ConfigurationWizardFiller(os, "Configure Raw DNA-Seq Data Processing", QStringList()<<"Single-end"));
    GTUtilsWorkflowDesigner::addSample(os, "Raw DNA-Seq data processing");
}

GUI_TEST_CLASS_DEFINITION(test_4141) {
    QWidget *appWindow = QApplication::activeWindow();
    //1. Open file "data/samples/CLUSTALW/COI.aln"
    GTFileDialog::openFile(os, dataDir + "samples/CLUSTALW/COI.aln");
    GTUtilsTaskTreeView::waitTaskFinished(os);

    //2. Open the "Statistics" tab on the Options panel
    GTUtilsOptionPanelMsa::openTab(os, GTUtilsOptionPanelMsa::Statistics);

    //3. Check "Show distances column"
    //Expected state : distances column has appeared between the name list and the sequence area
    GTCheckBox::setChecked(os, GTWidget::findExactWidget<QCheckBox *>(os, "showDistancesColumnCheck"));
    GTWidget::findWidget(os, "msa_editor_similarity_column");
    CHECK_SET_ERR(QApplication::activeWindow() == appWindow, "Active window changed");
}

GUI_TEST_CLASS_DEFINITION(test_4148) {
//    0. Remove BWA from external tools.
//    1. Tools -> NGS data analysis -> Map reads to reference.
//    2. Method: BWA.
//    3. Reference: samples/FASTA/human_T1.fa.
//    4. Reads: samples/FASTA/human_T1.fa.
//    5. Start.
//    Expected: UGENE offers to choose the path to BWA executables.
//    Repeat for other aligners: Bowtie, Bowtie2, BWA SW, MWA MEM

    QStringList aligners;
    aligners << "BWA" << "Bowtie aligner" << "Bowtie 2 aligner";
    foreach (const QString& al, aligners) {
        GTUtilsExternalTools::removeTool(os, al);
    }

    class Scenario_test_4148: public CustomScenario{
    public:
        virtual void run(HI::GUITestOpStatus &os){
            QWidget* dialog = QApplication::activeModalWidget();

            GTUtilsDialog::waitForDialog(os, new GTFileDialogUtils(os, dataDir + "samples/FASTA/human_T1.fa"));
            QWidget* addRefButton = GTWidget::findWidget(os, "addRefButton", dialog);
            GTWidget::click(os, addRefButton);

            GTUtilsDialog::waitForDialog(os, new GTFileDialogUtils(os, dataDir + "samples/FASTA/human_T1.fa"));
            QWidget* addShortreadsButton = GTWidget::findWidget(os, "addShortreadsButton", dialog);
            GTWidget::click(os, addShortreadsButton);

            QStringList aligners;
            aligners << "BWA" << "BWA-SW" << "BWA-MEM" << "Bowtie" << "Bowtie2";
            QComboBox* methodNamesBox = GTWidget::findExactWidget<QComboBox*>(os, "methodNamesBox", dialog);
            foreach (const QString& al, aligners) {
                GTComboBox::setIndexWithText(os, methodNamesBox, al);
                GTUtilsDialog::waitForDialog(os, new MessageBoxDialogFiller(os, QMessageBox::No));
                GTUtilsDialog::clickButtonBox(os, QDialogButtonBox::Ok);
            }

            GTUtilsDialog::clickButtonBox(os, QDialogButtonBox::Cancel);
        }
    };

    GTUtilsDialog::waitForDialog(os, new AlignShortReadsFiller(os, new Scenario_test_4148()));
    GTMenu::clickMainMenuItem(os, QStringList() << "Tools" << "NGS data analysis" << "Map reads to reference...");
}

GUI_TEST_CLASS_DEFINITION(test_4150) {
    // Connect to the ugene-quad-ubuntu shared DB
    Document *dbDoc = GTUtilsSharedDatabaseDocument::connectToTestDatabase(os);

    // Create a new folder "qwe" there
    GTUtilsSharedDatabaseDocument::createFolder(os, dbDoc, "/", "test_4150");
    GTFile::copy(os, dataDir + "samples/Genbank/murine.gb", sandBoxDir + "test_4150_murine.gb");

    // Open file "data/samples/Genbank/murine.gb"
    GTFileDialog::openFile(os, sandBoxDir, "test_4150_murine.gb");
    GTUtilsTaskTreeView::waitTaskFinished(os);

    // Close the sequence view
    GTUtilsMdi::click(os, GTGlobals::Close);

    // Drag&drop the sequence document to "qwe" in the DB
    QModelIndex from = GTUtilsProjectTreeView::findIndex(os, "test_4150_murine.gb");
    QModelIndex to = GTUtilsProjectTreeView::findIndex(os, "test_4150");

    class scenario_4150_proj_selector : public CustomScenario{
    public:
        virtual void run(HI::GUITestOpStatus &os) {
        GTGlobals::sleep(1000);
        QWidget *dialog = QApplication::activeModalWidget();

        QTreeView* treeView = dialog->findChild<QTreeView*>();
        const QModelIndex documentIndex = GTUtilsProjectTreeView::findIndex(os, treeView, "test_4150_murine.gb");
        GTMouseDriver::moveTo(GTUtilsProjectTreeView::getItemCenter(os, treeView, documentIndex));
        GTMouseDriver::click();

        GTUtilsDialog::clickButtonBox(os, dialog, QDialogButtonBox::Ok);

        }
    };

    class scenario_4150 : public CustomScenario {
    public:
        virtual void run(HI::GUITestOpStatus &os) {
            QWidget *dialog = QApplication::activeModalWidget();
            CHECK_SET_ERR(dialog, "activeModalWidget is NULL");

            GTUtilsDialog::waitForDialog(os, new ProjectTreeItemSelectorDialogFiller(os, new scenario_4150_proj_selector));
            GTWidget::click(os, GTWidget::findWidget(os, "pbAddObjects", dialog));

            GTUtilsDialog::clickButtonBox(os, dialog, QDialogButtonBox::Ok);
        }
    };

    GTUtilsDialog::waitForDialog(os, new ImportToDatabaseDialogFiller(os, new scenario_4150));

    GTUtilsDialog::waitForDialog(os, new PopupChooser(os, QStringList() << "action_project__add_menu"
                                                       << "action_project__import_to_database"));
    GTUtilsProjectTreeView::click(os,"test_4150", Qt::RightButton);
    GTGlobals::sleep(5000);
    to = GTUtilsProjectTreeView::findIndex(os, "test_4150");

    // Do double click on the sequence object from the "murine.gb" file
    QModelIndex seqFile = GTUtilsProjectTreeView::findIndex(os, "NC_001363", from);
    GTMouseDriver::moveTo(GTUtilsProjectTreeView::getItemCenter(os, seqFile));
    GTMouseDriver::doubleClick();
    GTGlobals::sleep();

    // Expected state: sequence view has opened, it contains a single set of annotations
    QList<QTreeWidgetItem*> annotationsInFile = GTTreeWidget::getItems(GTUtilsAnnotationsTreeView::getTreeWidget(os)->invisibleRootItem());
    int num = annotationsInFile.size();
    CHECK_SET_ERR(num == 14, QString("unexpected annotations number: %1").arg(num));

    // Do double click on the sequence object from the "murine.gb" folder
    GTUtilsMdi::click(os, GTGlobals::Close);
    QModelIndex murineFol = GTUtilsProjectTreeView::findIndex(os, "test_4150_murine.gb", to);
    QModelIndex seqFol = GTUtilsProjectTreeView::findIndex(os, "NC_001363", murineFol);
    GTMouseDriver::moveTo(GTUtilsProjectTreeView::getItemCenter(os, seqFol));
    GTMouseDriver::doubleClick();
    GTGlobals::sleep();

    // Expected state: sequence view has opened, it contains a single set of annotations
    annotationsInFile = GTTreeWidget::getItems(GTUtilsAnnotationsTreeView::getTreeWidget(os)->invisibleRootItem());
    num = annotationsInFile.size();
    CHECK_SET_ERR(num == 14, QString("unexpected annotations number: %1").arg(num));
}

GUI_TEST_CLASS_DEFINITION(test_4151) {
    //1. Open samples / Genbank / murine.gb.
    GTFileDialog::openFile(os, dataDir + "samples/Genbank/murine.gb");
    GTUtilsTaskTreeView::waitTaskFinished(os);

    //2. Hide all views.
    QWidget* toolbar = GTWidget::findWidget(os, "views_tool_bar_NC_001363");
    CHECK_SET_ERR(toolbar != NULL, "Cannot find views_tool_bar_NC_001363");
    GTWidget::click(os, GTWidget::findWidget(os, "show_hide_all_views", toolbar));

    //Expected state: Vertical scroll bar isn't shown.
    QScrollArea *advScrollArea = dynamic_cast<QScrollArea *>(GTWidget::findWidget(os, "annotated_DNA_scrollarea"));
    CHECK_SET_ERR(!advScrollArea->verticalScrollBar()->isVisible(), "Scrollbar is unexpectedly visible");
}

GUI_TEST_CLASS_DEFINITION(test_4153) {
    GTFileDialog::openFile(os, dataDir + "samples/CLUSTALW/COI.aln");
    GTUtilsTaskTreeView::waitTaskFinished(os);
    GTUtilsTaskTreeView::waitTaskFinished(os);

    GTUtilsDialog::waitForDialog(os, new PopupChooser(os, QStringList() << "Show simple overview"));
    QWidget *overview = GTWidget::findWidget(os, "msa_overview_area_graph");
    CHECK_OP(os, );
    GTWidget::click(os, overview, Qt::RightButton);
    GTUtilsTaskTreeView::waitTaskFinished(os);

    GTWidget::click(os, GTWidget::findWidget(os, "OP_MSA_HIGHLIGHTING"));
    //    Select different highlighting schemes.
    QComboBox* highlightingScheme = qobject_cast<QComboBox*>(GTWidget::findWidget(os, "highlightingScheme"));
    GTComboBox::setIndexWithText(os, highlightingScheme, "Conservation level");

    QSlider* thresholdSlider = GTWidget::findExactWidget<QSlider*>(os, "thresholdSlider");
    CHECK_SET_ERR(thresholdSlider != NULL, "Threshold slider is null");

    GTSlider::setValue(os, thresholdSlider, 78);

    QWidget *simpleOverview = GTWidget::findWidget(os, "msa_overview_area_simple");
    CHECK_SET_ERR(overview != NULL, "Simple overview is null");

    QPoint rightBottom = simpleOverview->rect().topRight();
    rightBottom += QPoint(-3,3);
    QColor curColor = GTWidget::getColor(os, simpleOverview, rightBottom);
    //GTWidget.getColor(os, )
    GTSlider::setValue(os, thresholdSlider, 81);
    GTUtilsTaskTreeView::waitTaskFinished(os);
    QColor newColor = GTWidget::getColor(os, simpleOverview, rightBottom);
    CHECK_SET_ERR(curColor != newColor, "Color is not changed");
}

GUI_TEST_CLASS_DEFINITION(test_4156) {
//    1. Open _common_data/query/crash_4156.uql
//    2. Run the scheme with the human_T1.
//    Extected state: erro message appeared

    class scenario_4156 : public CustomScenario {
    public:
        virtual void run(HI::GUITestOpStatus &os) {
            QWidget *dialog = QApplication::activeModalWidget();
            CHECK_SET_ERR(dialog, "activeModalWidget is NULL");

            AppSettingsDialogFiller::openTab(os, AppSettingsDialogFiller::Resourses);

            QSpinBox* memBox = dialog->findChild<QSpinBox*>("memorySpinBox");
            CHECK_SET_ERR(memBox != NULL, "memorySpinBox not found");
            GTSpinBox::setValue(os, memBox, 256, GTGlobals::UseKeyBoard);

            GTUtilsDialog::clickButtonBox(os, dialog, QDialogButtonBox::Ok);
        }
    };

    class filler_4156 : public Filler {
    public:
        filler_4156(HI::GUITestOpStatus& os)
            : Filler(os, "RunQueryDlg") {}
        virtual void run() {
            QWidget *dialog = QApplication::activeModalWidget();
            CHECK_SET_ERR(dialog, "activeModalWidget is NULL");

            GTUtilsDialog::waitForDialog(os, new GTFileDialogUtils(os, dataDir + "/samples/FASTA/human_T1.fa"));
            GTWidget::click(os, dialog->findChild<QToolButton*>("tbInFile"));

            QLineEdit* out = dialog->findChild<QLineEdit*>("outFileEdit");
            CHECK_SET_ERR(out != NULL, "outFileEdit not found");
            GTLineEdit::setText(os, out, sandBoxDir + "/test_4156.out");

            GTUtilsDialog::clickButtonBox(os, dialog, QDialogButtonBox::Ok);
        }
    };

    GTLogTracer l;

    GTUtilsDialog::waitForDialog(os, new AppSettingsDialogFiller(os, new scenario_4156()));
    GTMenu::clickMainMenuItem(os, QStringList() << "Settings" << "Preferences...");
    GTGlobals::sleep();

    GTFileDialog::openFile(os, testDir + "_common_data/query/crash_4156.uql");
    GTUtilsTaskTreeView::waitTaskFinished(os);
    GTGlobals::sleep();

    GTUtilsDialog::waitForDialog(os, new filler_4156(os));
    QAction* runAction = GTAction::findActionByText(os, "Run Schema...");
    CHECK_SET_ERR(runAction != NULL, "Run action not found");
    GTWidget::click(os, GTAction::button(os, runAction));

    GTUtilsTaskTreeView::waitTaskFinished(os);

    CHECK_SET_ERR(l.hasError(), "There is no error in the log");
}

GUI_TEST_CLASS_DEFINITION(test_4160) {
    QString pattern("TTGTCAGATTCACCA");
    GTFileDialog::openFile(os, dataDir+"samples/FASTA/", "human_T1.fa");
    GTUtilsTaskTreeView::waitTaskFinished(os);
    GTGlobals::sleep(500);
    GTWidget::click(os, GTWidget::findWidget(os, "OP_FIND_PATTERN"));
    GTGlobals::sleep(500);

    GTKeyboardDriver::keySequence(pattern);
    GTGlobals::sleep(1000);

    GTMouseDriver::moveTo(GTUtilsProjectTreeView::getItemCenter(os, "human_T1.fa"));
    GTMouseDriver::click();
    GTKeyboardDriver::keyClick( Qt::Key_Delete);
}

GUI_TEST_CLASS_DEFINITION(test_4164){
    GTLogTracer l;
    QDir().mkpath(testDir + "_common_data/scenarios/sandbox/space dir");
    GTFile::copy(os, testDir + "_common_data/vcf/valid.vcf", testDir + "_common_data/scenarios/sandbox/space dir/valid.vcf");
//1. Open WD
    GTUtilsWorkflowDesigner::openWorkflowDesigner(os);
//2. Add sample: snpEff
    GTUtilsWorkflowDesigner::addSample(os, "SnpEff");
//3. Set input file which contains spaces in path
    GTUtilsWorkflowDesigner::click(os, "Input Variations File");
    GTUtilsWorkflowDesigner::setDatasetInputFile(os, testDir + "_common_data/scenarios/sandbox/space dir/valid.vcf");

    GTUtilsWorkflowDesigner::click(os, "Annotate and Predict Effects with SnpEff");
    GTUtilsDialog::waitForDialog(os, new SnpEffDatabaseDialogFiller(os, "hg19"));
    GTUtilsWorkflowDesigner::setParameter(os, "Genome", QVariant(), GTUtilsWorkflowDesigner::customDialogSelector);
//4. Run workflow
    GTUtilsWorkflowDesigner::runWorkflow(os);
    GTGlobals::sleep(5000);
    GTUtilsLog::check(os, l);
    GTUtilsTaskTreeView::cancelTask(os, "Execute workflow");
    GTGlobals::sleep();
}

GUI_TEST_CLASS_DEFINITION(test_4170) {
/* Annotation pattern line edit should be disabled if "Use pattern name" option checked.
 * 1. Open file data/samples/FASTA/human_T1.fa
 * 2. enter search pattern :
 *   >pattern1
 *   TGGCAAGCT
 * 3. Expand annotation parameters
 * 4. Set annotation name "pat"
 * 5. Set Use "pattern name" option checked
 *   Expected state: "Annotation name" line edit is disabled
 * 6. Press "Create annotations"
 *   Expected state: here is one created annotation in annotation tree view with name "pattern1"
*/

    GTFileDialog::openFile(os, dataDir + "samples/FASTA", "human_T1.fa");
    GTUtilsTaskTreeView::waitTaskFinished(os);
    GTGlobals::sleep(1000);

    GTKeyboardDriver::keyClick('f', Qt::ControlModifier );
    GTGlobals::sleep(1000);
    GTKeyboardDriver::keySequence(">pattern1");
    GTKeyboardDriver::keyClick( Qt::Key_Enter, Qt::ControlModifier );
    GTKeyboardDriver::keySequence("TGGCAAGCT");

    GTUtilsOptionPanelSequenceView::openAnnotationParametersShowHideWidget(os);
    GTGlobals::sleep(1000);

    QLineEdit *annotationNameEdit = qobject_cast<QLineEdit *>(GTWidget::findWidget(os,"leAnnotationName"));
    CHECK_SET_ERR(annotationNameEdit != NULL, "chbUsePatternNames not found!");
    annotationNameEdit->setText("pat");
    GTGlobals::sleep(1000);

    QCheckBox* check = qobject_cast<QCheckBox*>(GTWidget::findWidget(os, "chbUsePatternNames"));
    CHECK_SET_ERR(check != NULL, "chbUsePatternNames not found!");
    GTCheckBox::setChecked(os, check, 1);

    CHECK_SET_ERR(annotationNameEdit->isEnabled() != true, "annotationNameEdit is enabled!");

    GTWidget::click(os, GTWidget::findWidget(os, "getAnnotationsPushButton"));
    GTGlobals::sleep(500);

    GTMouseDriver::moveTo(GTUtilsProjectTreeView::getItemCenter(os, "Annotations"));
    GTGlobals::sleep(1000);
    QTreeWidgetItem *item1 = GTUtilsAnnotationsTreeView::findItem(os, "pattern1");
    QTreeWidgetItem *item2 = GTUtilsAnnotationsTreeView::findItem(os, "pat", GTGlobals::FindOptions(false));
    CHECK_SET_ERR(item1 != NULL, "item1 not found!");
    CHECK_SET_ERR(item2 == NULL, "item2 found!");

    GTMouseDriver::moveTo(GTTreeWidget::getItemCenter(os, item1));
}

GUI_TEST_CLASS_DEFINITION(test_4179) {
    //1. Open file "data/samples/Genabnk/sars.gb"
    //Current state: Two words are merged into a single one, in the file they are separated by a newline symbol.
    GTFileDialog::openFile(os, dataDir + "samples/Genbank/sars.gb");
    GTUtilsTaskTreeView::waitTaskFinished(os);

    QTreeWidgetItem* item = GTUtilsAnnotationsTreeView::findItem(os,"comment");
    CHECK_SET_ERR(item != NULL, "Can't find \"comment\" item");
    QString qualifier = GTUtilsAnnotationsTreeView::getQualifierValue(os,"1", item);
    CHECK_SET_ERR(qualifier.indexOf("The reference") > 0, "Expected string is not found");
}

GUI_TEST_CLASS_DEFINITION(test_4188_1) {
    //1. Open "COI.aln"
    GTFileDialog::openFile(os, dataDir + "samples/CLUSTALW/COI.aln");
    GTUtilsTaskTreeView::waitTaskFinished(os);

    //2. Select area: from 16 to 26 col, from 6 to 16 seq
    GTUtilsMSAEditorSequenceArea::selectArea(os, QPoint(16, 6), QPoint(26, 16), GTGlobals::UseMouse);

    //3. Move left border to the left
    GTUtilsMSAEditorSequenceArea::expandSelectedRegion(os, 3, -2);

    //Expected selection x: 14, y: 6, width: 13, height: 11
    QRect selectedRect = GTUtilsMSAEditorSequenceArea::getSelectedRect(os);
    CHECK_SET_ERR(selectedRect == QRect(14, 6, 13, 11),
                  QString("Unexpected selection. Expected x: 14, y: 6, width: 13, height: 11. Current x: %1, y: %2, width: %3, height: %4")
                  .arg(selectedRect.x()).arg(selectedRect.y()).arg(selectedRect.width()).arg(selectedRect.height()));

    //4. Move top border upper
    GTUtilsMSAEditorSequenceArea::expandSelectedRegion(os, 0, -2);

    //Expected selection x: 14, y: 4, width: 13, height: 13
    selectedRect = GTUtilsMSAEditorSequenceArea::getSelectedRect(os);
    CHECK_SET_ERR(selectedRect == QRect(14, 4, 13, 13),
        QString("Unexpected selection. Expected x: 14, y: 4, width: 13, height: 13. Current x: %1, y: %2, width: %3, height: %4")
        .arg(selectedRect.x()).arg(selectedRect.y()).arg(selectedRect.width()).arg(selectedRect.height()));

    //5. Move right border to the left
    GTUtilsMSAEditorSequenceArea::expandSelectedRegion(os, 1, -3);

    //Expected selection x: 14, y: 4, width: 10, height: 13
    selectedRect = GTUtilsMSAEditorSequenceArea::getSelectedRect(os);
    CHECK_SET_ERR(selectedRect == QRect(14, 4, 10, 13),
        QString("Unexpected selection. Expected x: 14, y: 4, width: 13, height: 10. Current x: %1, y: %2, width: %3, height: %4")
        .arg(selectedRect.x()).arg(selectedRect.y()).arg(selectedRect.width()).arg(selectedRect.height()));


    //5. Move bottom border upper
    GTUtilsMSAEditorSequenceArea::expandSelectedRegion(os, 2, -3);

    //Expected selection x: 14, y: 4, width: 10, height: 10
    selectedRect = GTUtilsMSAEditorSequenceArea::getSelectedRect(os);
    CHECK_SET_ERR(selectedRect == QRect(14, 4, 10, 10),
        QString("Unexpected selection. Expected x: 14, y: 4, width: 10, height: 10. Current x: %1, y: %2, width: %3, height: %4")
        .arg(selectedRect.x()).arg(selectedRect.y()).arg(selectedRect.width()).arg(selectedRect.height()));

    //6. Move top right corner
    GTUtilsMSAEditorSequenceArea::expandSelectedRegion(os, 4, 1);

    //Expected selection x: 14, y: 3, width: 11, height: 11
    selectedRect = GTUtilsMSAEditorSequenceArea::getSelectedRect(os);
    CHECK_SET_ERR(selectedRect == QRect(14, 3, 11, 11),
        QString("Unexpected selection. Expected x: 14, y: 3, width: 11, height: 11. Current x: %1, y: %2, width: %3, height: %4")
        .arg(selectedRect.x()).arg(selectedRect.y()).arg(selectedRect.width()).arg(selectedRect.height()));

    //7. Move bottom right corner
    GTUtilsMSAEditorSequenceArea::expandSelectedRegion(os, 5, -4);

    //Expected selection x: 14, y: 3, width: 7, height: 7
    selectedRect = GTUtilsMSAEditorSequenceArea::getSelectedRect(os);
    CHECK_SET_ERR(selectedRect == QRect(14, 3, 7, 7),
        QString("Unexpected selection. Expected x: 14, y: 3, width: 7, height: 7. Current x: %1, y: %2, width: %3, height: %4")
        .arg(selectedRect.x()).arg(selectedRect.y()).arg(selectedRect.width()).arg(selectedRect.height()));

    //8. Move bottom left corner
    GTUtilsMSAEditorSequenceArea::expandSelectedRegion(os, 6, 2);

    //Expected selection x: 16, y: 3, width: 5, height: 5
    selectedRect = GTUtilsMSAEditorSequenceArea::getSelectedRect(os);
    CHECK_SET_ERR(selectedRect == QRect(16, 3, 5, 5),
        QString("Unexpected selection. Expected x: 16, y: 3, width: 5, height: 5. Current x: %1, y: %2, width: %3, height: %4")
        .arg(selectedRect.x()).arg(selectedRect.y()).arg(selectedRect.width()).arg(selectedRect.height()));


    //9. Move top left corner
    GTUtilsMSAEditorSequenceArea::expandSelectedRegion(os, 7, 3);

    //Expected selection x: 19, y: 6, width: 2, height: 2
    selectedRect = GTUtilsMSAEditorSequenceArea::getSelectedRect(os);
    CHECK_SET_ERR(selectedRect == QRect(19, 6, 2, 2),
        QString("Unexpected selection. Expected x: 19, y: 6, width: 2, height: 2. Current x: %1, y: %2, width: %3, height: %4")
        .arg(selectedRect.x()).arg(selectedRect.y()).arg(selectedRect.width()).arg(selectedRect.height()));
}

GUI_TEST_CLASS_DEFINITION(test_4188_2) {
    //1. Open human_T1.fa
    GTFileDialog::openFile(os, dataDir + "samples/FASTA/human_T1.fa");
    GTUtilsTaskTreeView::waitTaskFinished(os);
    GTUtilsTaskTreeView::waitTaskFinished(os);

    //2. Select region from 40000 to 60000
    GTUtilsSequenceView::selectSequenceRegion(os, 40000, 60000);

    //3. Drag and drop left border to the right in the Zoom View
    PanViewRenderArea* panViewRenderArea = GTUtilsSequenceView::getPanViewByNumber(os)->getRenderArea();
    CHECK_SET_ERR(panViewRenderArea != NULL, "PanViewRenderArea not found");

    const double panScale = panViewRenderArea->getCurrentScale();
    const QPoint startPan((int)(40000 * panScale), panViewRenderArea->height() / 2);
    const QPoint startPanGlobal = panViewRenderArea->mapToGlobal(startPan);
    const QPoint endPanGlobal(startPanGlobal.x() + panViewRenderArea->width() / 2, startPanGlobal.y());
    GTMouseDriver::dragAndDrop(startPanGlobal, endPanGlobal);

    //Expected: one region, start - 60000
    QVector<U2Region> selection = GTUtilsSequenceView::getSelection(os);
    CHECK_SET_ERR(selection.size() == 1, QString("Unexpected selected regions quantity, expected 1, current %1").arg(selection.size()));
    U2Region sel = selection.first();
    CHECK_SET_ERR(sel.startPos == 60000, QString("Unexpected selected region start, expected: 60000, current: %1").arg(sel.startPos));

    //4. Select several regions
    GTUtilsSequenceView::selectSeveralRegionsByDialog(os, "40000..60000,80000..100000");

    //5. Join regions by moving the right border of the left region to the right in the Zoom View
    const QPoint startMultiplePan((int)(60000 * panScale), panViewRenderArea->height() / 2);
    const QPoint startMultiplePanGlobal = panViewRenderArea->mapToGlobal(startMultiplePan);
    const QPoint endMultiplePanGlobal(startMultiplePanGlobal.x() + (int)(30000 * panScale), startMultiplePanGlobal.y());
    GTMouseDriver::dragAndDrop(startMultiplePanGlobal, endMultiplePanGlobal);

    //Expected: one region, start - 39999, end - 1000000
    selection = GTUtilsSequenceView::getSelection(os);
    CHECK_SET_ERR(selection.size() == 1, QString("Unexpected selected regions quantity, expected 1, current %1").arg(selection.size()));
    sel = selection.first();
    CHECK_SET_ERR(sel == U2Region(39999, 60001), QString("Unexpected selected region. Expected start: 39999, end: 100000. Current start: %1, end: %2").arg(sel.startPos).arg(sel.endPos()));
}

GUI_TEST_CLASS_DEFINITION(test_4188_3) {
    //1. Open human_T1.fa
    GTFileDialog::openFile(os, dataDir + "samples/FASTA/human_T1.fa");
    GTUtilsTaskTreeView::waitTaskFinished(os);
    GTUtilsTaskTreeView::waitTaskFinished(os);

    //2. Turn off wrap mode
    QAction* wrapMode = GTAction::findActionByText(os, "Wrap sequence");
    CHECK_SET_ERR(wrapMode != NULL, "Cannot find Wrap sequence action");
    GTWidget::click(os, GTAction::button(os, wrapMode));

    //3. Select region from 10 to 20
    GTUtilsSequenceView::selectSequenceRegion(os, 10, 20);

    //4. Drag and drop left border to the right in the Details View
    DetViewRenderArea* detViewRenderArea = GTUtilsSequenceView::getDetViewByNumber(os)->getDetViewRenderArea();
    CHECK_SET_ERR(detViewRenderArea != NULL, "DetViewRenderArea not found");

    const double detScale = detViewRenderArea->getCurrentScale();
    const QPoint startDet((int)(9 * detScale), detViewRenderArea->height() / 2);
    const QPoint startDetGlobal = detViewRenderArea->mapToGlobal(startDet);
    const QPoint endDetGlobal(startDetGlobal.x() + detViewRenderArea->width() / 2, startDetGlobal.y());

    GTMouseDriver::dragAndDrop(startDetGlobal, endDetGlobal);

    //Expected: one region, start - 20
    QVector<U2Region> selection = GTUtilsSequenceView::getSelection(os);
    CHECK_SET_ERR(selection.size() == 1, QString("Unexpected selected regions quantity, expected 1, current %1").arg(selection.size()));
    U2Region sel = selection.first();
    CHECK_SET_ERR(sel.startPos == 20, QString("Unexpected selected region start, expected: 20, current: %1").arg(sel.startPos));

    //5. Select several regions
    GTUtilsSequenceView::selectSeveralRegionsByDialog(os, "10..20,30..40");

    //6. Join regions by moving the right border of the left region to the right in the Zoom View
    const QPoint startMultipleDet((int)(20 * detScale), detViewRenderArea->height() / 2);
    const QPoint startMultipleDetGlobal = detViewRenderArea->mapToGlobal(startMultipleDet);
    const QPoint endMultipleDetGlobal(startMultipleDetGlobal.x() + (int)(15 * detScale), startMultipleDetGlobal.y());
    GTMouseDriver::dragAndDrop(startMultipleDetGlobal, endMultipleDetGlobal);

    //Expected: one region, start - 9, end - 40
    selection = GTUtilsSequenceView::getSelection(os);
    CHECK_SET_ERR(selection.size() == 1, QString("Unexpected selected regions quantity, expected 1, current %1").arg(selection.size()));
    sel = selection.first();
    CHECK_SET_ERR(sel == U2Region(9, 31), QString("Unexpected selected region. Expected start: 9, end: 40. Current start: %1, end: %2").arg(sel.startPos).arg(sel.endPos()));
}

GUI_TEST_CLASS_DEFINITION(test_4194) {
/* 1. Open WD
 * 2. Add element "Filter Annotations by Name"
 * Expected state: It should have two parameters: "Annotation names" and "Annotation names file"
 * 3. Click the toolbar button "Validate workflow"
 * Expected state: Showed error message about empty fields
*/

    GTUtilsWorkflowDesigner::openWorkflowDesigner(os);
    WorkflowProcessItem* filter = GTUtilsWorkflowDesigner::addElement(os, "Filter Annotations by Name");
    CHECK_SET_ERR( filter != NULL, "Failed to add an element Filter annotations by name");

    GTUtilsDialog::waitForDialog(os, new MessageBoxDialogFiller(os, QMessageBox::Ok));
    GTWidget::click(os,GTAction::button(os, "Validate workflow"));
    GTGlobals::sleep();
    int countErrors = GTUtilsWorkflowDesigner::checkErrorList(os, "At least one of these parameters must be set");
    CHECK_SET_ERR(countErrors == 1, QString("Errors count dont match, should be 1 validation error, but %1 errors now").arg(countErrors));
}

GUI_TEST_CLASS_DEFINITION(test_4209) {
    GTUtilsDialog::waitForDialogWhichMayRunOrNot(os, new StartupDialogFiller(os));
    GTFileDialog::openFile(os, testDir + "_common_data/scenarios/_regression/4209/", "crash.uwl");
    GTUtilsTaskTreeView::waitTaskFinished(os);
    GTGlobals::sleep();

    GTUtilsWorkflowDesigner::click(os, "Align to Reference");
    GTUtilsWorkflowDesigner::setParameter(os, "Reference URL",testDir + "_common_data/scenarios/_regression/4209/seq1.gb", GTUtilsWorkflowDesigner::textValue);
    GTUtilsWorkflowDesigner::addInputFile(os, "Read Sequence", testDir + "_common_data/reads/e_coli_10000snp.fa");
    GTUtilsWorkflowDesigner::runWorkflow(os);
    GTUtilsTaskTreeView::waitTaskFinished(os);
}

GUI_TEST_CLASS_DEFINITION(test_4218) {
    // Check that "Write Annotations" worker takes into account object names of incoming annotation tables
    GTUtilsDialog::waitForDialogWhichMayRunOrNot(os, new StartupDialogFiller(os));
    GTFileDialog::openFile(os, testDir + "_common_data/regression/4218/test.uwl");
    GTUtilsTaskTreeView::waitTaskFinished(os);
    GTGlobals::sleep();

    GTUtilsWorkflowDesigner::addInputFile(os, "Read Annotations",
        testDir + "_common_data/bedtools/introns.bed");
    GTUtilsWorkflowDesigner::click(os, "Write Annotations");
    const QString outputFilePath = QDir(sandBoxDir).absolutePath() +"/out.bed";
    GTUtilsWorkflowDesigner::setParameter(os, "Output file", outputFilePath, GTUtilsWorkflowDesigner::textValue);

    GTUtilsWorkflowDesigner::runWorkflow(os);
    GTUtilsTaskTreeView::waitTaskFinished(os);

    GTFileDialog::openFile(os, sandBoxDir + "out.bed");
    GTUtilsTaskTreeView::waitTaskFinished(os);
    GTUtilsProjectTreeView::checkItem(os, "chr2 features");
}

GUI_TEST_CLASS_DEFINITION(test_4218_1) {
    // Check that an output annotation object has a default name if incoming annotation objects have different names
    GTUtilsDialog::waitForDialogWhichMayRunOrNot(os, new StartupDialogFiller(os));
    GTFileDialog::openFile(os, testDir + "_common_data/regression/4218/test.uwl");
    GTUtilsTaskTreeView::waitTaskFinished(os);
    GTGlobals::sleep();

    GTUtilsWorkflowDesigner::addInputFile(os, "Read Annotations", testDir + "_common_data/regression/4218/test.bed");
    GTUtilsWorkflowDesigner::click(os, "Write Annotations");
    const QString outputFilePath = QDir(sandBoxDir).absolutePath() + "/out.bed";
    GTUtilsWorkflowDesigner::setParameter(os, "Output file", outputFilePath, GTUtilsWorkflowDesigner::textValue);

    GTUtilsWorkflowDesigner::runWorkflow(os);
    GTUtilsTaskTreeView::waitTaskFinished(os);

    GTFileDialog::openFile(os, sandBoxDir + "out.bed");
    GTUtilsTaskTreeView::waitTaskFinished(os);
    GTUtilsProjectTreeView::checkItem(os, "Annotations features");
}

GUI_TEST_CLASS_DEFINITION(test_4221) {
//    1. Use main menu
//    {tools->NGS data analysis->Map reads to reference}
//    2.Fill the dialog:
//    Alignment method: BWA
//    Index algorithm: is
//    Select any valid input data
//    Press start
//    Expected state: UGENE doesn't crash.
    GTLogTracer logTracer;

    AlignShortReadsFiller::BwaParameters parameters(testDir + "_common_data/reads/eas.fa", testDir + "_common_data/reads/eas.fastq");
    parameters.useDefaultResultPath = false;
    parameters.resultDir = sandBoxDir;
    parameters.resultFileName = "test_4221.sam";
    parameters.indexAlgorithm = AlignShortReadsFiller::BwaParameters::Is;
    GTUtilsDialog::waitForDialog(os, new AlignShortReadsFiller(os, &parameters));
    GTUtilsDialog::waitForDialog(os, new ImportBAMFileFiller(os, sandBoxDir + "test_4221.ugenedb"));
    GTMenu::clickMainMenuItem(os, QStringList() << "Tools" << "NGS data analysis" << "Map reads to reference...");

    GTUtilsTaskTreeView::waitTaskFinished(os);
    GTUtilsDocument::checkDocument(os, "test_4221.ugenedb");

    GTUtilsLog::check(os, logTracer);
}

GUI_TEST_CLASS_DEFINITION(test_4232) {
    // 1. Open a file with variations
    GTFileDialog::openFile(os, testDir + "_common_data/vcf/valid.vcf");
    GTUtilsTaskTreeView::waitTaskFinished(os);
    // 2. Open a file with a sequence
    GTFileDialog::openFile(os, testDir + "_common_data/fasta/illumina.fa");
    GTUtilsTaskTreeView::waitTaskFinished(os);
    // 3. Open a file with an assembly
    GTFileDialog::openFile(os, testDir + "_common_data/ugenedb/scerevisiae.bam.ugenedb");
    GTUtilsTaskTreeView::waitTaskFinished(os);

    // 4. Drag&drop the sequence object from the project view on the assembly view
    const QModelIndex sequenceDocIndex = GTUtilsProjectTreeView::findIndex(os, "illumina.fa");
    const QModelIndex sequenceObjIndex = sequenceDocIndex.child(0, 0);

    GTUtilsNotifications::waitForNotification(os, true, "It seems that sequence");
    GTUtilsProjectTreeView::dragAndDrop(os, sequenceObjIndex, GTWidget::findWidget(os, "assembly_reads_area"));

    // Expected state: sequence object and document are highlighted in the Project view
    QFont itemFont = GTUtilsProjectTreeView::getFont(os, sequenceObjIndex);
    CHECK_SET_ERR(itemFont.bold(), "Sequence object item isn't highlighted in Project view");
    itemFont = GTUtilsProjectTreeView::getFont(os, sequenceDocIndex);
    CHECK_SET_ERR(itemFont.bold(), "Sequence document item isn't highlighted in Project view");

    // 4. Drag&drop the variations object from the project view on the assembly view
    const QModelIndex variationsObjIndex = GTUtilsProjectTreeView::findIndex(os, "II");
    GTUtilsProjectTreeView::dragAndDrop(os, variationsObjIndex, GTWidget::findWidget(os, "assembly_reads_area"));

    // Expected state: variations object is highlighted in the Project view
    itemFont = GTUtilsProjectTreeView::getFont(os, variationsObjIndex);
    CHECK_SET_ERR(itemFont.bold(), "Variations object item isn't highlighted in Project view");

    // 5. Remove the variations from the assembly view
    GTUtilsDialog::waitForDialog(os, new PopupChooserByText(os, QStringList() << "Remove track from the view"));
    GTWidget::click(os, GTWidget::findWidget(os, "AssemblyVariantRow_II"), Qt::RightButton);

    // Expected state: the variations object isn't highlighted in the Project view
    itemFont = GTUtilsProjectTreeView::getFont(os, variationsObjIndex);
    CHECK_SET_ERR(!itemFont.bold(), "Variations object item is unexpectedly highlighted in Project view");

    // 6. Remove the sequence from the assembly view
    GTUtilsDialog::waitForDialog(os, new PopupChooserByText(os, QStringList() << "Unassociate"));
    GTWidget::click(os, GTWidget::findWidget(os, "Assembly reference sequence area"), Qt::RightButton);

    // Expected state: the sequence object and document aren't highlighted in the Project view
    itemFont = GTUtilsProjectTreeView::getFont(os, sequenceObjIndex);
    CHECK_SET_ERR(!itemFont.bold(), "Sequence object item is unexpectedly highlighted in Project view");
    itemFont = GTUtilsProjectTreeView::getFont(os, sequenceDocIndex);
    CHECK_SET_ERR(!itemFont.bold(), "Sequence document item is unexpectedly highlighted in Project view");
}

GUI_TEST_CLASS_DEFINITION(test_4232_1) {
    // 1. Open file with a chromatogram
    GTFileDialog::openFile(os, dataDir + "samples/ABIF/A01.abi");
    GTUtilsTaskTreeView::waitTaskFinished(os);

    // Expected state: a chromatogram object and a sequence object are highlighted in the Project view
    const QModelIndex seqObjIndex = GTUtilsProjectTreeView::findIndex(os, "A1#berezikov");
    QFont itemFont = GTUtilsProjectTreeView::getFont(os, seqObjIndex);
    CHECK_SET_ERR(itemFont.bold(), "Sequence object item isn't highlighted in Project view");

    const QModelIndex chromatogramObjIndex = GTUtilsProjectTreeView::findIndex(os, "Chromatogram");
    itemFont = GTUtilsProjectTreeView::getFont(os, chromatogramObjIndex);
    CHECK_SET_ERR(itemFont.bold(), "Chromatogram object item isn't highlighted in Project view");
}

GUI_TEST_CLASS_DEFINITION(test_4244){
    //1. Open human_T1.fa
    GTFileDialog::openFile(os, dataDir + "samples/FASTA/human_T1.fa");
    GTUtilsTaskTreeView::waitTaskFinished(os);
    //GTFileDialog::openFile(os, dataDir + "samples/Genbank/murine.gb");
    GTUtilsTaskTreeView::waitTaskFinished(os);

    class Scenario : public CustomScenario {
        void run(HI::GUITestOpStatus &os) {
            QString s;
            for(int i = 0; i<32000; i++){
                s.append("a");
            }
            QWidget *dialog = QApplication::activeModalWidget();
            CHECK_SET_ERR(NULL != dialog, "Active modal widget is NULL");

            QLineEdit* leDescription = GTWidget::findExactWidget<QLineEdit*>(os, "leDescription", dialog);
            GTWidget::click(os, leDescription);
            GTClipboard::setText(os, s);
            GTKeyboardDriver::keyClick( 'v', Qt::ControlModifier);
            GTGlobals::sleep();

            QLineEdit* leAnnotationName = GTWidget::findExactWidget<QLineEdit*>(os, "leAnnotationName", dialog);
            GTLineEdit::setText(os, leAnnotationName, "name");
            QLineEdit* leRegionStart = GTWidget::findExactWidget<QLineEdit*>(os, "leRegionStart", dialog);
            GTLineEdit::setText(os, leRegionStart, "10");
            QLineEdit* leRegionEnd = GTWidget::findExactWidget<QLineEdit*>(os, "leRegionEnd", dialog);
            GTLineEdit::setText(os, leRegionEnd, "20");


            uiLog.trace(QString("easy to find %1").arg(leDescription->text().length()));
            GTUtilsDialog::clickButtonBox(os, dialog, QDialogButtonBox::Ok);

        }
    };

    GTUtilsDialog::waitForDialog(os, new CreateAnnotationWidgetFiller(os, new Scenario()));
    GTKeyboardDriver::keyClick( 'n', Qt::ControlModifier);
    GTGlobals::sleep(20000);

    GTUtilsDialog::waitForDialog(os, new PopupChooser(os, QStringList() << ADV_MENU_EXPORT << "action_export_annotations"));
    GTUtilsDialog::waitForDialog(os, new ExportAnnotationsFiller(sandBoxDir + "test_4244", ExportAnnotationsFiller::gff, os));
    GTMouseDriver::moveTo(GTUtilsAnnotationsTreeView::getItemCenter(os, "name"));
    GTMouseDriver::click(Qt::RightButton);
    GTGlobals::sleep();

    GTUtilsDialog::waitForDialog(os, new PopupChooser(os, QStringList() << ADV_MENU_EXPORT << "action_export_annotations"));
    GTUtilsDialog::waitForDialog(os, new ExportAnnotationsFiller(sandBoxDir + "test_4244.gb", ExportAnnotationsFiller::genbank, os));
    GTMouseDriver::moveTo(GTUtilsAnnotationsTreeView::getItemCenter(os, "name"));
    GTMouseDriver::click(Qt::RightButton);
    GTGlobals::sleep();

    GTFileDialog::openFile(os, sandBoxDir + "test_4244.gb");
    GTUtilsTaskTreeView::waitTaskFinished(os);
    GTUtilsDialog::waitForDialog(os, new PopupChecker(os, QStringList()<<"action_project__unload_selected_action",
                                                      PopupChecker::IsEnabled));
    GTUtilsProjectTreeView::click(os, "test_4244.gb", Qt::RightButton);
    GTGlobals::sleep();
}

GUI_TEST_CLASS_DEFINITION(test_4266) {
//    1. Create the workflow: Read Seqeunce --> Write Sequence
//    2. Input data: "_common_data/fasta/Gene.fa"
//    3. Run the workflow
//    Expected state: there is a warning about empty sequences on the dashboard

    GTUtilsWorkflowDesigner::openWorkflowDesigner(os);

    WorkflowProcessItem* read = GTUtilsWorkflowDesigner::addElement(os, "Read Sequence");
    CHECK_SET_ERR( read != NULL, "Failed to add an element");
    GTUtilsWorkflowDesigner::setDatasetInputFile(os, testDir + "_common_data/fasta/Gene.fa");

    WorkflowProcessItem* write = GTUtilsWorkflowDesigner::addElement(os, "Write Sequence");
    CHECK_SET_ERR( write != NULL, "Failed to add an element");
    GTUtilsWorkflowDesigner::setParameter(os, "Output file", QDir(sandBoxDir).absolutePath() + "/test_4266.fa", GTUtilsWorkflowDesigner::textValue);

    GTUtilsWorkflowDesigner::connect(os, read, write);
    GTUtilsWorkflowDesigner::runWorkflow(os);
    GTUtilsTaskTreeView::waitTaskFinished(os);

    GTUtilsDashboard::findElement(os, "Loaded sequences: 139.");
}

GUI_TEST_CLASS_DEFINITION(test_4272){
//    Open any sequence
    GTFileDialog::openFile(os, dataDir + "samples/FASTA/human_T1.fa");
    GTUtilsTaskTreeView::waitTaskFinished(os);
    QWidget* mainTb = GTWidget::findWidget(os, "mwtoolbar_activemdi");
    QWidget* qt_toolbar_ext_button = GTWidget::findWidget(os, "qt_toolbar_ext_button", mainTb, GTGlobals::FindOptions(false));
    if(qt_toolbar_ext_button != NULL && qt_toolbar_ext_button->isVisible()){
        GTWidget::click(os, qt_toolbar_ext_button);
    }
//    Turn on auto-annotations (e.g. find ORFs)
     GTUtilsDialog::waitForDialog(os, new PopupChooser(os, QStringList() << "ORFs"));
     GTWidget::click(os, GTWidget::findWidget(os, "toggleAutoAnnotationsButton"));
     GTUtilsTaskTreeView::waitTaskFinished(os);
//    Expected state: annotations are displayed in zoom, details and annotations views
     GTUtilsAnnotationsTreeView::findItem(os, "orf  (0, 837)");
//    Turn auto-annotations OFF
     GTUtilsDialog::waitForDialog(os, new PopupChooser(os, QStringList() << "ORFs"));
     GTWidget::click(os, GTWidget::findWidget(os, "toggleAutoAnnotationsButton"));
     GTUtilsTaskTreeView::waitTaskFinished(os);
//    Expected state: no annotations are displayed
     QTreeWidgetItem* item = GTUtilsAnnotationsTreeView::findItem(os, "orf  (0, 837)", GTGlobals::FindOptions(false));
     CHECK_SET_ERR(item == NULL, "orfs are unexpectidly shown");
}

GUI_TEST_CLASS_DEFINITION(test_4276) {
    //1. Open "COI.aln"
    GTFileDialog::openFile(os, dataDir + "samples/CLUSTALW/COI.aln");
    GTUtilsTaskTreeView::waitTaskFinished(os);

    //2. Use context menu
    //{Add->Sequence from file...}
    //Expected: "Open file with sequences" dialog appeared
    //3. Select file "_common_data/fasta/PF07724_full_family.fa"
    //4. Press "Open"
    GTUtilsDialog::waitForDialog(os, new GTFileDialogUtils(os, testDir + "_common_data/fasta/PF07724_full_family.fa"));
    GTUtilsDialog::waitForDialog(os, new PopupChooser(os, QStringList() << MSAE_MENU_LOAD << "Sequence from file"));
    GTWidget::click(os, GTUtilsMdi::activeWindow(os), Qt::RightButton);

    //5. Delete the alignment object
    GTUtilsProjectTreeView::click(os, "COI");
    GTKeyboardDriver::keyClick( Qt::Key_Delete);
    GTGlobals::sleep();

    bool executed = GTUtilsTaskTreeView::checkTask(os, "Add sequences to alignment task");
    CHECK_SET_ERR(false == executed, "The task is not cancelled");
    //Current state: UGENE crashes
}

GUI_TEST_CLASS_DEFINITION(test_4284){
//    1. Open "data/samples/CLUSTALW/ty3.aln.gz".
    GTFileDialog::openFile(os, dataDir + "samples/CLUSTALW", "ty3.aln.gz");
    GTUtilsTaskTreeView::waitTaskFinished(os);

//    2. Select a sequence that is two sequences above the last visible sequence in the name list area.
    MSAEditorSequenceArea *msaEdistorSequenceArea = GTUtilsMSAEditorSequenceArea::getSequenceArea(os);
    const int endPos = msaEdistorSequenceArea->getEditor()->getUI()->getScrollController()->getLastVisibleRowNumber(msaEdistorSequenceArea->height());

    GTUtilsMsaEditor::clickSequence(os, endPos - 1);
    GTGlobals::sleep(200);
    GTUtilsMSAEditorSequenceArea::checkSelectedRect(os, QRect(0, endPos - 1, 1234, 1));

//    3. Press and hold "shift" key.
//    4. Click "down" key once.
    GTKeyboardDriver::keyPress(Qt::Key_Shift);
    GTKeyboardDriver::keyClick(Qt::Key_Down);
    GTGlobals::sleep(500);
    GTKeyboardDriver::keyRelease(Qt::Key_Shift);

//    Expected state: two sequences are selected, the msa is not scrolled down.
    GTUtilsMSAEditorSequenceArea::checkSelectedRect(os, QRect(0, endPos - 1, 1234, 2));

//    4. Click "down" key again.
    GTKeyboardDriver::keyPress(Qt::Key_Shift);
    GTKeyboardDriver::keyClick(Qt::Key_Down);
    GTGlobals::sleep(500);
    GTKeyboardDriver::keyRelease(Qt::Key_Shift);

//    Expected state: three sequences are selected, the msa is scrolled down for one line.
    GTUtilsMSAEditorSequenceArea::checkSelectedRect(os, QRect(0, endPos - 1, 1234, 3));

//    5. Click "down" key again.
    GTKeyboardDriver::keyPress(Qt::Key_Shift);
    GTKeyboardDriver::keyClick(Qt::Key_Down);
    GTGlobals::sleep(500);
    GTKeyboardDriver::keyRelease(Qt::Key_Shift);

//    Expected state: four sequences are selected, the msa is scrolled down for two lines.
    GTUtilsMSAEditorSequenceArea::checkSelectedRect(os, QRect(0, endPos - 1, 1234, 4));

    const int firstVisibleSequence = msaEdistorSequenceArea->getEditor()->getUI()->getScrollController()->getFirstVisibleRowNumber(false);
    CHECK_SET_ERR(firstVisibleSequence == 2, QString("MSA scrolled incorrectly: expected first fully visible sequence %1, got %2").arg(2).arg(firstVisibleSequence));
}

GUI_TEST_CLASS_DEFINITION(test_4295) {
/* 1. Open Workflow Designer
 * 2. Add elements Read File List and Write Plain Text
 * 3. Set as input file human_T1.fa
 * 3. Add "Element with CMD" _common_data/scenarios/_regression/4295/test_4295.etc
 * 4. Connect elements Read File List > Element with CMD > Write Plain Text
 * 5. Run workflow
 * Expected state: no errors in log
 */
    //clean up
    GTUtilsWorkflowDesigner::openWorkflowDesigner(os);
    GTUtilsWorkflowDesigner::removeCmdlineWorkerFromPalette(os, "test_4295");

    // start test
    GTLogTracer logTracer;

    GTUtilsWorkflowDesigner::addElement(os, "File List");
    GTUtilsWorkflowDesigner::setDatasetInputFile(os, dataDir + "samples/FASTA/human_T1.fa");
    GTGlobals::sleep(200);

    GTUtilsWorkflowDesigner::addElement(os, "Write Plain Text");
    GTGlobals::sleep(200);

    GTFileDialogUtils *ob = new GTFileDialogUtils(os, testDir + "_common_data/scenarios/_regression/4295", "test_4295.etc");
    GTUtilsDialog::waitForDialog(os, ob);

    QAbstractButton* button = GTAction::button(os, "AddElementWithCommandLineTool");
    GTWidget::click(os, button);
    GTGlobals::sleep(200);
    WorkflowProcessItem *cmdlineWorker = GTUtilsWorkflowDesigner::getWorker(os, "test_4295");

    GTUtilsWorkflowDesigner::connect(os, GTUtilsWorkflowDesigner::getWorker(os, "File List"), cmdlineWorker);
    GTGlobals::sleep(200);
    GTUtilsWorkflowDesigner::connect(os, cmdlineWorker, GTUtilsWorkflowDesigner::getWorker(os, "Write Plain Text"));
    GTGlobals::sleep(200);
    GTUtilsWorkflowDesigner::click(os, "test_4295");
    GTGlobals::sleep(200);
    QTableWidget* table = GTUtilsWorkflowDesigner::getInputPortsTable(os, 0);
    GTUtilsWorkflowDesigner::setTableValue(os, "Plain text", "Source URL (by File List)", GTUtilsWorkflowDesigner::comboValue, table);
    GTUtilsWorkflowDesigner::click(os, "test_4295");

    class OkClicker : public Filler {
    public:
        OkClicker(HI::GUITestOpStatus& _os) : Filler(_os, "CreateExternalProcessWorkerDialog"){}
        virtual void run() {
            QWidget *w = QApplication::activeWindow();
            CHECK(NULL != w, );

            QLineEdit *ed = qobject_cast<QLineEdit*>(GTWidget::findWidget(os, "templateLineEdit", w));
            GTLineEdit::setText(os, ed, "echo $in > $out");

            QAbstractButton *button = GTWidget::findButtonByText(os, "Finish");
            CHECK(NULL != button, );
            GTWidget::click(os, button);
        }
    };

    GTUtilsDialog::waitForDialog(os, new OkClicker(os));
    GTUtilsDialog::waitForDialog(os, new PopupChooser(os, QStringList() << "editConfiguration"));
    GTUtilsWorkflowDesigner::click(os, "test_4295",QPoint(0,0),Qt::RightButton);
    GTGlobals::sleep();

    GTUtilsWorkflowDesigner::runWorkflow(os);
    GTUtilsTaskTreeView::waitTaskFinished(os);

    GTUtilsLog::check(os, logTracer);

}

GUI_TEST_CLASS_DEFINITION(test_4302_1) {
    //1. Open samples/Genbank/sars.gb
    GTFileDialog::openFile(os, dataDir + "samples/Genbank/sars.gb");
    GTUtilsTaskTreeView::waitTaskFinished(os);
    //2. Select any region
    GTUtilsDialog::waitForDialog(os, new SelectSequenceRegionDialogFiller(os, 1, 4));
    GTUtilsTaskTreeView::waitTaskFinished(os);
    GTWidget::click(os, GTWidget::findWidget(os, "select_range_action"));
    //3. Open main menu "Actions"
    //Expected state: "Replace subsequence" menu item enabled
    GTUtilsDialog::waitForDialog(os, new ReplaceSubsequenceDialogFiller(os, "ACCCT"));
    GTMenu::clickMainMenuItem(os, QStringList() << "Actions" << "Edit" << "Replace subsequence...");
}

GUI_TEST_CLASS_DEFINITION(test_4302_2) {
    //1. Open samples/Genbank/sars.gb
    GTFileDialog::openFile(os, dataDir + "samples/Genbank/sars.gb");
    GTUtilsTaskTreeView::waitTaskFinished(os);
    //2. Select any annotation
    GTUtilsTaskTreeView::waitTaskFinished(os);
    GTMouseDriver::moveTo(GTUtilsAnnotationsTreeView::getItemCenter(os, "CDS"));
    GTMouseDriver::click();
    //3. Open main menu "Actions"
    //Expected state: menu item {Remove->Selected annotation and qualifiers} are enabled
    GTMenu::clickMainMenuItem(os, QStringList() << "Actions" << "Remove" << "Selected annotations and qualifiers");
}

GUI_TEST_CLASS_DEFINITION(test_4306_1) {
//    1. Open "data/samples/CLUSTALW/COI.aln".
    GTFileDialog::openFile(os, dataDir + "samples/CLUSTALW/COI.aln");
    GTUtilsTaskTreeView::waitTaskFinished(os);

//    2. Build a tree with default parameters.
//    Expected state: a tree view is displayed with the alignment editor.
    QDir().mkpath(sandBoxDir + "test_4306");

    GTUtilsDialog::waitForDialog(os, new BuildTreeDialogFiller(os, sandBoxDir + "test_4306/test_4306.nwk", 0, 0, true));
    GTToolbar::clickButtonByTooltipOnToolbar(os, MWTOOLBAR_ACTIVEMDI, "Build Tree");
    GTUtilsTaskTreeView::waitTaskFinished(os);

//    3. Use context menu on tree view.
//    Expected state: there are "Zoom in", "Zoom out" and "Reset zooming" actions in the menu.
<<<<<<< HEAD
	//    Expected state: there are "Zoom in", "Zoom out" and "Reset zooming" actions in the menu.
	GTUtilsDialog::waitForDialog(os, new PopupCheckerByText(os, QStringList() << "Zoom In", PopupChecker::IsEnabled));
	GTWidget::click(os, GTUtilsMsaEditor::getTreeView(os), Qt::RightButton);
	GTGlobals::sleep();
=======
    //    Expected state: there are "Zoom in", "Zoom out" and "Reset zooming" actions in the menu.
    GTUtilsDialog::waitForDialog(os, new PopupCheckerByText(os, QStringList() << "Zoom In", PopupChecker::IsEnabled));
    GTWidget::click(os, GTUtilsMsaEditor::getTreeView(os), Qt::RightButton);
    GTGlobals::sleep();
>>>>>>> 6aad1d6a

    GTUtilsDialog::waitForDialog(os, new PopupCheckerByText(os, QStringList() << "Zoom Out", PopupChecker::IsEnabled));
    GTWidget::click(os, GTUtilsMsaEditor::getTreeView(os), Qt::RightButton);
    GTGlobals::sleep();

    GTUtilsDialog::waitForDialog(os, new PopupCheckerByText(os, QStringList() << "Reset Zooming", PopupChecker::IsEnabled));
    GTWidget::click(os, GTUtilsMsaEditor::getTreeView(os), Qt::RightButton);
    GTGlobals::sleep();
}

GUI_TEST_CLASS_DEFINITION(test_4306_2) {
//    1. Open "data/samples/Newick/COI.nwk".
    GTFileDialog::openFile(os, dataDir + "samples/Newick/COI.nwk");
    GTUtilsTaskTreeView::waitTaskFinished(os);

//    2. Use context menu on the tree view.
//    Expected state: there are "Zoom in", "Zoom out" and "Reset zooming" actions in the menu.
    QStringList items = QStringList() << "Zoom In"
                                      << "Zoom Out"
                                      << "Reset Zooming";
    GTUtilsDialog::waitForDialog(os, new PopupCheckerByText(os, QStringList(), items));
    GTWidget::click(os, GTUtilsMdi::activeWindow(os), Qt::RightButton);
    GTGlobals::sleep();
}

GUI_TEST_CLASS_DEFINITION(test_4308) {
//    1. Open "_common_data/clustal/10000_sequences.aln".
    GTFileDialog::openFile(os, testDir + "_common_data/fasta/PF07724_full_family.fa", GTFileDialog::Open, GTGlobals::UseMouse);
    GTUtilsTask::waitTaskStart(os, "Loading documents");

//    2. Remove the document while the file is opening.
    const bool itemExistsBefore = GTUtilsProjectTreeView::checkItem(os, "PF07724_full_family.fa");
    CHECK_SET_ERR(itemExistsBefore, "A loading item not found");

    GTUtilsNotifications::waitForNotification(os, true, "Subtask {Load 'PF07724_full_family.fa'} is canceled Document was removed");
    GTUtilsDocument::removeDocument(os, "PF07724_full_family.fa");
    GTGlobals::sleep(500);

//    Expected state: the document is removed from the project, the loading task is canceled, a notification about the canceled task appears.
    const bool itemExists = GTUtilsProjectTreeView::checkItem(os, "PF07724_full_family.fa");
    CHECK_SET_ERR(!itemExists, "The document is not removed from the project");
    GTUtilsTask::checkNoTask(os, "Loading documents");
}

GUI_TEST_CLASS_DEFINITION(test_4309) {
    // 1. Open sars.gb
    // 2. Context menu on annotations object in project view: {Export/Import --> Export annotations}
    // Expected state: export annotataions dialog appeared
    // 3. Check format combobox
    // Expected state: Vector NTI format is abcent

    GTFileDialog::openFile(os, dataDir + "samples/Genbank/sars.gb");
    GTUtilsTaskTreeView::waitTaskFinished(os);
    GTGlobals::sleep();

    class VectorNTIFormatChecker : public Filler {
    public:
        VectorNTIFormatChecker(HI::GUITestOpStatus &os)
            : Filler(os, "U2__ExportAnnotationsDialog") {}
        virtual void run() {
            QWidget *dialog = QApplication::activeModalWidget();
            CHECK_SET_ERR(dialog != NULL, "dialog not found");

            QComboBox *comboBox = dialog->findChild<QComboBox*>();
            CHECK_SET_ERR(comboBox != NULL, "ComboBox not found");

            QStringList formats = GTComboBox::getValues(os, comboBox);
            CHECK_SET_ERR(! formats.contains("Vector NTI sequence"), "VectorNTI format is present in annotations export dialog");

            QDialogButtonBox* buttonBox = dialog->findChild<QDialogButtonBox*>("buttonBox");
            CHECK_SET_ERR(buttonBox != NULL, "buttonBox is NULL");

            QPushButton *cancelButton = buttonBox->button(QDialogButtonBox::Cancel);
            CHECK_SET_ERR(cancelButton != NULL, "cancelButton is NULL");
            GTWidget::click(os, cancelButton);
        }
    };

    GTUtilsDialog::waitForDialog(os, new VectorNTIFormatChecker(os));
    GTUtilsDialog::waitForDialog(os, new PopupChooser(os, QStringList() << ACTION_PROJECT__EXPORT_IMPORT_MENU_ACTION << "ep_exportAnnotations2CSV"));
    GTUtilsProjectTreeView::click(os, "NC_004718 features", Qt::RightButton);
}

GUI_TEST_CLASS_DEFINITION(test_4309_1) {
    // 1. Open WD
    // 2. Add Write Annotations element
    // Expected state: Vector NTI format is not available in Format parameter combobox

    GTUtilsWorkflowDesigner::openWorkflowDesigner(os);
    GTUtilsWorkflowDesigner::addAlgorithm(os, "Write annotations");

    QTableView* table = qobject_cast<QTableView*>(GTWidget::findWidget(os,"table"));
    CHECK_SET_ERR(table,"tableView not found");

    QAbstractItemModel* model = table->model();
    int iMax = model->rowCount();
    int row = -1;
    for(int i = 0; i<iMax; i++){
        QString s = model->data(model->index(i,0)).toString();
        if (s.compare("Document format", Qt::CaseInsensitive) == 0){
            row = i;
            break;
        }
    }
    CHECK_SET_ERR(row != -1, QString("Document format parameter not found"));
    table->scrollTo(model->index(row,1));

    GTMouseDriver::moveTo(GTTableView::getCellPosition(os,table,1,row));
    GTMouseDriver::click();
    GTGlobals::sleep(500);

    QComboBox* box = qobject_cast<QComboBox*>(table->findChild<QComboBox*>());
    CHECK_SET_ERR(box, "QComboBox not found. Widget in this cell might be not QComboBox");
    QString vectorNtiFormatName = AppContext::getDocumentFormatRegistry()->getFormatById(BaseDocumentFormats::VECTOR_NTI_SEQUENCE)->getFormatName();
    QString genbankFormatName = AppContext::getDocumentFormatRegistry()->getFormatById(BaseDocumentFormats::PLAIN_GENBANK)->getFormatName();
    QStringList boxData = GTComboBox::getValues(os, box);
    CHECK_SET_ERR(boxData.contains(vectorNtiFormatName) == false, "Vector NTI format is present in WriteAnnotations worker");
    CHECK_SET_ERR(boxData.contains(genbankFormatName), "GenBank format isn't present in WriteAnnotations worker");
}

GUI_TEST_CLASS_DEFINITION(test_4323_1) {
    GTLogTracer logTracer;

//    1. Open "data/samples/CLUSTALW/COI.aln".
    GTFileDialog::openFile(os, dataDir + "samples/CLUSTALW/COI.aln");
    GTUtilsTaskTreeView::waitTaskFinished(os);

//    2. Click "Align sequence to this alignment" and select "_common_data/database.ini".
    GTUtilsDialog::waitForDialog(os, new GTFileDialogUtils(os, testDir + "_common_data/database.ini"));
    GTToolbar::clickButtonByTooltipOnToolbar(os, MWTOOLBAR_ACTIVEMDI, "Align sequence to this alignment");

//    Expected state: load task fails, safe point doesn't trigger.
    GTUtilsTaskTreeView::waitTaskFinished(os);

    GTUtilsLog::checkContainsError(os, logTracer, "Task {Load sequences and add to alignment task} finished with error: There are no sequences to align in the document(s)");
}

GUI_TEST_CLASS_DEFINITION(test_4323_2) {
//    1. Open "samples/CLUSTALW/COI.aln".
    GTFileDialog::openFile(os, dataDir + "samples/CLUSTALW/COI.aln");
    GTUtilsTaskTreeView::waitTaskFinished(os);

//    2. Click "Align sequence to this alignment" button on the toolbar, select "samples/PDB/1CF7.pdb".
    GTUtilsDialog::waitForDialog(os, new GTFileDialogUtils(os, dataDir + "samples/PDB/1CF7.PDB"));
    GTToolbar::clickButtonByTooltipOnToolbar(os, MWTOOLBAR_ACTIVEMDI, "Align sequence to this alignment");

    GTUtilsTaskTreeView::waitTaskFinished(os);

//    Expected state: four sequences are added to the alignment.
    const int count = GTUtilsMsaEditor::getSequencesCount(os);
    CHECK_SET_ERR(22 == count, QString("Unexpected sequences count: expect %1, got %2")
                  .arg(22).arg(count));

//    3. Open "Pairwise alignment" options panel tab.
    GTUtilsOptionPanelMsa::openTab(os, GTUtilsOptionPanelMsa::PairwiseAlignment);

//    Expected state: there is a message that the msa alphabet is no applicable.
    QLabel *errorLabel = GTWidget::findExactWidget<QLabel *>(os, "lblMessage");
    CHECK_SET_ERR(NULL != errorLabel, "Error label is NULL");
    CHECK_SET_ERR(errorLabel->isVisible(), "Error label is invisible");
    CHECK_SET_ERR(errorLabel->text().contains("Pairwise alignment is not available for alignments with \"Raw\" alphabet."),
                  QString("An unexpected error message: '%1'").arg(errorLabel->text()));
}

GUI_TEST_CLASS_DEFINITION(test_4323_3) {
//    1. Open "samples/CLUSTALW/COI.aln".
    GTFileDialog::openFile(os, dataDir + "samples/CLUSTALW/COI.aln");
    GTUtilsTaskTreeView::waitTaskFinished(os);

//    2. Click "Align sequence to this alignment" button on the toolbar, select "samples/PDB/1CF7.pdb".
    GTUtilsDialog::waitForDialog(os, new GTFileDialogUtils(os, dataDir + "samples/PDB/1CF7.PDB"));
    GTToolbar::clickButtonByTooltipOnToolbar(os, MWTOOLBAR_ACTIVEMDI, "Align sequence to this alignment");

    GTUtilsTaskTreeView::waitTaskFinished(os);

//    Expected state: four sequences are added to the alignment.
    const int count = GTUtilsMsaEditor::getSequencesCount(os);
    CHECK_SET_ERR(22 == count, QString("Unexpected sequences count: expect %1, got %2")
                  .arg(22).arg(count));
}

GUI_TEST_CLASS_DEFINITION(test_4323_4) {
//    1. Open "samples/CLUSTALW/COI.aln".
    GTFileDialog::openFile(os, dataDir + "samples/CLUSTALW/COI.aln");
    GTUtilsTaskTreeView::waitTaskFinished(os);

//    2. Rename the first two sequences to "1".
    GTUtilsMSAEditorSequenceArea::renameSequence(os, "Phaneroptera_falcata", "1");
    GTUtilsMSAEditorSequenceArea::renameSequence(os, "Isophya_altaica_EF540820", "1");

//    3. Click "Align sequence to this alignment" button on the toolbar, select "samples/FASTQ/eas.fastq".
    GTUtilsDialog::waitForDialog(os, new GTFileDialogUtils(os, dataDir + "samples/FASTQ/eas.fastq"));
    GTToolbar::clickButtonByTooltipOnToolbar(os, MWTOOLBAR_ACTIVEMDI, "Align sequence to this alignment");

    GTUtilsTaskTreeView::waitTaskFinished(os);

//    4. Do it again.
    GTUtilsDialog::waitForDialog(os, new GTFileDialogUtils(os, dataDir + "samples/FASTQ/eas.fastq"));
    GTToolbar::clickButtonByTooltipOnToolbar(os, MWTOOLBAR_ACTIVEMDI, "Align sequence to this alignment");

    GTUtilsTaskTreeView::waitTaskFinished(os);

//    Expected state: there are 24 sequences in the alignment; two of them are named "1", two - "EAS54_6_R1_2_1_413_324", two - "EAS54_6_R1_2_1_540_792", two - "EAS54_6_R1_2_1_443_348".
    const QStringList names = GTUtilsMSAEditorSequenceArea::getNameList(os);
    CHECK_SET_ERR(24 == names.count(), QString("Unexpected sequences count: expect %1, got %2")
                  .arg(24).arg(names.count()));
    CHECK_SET_ERR(2 == names.count("1"), QString("Unexpected sequences with name '1' count: expect %1, got %2")
                  .arg(2).arg(names.count("1")));
    CHECK_SET_ERR(2 == names.count("EAS54_6_R1_2_1_413_324"), QString("Unexpected sequences with name 'EAS54_6_R1_2_1_413_324' count: expect %1, got %2")
                  .arg(2).arg(names.count("EAS54_6_R1_2_1_413_324")));
    CHECK_SET_ERR(2 == names.count("EAS54_6_R1_2_1_540_792"), QString("Unexpected sequences with name 'EAS54_6_R1_2_1_540_792' count: expect %1, got %2")
                  .arg(2).arg(names.count("EAS54_6_R1_2_1_540_792")));
    CHECK_SET_ERR(2 == names.count("EAS54_6_R1_2_1_443_348"), QString("Unexpected sequences with name 'EAS54_6_R1_2_1_443_348' count: expect %1, got %2")
                  .arg(2).arg(names.count("EAS54_6_R1_2_1_443_348")));
}

GUI_TEST_CLASS_DEFINITION(test_4325) {
    // 1. Open In Silico PCR sample
    // 2. Seqeunce: "data/samples/Genbank/CVU55762.gb"
    //    Primers: "test/_common_data/cmdline/pcr/primers_CVU55762.fa"
    // 3. Run workflow
    // Expected state: the size of the product is 150, and the primers are annotated on both sides

    GTUtilsWorkflowDesigner::openWorkflowDesigner(os);
    GTUtilsWorkflowDesigner::addSample(os, "In Silico PCR");

    GTUtilsWorkflowDesigner::click(os, "Read Sequence");
    GTUtilsWorkflowDesigner::setDatasetInputFile(os, dataDir + "/samples/Genbank/CVU55762.gb");

    GTUtilsWorkflowDesigner::click(os, "In Silico PCR");
    GTUtilsWorkflowDesigner::setParameter(os, "Primers URL", QDir(testDir).absolutePath() + "/_common_data/cmdline/pcr/primers_CVU55762.fa", GTUtilsWorkflowDesigner::textValue);

    GTUtilsWorkflowDesigner::click(os, "Write Sequence");
    GTUtilsWorkflowDesigner::setParameter(os, "Output file", QDir(sandBoxDir).absolutePath() + "/test_4325.gb", GTUtilsWorkflowDesigner::textValue);

    GTUtilsWorkflowDesigner::runWorkflow(os);
    GTUtilsTaskTreeView::waitTaskFinished(os);

    GTFileDialog::openFile(os, sandBoxDir, "test_4325.gb");
    GTUtilsTaskTreeView::waitTaskFinished(os);

    CHECK_SET_ERR(GTUtilsSequenceView::getLengthOfSequence(os) == 150, "Product size is incorrect");
    QList<U2Region> regions = GTUtilsAnnotationsTreeView::getAnnotatedRegions(os);
    CHECK_SET_ERR(regions.size() == 2, "Incorrect primers number");
    CHECK_SET_ERR(regions.contains(U2Region(0, 40)), "There is no (1, 40) annotated primer region");
    CHECK_SET_ERR(regions.contains(U2Region(110, 40)), "There is no (111, 150) annotated primer region");
}

GUI_TEST_CLASS_DEFINITION(test_4334) {
    //1. Open "_common_data/fasta/empty.fa" as msa.
    GTFileDialog::openFile(os, testDir + "_common_data/fasta/empty.fa");
    GTUtilsTaskTreeView::waitTaskFinished(os);
    GTUtilsTaskTreeView::waitTaskFinished(os);
    GTLogTracer lt;
    //    2. Add human_t1.fa sequence throu context menu {Add->Sequence from file}
    GTFileDialogUtils *ob = new GTFileDialogUtils(os, dataDir + "samples/FASTA", "human_T1.fa");
    GTUtilsDialog::waitForDialog(os, ob);
    QAbstractButton *align = GTAction::button(os, "Align sequence to this alignment");
    CHECK_SET_ERR(align != NULL, "MSA \"Align sequence to this alignment\" action not found");
    GTWidget::click(os, align);
    GTUtilsTaskTreeView::waitTaskFinished(os);
    CHECK_SET_ERR(!lt.hasError(), "log should not contain errors");
}

GUI_TEST_CLASS_DEFINITION(test_4345) {
    GTUtilsWorkflowDesigner::openWorkflowDesigner(os);
    GTMenu::clickMainMenuItem(os, QStringList() << "Actions" << "Close active view", GTGlobals::UseKey);
    GTFileDialog::openFile(os, dataDir+"samples/Genbank/", "murine.gb");
    GTUtilsTaskTreeView::waitTaskFinished(os);
    GTFileDialog::openFile(os, dataDir+"samples/Genbank/", "sars.gb");
    GTUtilsTaskTreeView::waitTaskFinished(os);
    GTFileDialog::openFile(os, dataDir+"samples/Genbank/", "CVU55762.gb");
    GTUtilsTaskTreeView::waitTaskFinished(os);
    GTFileDialog::openFile(os, dataDir+"samples/Genbank/", "NC_014267.1.gb");
    GTUtilsTaskTreeView::waitTaskFinished(os);
    GTFileDialog::openFile(os, dataDir+"samples/Genbank/", "PBR322.gb");
    GTUtilsTaskTreeView::waitTaskFinished(os);
}

GUI_TEST_CLASS_DEFINITION(test_4352) {
    //1. Open "data/samples/FASTA/human_T1.fa".
    GTFileDialog::openFile(os, dataDir + "samples/FASTA/human_T1.fa");
    GTUtilsTaskTreeView::waitTaskFinished(os);

    //2. Toggle the Circular View for the sequence.
    GTUtilsCv::commonCvBtn::click(os);

    //3. Find some restriction sites.
    GTUtilsDialog::waitForDialog(os, new FindEnzymesDialogFiller(os, QStringList() << "AaaI"));
    GTWidget::click(os, GTWidget::findWidget(os, "Find restriction sites_widget"));
    GTUtilsTaskTreeView::waitTaskFinished(os);

    //4. Select any restriction site in the "Restriction Sites Map" widget.
    QTreeWidget *tree = dynamic_cast<QTreeWidget*>(GTWidget::findWidget(os, "restrictionMapTreeWidget"));
    QTreeWidgetItem *item = GTTreeWidget::findItem(os, tree, "89345..89350");
    GTTreeWidget::click(os, item);

    //5. Remove a part of the sequence that contains the selected site.
    GTUtilsDialog::waitForDialog(os, new PopupChooserByText(os, QStringList() << "Edit" << "Remove subsequence..."));
    GTUtilsDialog::waitForDialog(os, new RemovePartFromSequenceDialogFiller(os, "89300..89400"));
    GTMenu::showContextMenu(os, GTUtilsSequenceView::getSeqWidgetByNumber(os));

    //6. Wait while restriction sites recalculates.
    GTUtilsTaskTreeView::waitTaskFinished(os);

    //7. Navigate to any restriction site in the restriction site map.
    item = GTTreeWidget::findItem(os, tree, "89231..89236");
    GTTreeWidget::click(os, item);
    //Expected state: UGENE does not crash.
}

GUI_TEST_CLASS_DEFINITION(test_4359) {
/* 1. Open human_T1
 * 2. Open Primer3 dialog
 *   Expected state: the "Pick primers" button should be in focus
 */
    GTFileDialog::openFile(os, dataDir + "samples/FASTA/", "human_T1.fa");
    GTUtilsTaskTreeView::waitTaskFinished(os);

    class EscClicker : public Filler {
    public:
        EscClicker(HI::GUITestOpStatus& _os) : Filler(_os, "Primer3Dialog"){}
        virtual void run() {
            GTGlobals::sleep();
            QWidget *w = QApplication::activeWindow();
            CHECK(NULL != w, );

            QPushButton* button = qobject_cast<QPushButton*>(GTWidget::findWidget(os, "pickPrimersButton"));
            CHECK(NULL != button, );
            CHECK_SET_ERR(button->isDefault(), "Pick primers button doesn't default");

            GTKeyboardDriver::keyClick( Qt::Key_Escape);
        }
    };
    GTUtilsDialog::waitForDialog(os, new EscClicker(os));
    GTWidget::click(os, GTWidget::findWidget(os, "primer3_action_widget"));
}
GUI_TEST_CLASS_DEFINITION(test_4368) {
/* 1. Open "data/samples/CLUSTALW/COI.aln".
 * 2. Open "Statistics" options panel tab.
 * 3. Set any reference sequence.
 * 4. Set "Show distances column" option.
 */
    GTFileDialog::openFile(os, dataDir + "samples/CLUSTALW", "COI.aln");
    GTUtilsTaskTreeView::waitTaskFinished(os);

    GTWidget::click(os, GTWidget::findWidget(os, "OP_SEQ_STATISTICS_WIDGET"));

    GTUtilsMSAEditorSequenceArea::click(os, QPoint(-5, 5));
    GTWidget::click(os, GTWidget::findWidget(os, "addSeq"));

    QCheckBox* showDistancesColumnCheck = qobject_cast<QCheckBox*>(GTWidget::findWidget(os, "showDistancesColumnCheck"));
    GTCheckBox::setChecked(os, showDistancesColumnCheck, true);
    GTGlobals::sleep();

    QGroupBox* groupBox = qobject_cast<QGroupBox*>(GTWidget::findWidget(os,"profileGroup"));
    CHECK_SET_ERR(groupBox != NULL, "groupBox not found!");

    QRadioButton* radio = qobject_cast<QRadioButton*>(GTWidget::findWidget(os, "percentsButton", groupBox));
    CHECK_SET_ERR(radio != NULL, "percentsButton not found!");
    GTRadioButton::click(os, radio);
    QLabel* nameLabel = qobject_cast<QLabel*>(GTWidget::findWidget(os, "Distance column name"));
    CHECK_SET_ERR(nameLabel != NULL, "percentsButton not found!");
    CHECK_SET_ERR(nameLabel->text() == "%", "percentsButton not found!");
    GTGlobals::sleep();

    QRadioButton* radio2 = qobject_cast<QRadioButton*>(GTWidget::findWidget(os, "countsButton", groupBox));
    CHECK_SET_ERR(radio2 != NULL, "countsButton not found!");
    GTRadioButton::click(os, radio2);
    CHECK_SET_ERR(nameLabel->text() == "score", "percentsButton not found!");
}

GUI_TEST_CLASS_DEFINITION(test_4373) {
    // 1. Open any sequence
    // 2. Open CV
    // 3. Resize CV to make some buttons hidden
    // Expected state: there is a button with an arrows at the bottom of toolbar and it shows the hidden action

    GTFileDialog::openFile(os, dataDir + "samples/Genbank/", "sars.gb");
    GTUtilsTaskTreeView::waitTaskFinished(os);

    GTUtilsCv::commonCvBtn::click(os);

    QWidget* splitterHandler = GTWidget::findWidget(os, "qt_splithandle_annotated_DNA_scrollarea");
    CHECK_SET_ERR(splitterHandler != NULL, "SplitterHandle not found");
    GTWidget::click(os, splitterHandler);

    QWidget* mainToolBar = GTWidget::findWidget(os, "mwtoolbar_activemdi");
    CHECK_SET_ERR(mainToolBar != NULL, "mwtoolbar_activemdi not found");

    QPoint point = mainToolBar->geometry().bottomLeft();
    point = mainToolBar->mapToGlobal(point);
    QWidget* cv = GTWidget::findWidget(os, "CV_ADV_single_sequence_widget_0");
    CHECK_SET_ERR(cv != NULL, "Cannot find CV_ADV_single_sequence_widget_0");
    point.setY( cv->mapToGlobal( cv->geometry().topLeft()).y() + 100 );
    GTGlobals::sleep();

    GTMouseDriver::press();
    GTMouseDriver::moveTo(point);
    GTMouseDriver::release();
    GTThread::waitForMainThread();
    GTGlobals::sleep();
#ifdef Q_OS_LINUX
    GTGlobals::sleep(15000);//splitter is moved slowly on some versions of linux
#endif
    QWidget* toolBar = GTWidget::findWidget(os, "circular_view_local_toolbar");
    CHECK_SET_ERR(toolBar != NULL, "Cannot find circular_view_local_toolbar");

    QWidget* extButton = GTWidget::findWidget(os, "qt_toolbar_ext_button", toolBar);
    CHECK_SET_ERR(extButton != NULL, "Cannot find qt_toolbar_ext_button");
    CHECK_SET_ERR(extButton->isVisible() && extButton->isEnabled(), "qt_toolbar_ext_button is not visible and disabled");

    GTUtilsDialog::waitForDialog(os, new PopupCheckerByText(os, QStringList() << "Show/hide restriction sites map"));
    GTWidget::click(os, extButton);
    GTGlobals::sleep();
}

GUI_TEST_CLASS_DEFINITION(test_4377) {
    // 1. Open "_common_data/fasta/Gene.fa".
    // 2. Choose the separate reading mode.
    // Expected: the warning notification is shown.
    // 3. Click the notification.
    // Expected: the report window is opened. There is the list of sequences with empty names.

    GTUtilsNotifications::waitForNotification(os, false);
    GTUtilsDialog::waitForDialog(os, new SequenceReadingModeSelectorDialogFiller(os, SequenceReadingModeSelectorDialogFiller::Separate));
    GTFileDialog::openFile(os, testDir + "_common_data/fasta/Gene.fa");
    GTUtilsTaskTreeView::waitTaskFinished(os);
    GTUtilsTaskTreeView::waitTaskFinished(os);


    GTGlobals::sleep();
    QTextEdit *textEdit = dynamic_cast<QTextEdit*>(GTWidget::findWidget(os, "reportTextEdit", GTUtilsMdi::activeWindow(os)));
    CHECK_SET_ERR(textEdit->toPlainText().contains("The following sequences are empty:"), "Expected message is not found in the report text");
}

GUI_TEST_CLASS_DEFINITION(test_4383) {
    GTFileDialog::openFile(os, dataDir + "samples/CLUSTALW/COI.aln");
    GTUtilsTaskTreeView::waitTaskFinished(os);

    GTUtilsMSAEditorSequenceArea::scrollToPosition(os, QPoint(603, 1));

    QWidget* activeWindow = GTUtilsMdi::activeWindow(os);
    MSAEditorSequenceArea *msaEditArea = qobject_cast<MSAEditorSequenceArea*>(GTWidget::findWidget(os, "msa_editor_sequence_area", activeWindow));
    CHECK_SET_ERR(msaEditArea != NULL, "MsaEditorSequenceArea not found");
    QWidget *msaOffsetRight = GTWidget::findWidget(os, "msa_editor_offsets_view_widget_right", activeWindow);
    CHECK_SET_ERR(msaOffsetRight != NULL, "MsaOffset Left not found");

    GTMouseDriver::moveTo(msaOffsetRight->mapToGlobal(QPoint(msaOffsetRight->rect().left() - 2, 7)));
    GTMouseDriver::press();
    GTMouseDriver::moveTo(msaOffsetRight->mapToGlobal(QPoint(msaOffsetRight->rect().left() - 52, 50)));
    GTMouseDriver::release();
    GTThread::waitForMainThread();
    GTKeyboardDriver::keyClick( Qt::Key_Space);
    GTThread::waitForMainThread();

    GTGlobals::sleep();
    activeWindow = GTUtilsMdi::activeWindow(os);
    msaOffsetRight = GTWidget::findWidget(os, "msa_editor_offsets_view_widget_right", activeWindow);
    GTMouseDriver::moveTo(msaOffsetRight->mapToGlobal(QPoint(msaOffsetRight->rect().left() - 2, 77)));
    GTMouseDriver::press();
    GTGlobals::sleep();
    GTMouseDriver::moveTo(msaOffsetRight->mapToGlobal(QPoint(msaOffsetRight->rect().left() - 52, 120)));
    GTMouseDriver::release();
    GTGlobals::sleep();
    GTKeyboardDriver::keyClick( Qt::Key_Space);
}

GUI_TEST_CLASS_DEFINITION(test_4386_1) {
    //    1. Open "data/samples/CLUSTALW/COI.aln".
    GTFileDialog::openFile(os, dataDir + "samples/CLUSTALW/COI.aln");
    GTUtilsTaskTreeView::waitTaskFinished(os);

    //    2. Change this alignment by adding random gaps.
    GTUtilsMSAEditorSequenceArea::clickToPosition(os, QPoint(5, 5));
    GTKeyboardDriver::keyClick( ' ');

    //    3. Align with Muscle (or other algorithm).
    GTUtilsDialog::waitForDialog(os, new PopupChooserByText(os, QStringList() << "Align" << "Align with MUSCLE..."));
    GTUtilsDialog::waitForDialog(os, new MuscleDialogFiller(os));
    GTUtilsMSAEditorSequenceArea::callContextMenu(os);

    GTUtilsTaskTreeView::waitTaskFinished(os);

    //    4. Select some sequences in project view and click "Align sequence to this alignment".
    GTUtilsProject::openMultiSequenceFileAsSequences(os, dataDir + "samples/FASTQ/eas.fastq");
    GTUtilsMdi::activateWindow(os, "COI [m] COI");

    GTUtilsProjectTreeView::click(os, "EAS54_6_R1_2_1_413_324");
    GTToolbar::clickButtonByTooltipOnToolbar(os, MWTOOLBAR_ACTIVEMDI, "Align sequence to this alignment");

    GTUtilsTaskTreeView::waitTaskFinished(os);

    //    Expected state: sequences are aligned to alignment.
    const int rowsCount = GTUtilsMsaEditor::getSequencesCount(os);
    CHECK_SET_ERR(19 == rowsCount, QString("Unexpected rows count: expect %1, got %2").arg(19).arg(rowsCount));
}

GUI_TEST_CLASS_DEFINITION(test_4386_2) {
//    1. Open "data/samples/CLUSTALW/COI.aln".
    GTFileDialog::openFile(os, dataDir + "samples/CLUSTALW/COI.aln");
    GTUtilsTaskTreeView::waitTaskFinished(os);

//    2. Rename the alignment, a new name should contain spaces.
    GTUtilsProjectTreeView::rename(os, "COI", "C O I");

//    3. Click "Align sequence to this alignment" and select any file with sequence.
    GTUtilsDialog::waitForDialog(os, new GTFileDialogUtils(os, dataDir + "samples/FASTQ/eas.fastq"));
    GTToolbar::clickButtonByTooltipOnToolbar(os, MWTOOLBAR_ACTIVEMDI, "Align sequence to this alignment");

    GTUtilsTaskTreeView::waitTaskFinished(os);

//    Expected state: sequence is aligned to alignment.
    const int rowsCount = GTUtilsMsaEditor::getSequencesCount(os);
    CHECK_SET_ERR(21 == rowsCount, QString("Unexpected rows count: expect %1, got %2").arg(19).arg(rowsCount));
}

GUI_TEST_CLASS_DEFINITION(test_4391) {
    GTLogTracer logTracer;

//    1. Create workflow { File List -> Cut Adapter }.
    GTUtilsWorkflowDesigner::openWorkflowDesigner(os);
    WorkflowProcessItem *fileList = GTUtilsWorkflowDesigner::addElement(os, "File List");
    WorkflowProcessItem *cutAdapter = GTUtilsWorkflowDesigner::addElement(os, "Cut Adapter");
    GTUtilsWorkflowDesigner::connect(os, fileList, cutAdapter);

//    2. Set "_common_data/fastq/illumina.fastq" as input.
    GTUtilsWorkflowDesigner::addInputFile(os, "File List", testDir + "_common_data/fastq/illumina.fastq");

//    3. Run the workflow.
    GTUtilsWorkflowDesigner::runWorkflow(os);

    GTUtilsTaskTreeView::waitTaskFinished(os);

//    Expected state: there are no errors neither in log nor in dashboard.
    const bool prolemsExist = GTUtilsDashboard::areThereProblems(os);
    CHECK_SET_ERR(!prolemsExist, "There are problems on the dashboard");
    GTUtilsLog::check(os, logTracer);
}

GUI_TEST_CLASS_DEFINITION(test_4400) {
    GTFileDialog::openFile(os, testDir + "_common_data/genbank/VectorNTI_CAN_READ.gb");
    GTUtilsTaskTreeView::waitTaskFinished(os);

    QTreeWidgetItem* commentItem = GTUtilsAnnotationsTreeView::findItem(os, "comment");
    QString qualValue = GTUtilsAnnotationsTreeView::getQualifierValue(os, "Original database", commentItem);
    CHECK_SET_ERR( qualValue == "GenBank", "ORIGDB comment was parced incorreclty");
}

GUI_TEST_CLASS_DEFINITION(test_4434) {
    GTLogTracer l;
    //1. Open murine.gb and human_T1.fa
    GTFileDialog::openFile(os, dataDir + "samples/Genbank", "murine.gb");
    GTUtilsTaskTreeView::waitTaskFinished(os);

    GTFileDialog::openFile(os, dataDir + "samples/FASTA", "human_T1.fa");
    GTUtilsTaskTreeView::waitTaskFinished(os);

    //2. Drag the annotations from murine to human_t1
    GTUtilsDialog::waitForDialog(os, new CreateObjectRelationDialogFiller(os));
    GTUtilsProjectTreeView::dragAndDrop(os, GTUtilsProjectTreeView::findIndex(os, "NC_001363 features"), GTUtilsAnnotationsTreeView::getTreeWidget(os));
    CHECK_SET_ERR(GTUtilsAnnotationsTreeView::findFirstAnnotation(os) != NULL, "Annotations are connected to human_T1.fa");

    //3. Save the project
    GTUtilsProject::saveProjectAs(os, sandBoxDir + "test_4434.uprj");
    GTUtilsTaskTreeView::waitTaskFinished(os);

    //4. Close the project.
    GTUtilsProject::closeProject(os);
    GTUtilsTaskTreeView::waitTaskFinished(os);

    //5. Open the saved project.
    GTFileDialog::openFile(os, sandBoxDir + "test_4434.uprj");
    GTUtilsTaskTreeView::waitTaskFinished(os);

    //6. Current state : human_t1 is loaded with annotations
    GTUtilsProjectTreeView::doubleClickItem(os, "human_T1.fa");
    GTUtilsTaskTreeView::waitTaskFinished(os);
    CHECK_SET_ERR(GTUtilsAnnotationsTreeView::findFirstAnnotation(os) != NULL, "Annotations are connected to human_T1.fa");
}

GUI_TEST_CLASS_DEFINITION(test_4439) {
//    1. Open "data/samples/Genbank/sars.gb".
    GTFileDialog::openFile(os, dataDir + "samples/Genbank/sars.gb");
    GTUtilsTaskTreeView::waitTaskFinished(os);

//    2. Call context menu on "NC_004718 features [sars.gb]" item in the Annotations tree view, select "Find qualifier..." menu item.

    class Scenario : public CustomScenario {
        void run(HI::GUITestOpStatus &os) {
            QWidget *dialog = QApplication::activeModalWidget();
            CHECK_SET_ERR(NULL != dialog, "Active modal widget is NULL");

//    Expected state: a "Find Qualifier" dialog appears, search buttons are disabled.
            QDialogButtonBox *buttonBox = GTWidget::findExactWidget<QDialogButtonBox *>(os, "buttonBox", dialog);
            CHECK_SET_ERR(NULL != buttonBox, "buttonBox is NULL");
            QPushButton *nextButton = buttonBox->button(QDialogButtonBox::Ok);
            QPushButton *allButton = buttonBox->button(QDialogButtonBox::Yes);
            CHECK_SET_ERR(!nextButton->isEnabled(), "'Next' button is enabled");
            CHECK_SET_ERR(!allButton->isEnabled(), "'Select all' button is enabled");

//    3. Enter "1" as qualifier name. Click "Select all" button. Close the dialog.
//    Expected state: search buttons are enabled, a comment annotation with its qualifier are selected.
            GTLineEdit::setText(os, GTWidget::findExactWidget<QLineEdit *>(os, "nameEdit", dialog), "1");

            CHECK_SET_ERR(nextButton->isEnabled(), "'Next' button is disabled");
            CHECK_SET_ERR(allButton->isEnabled(), "'Select all' button is disabled");

            GTUtilsDialog::clickButtonBox(os, dialog, QDialogButtonBox::Yes);
            GTUtilsDialog::clickButtonBox(os, dialog, QDialogButtonBox::Close);
        }
    };

    GTUtilsDialog::waitForDialog(os, new PopupChooserByText(os, QStringList() << "Find qualifier..."));
    GTUtilsDialog::waitForDialog(os, new FindQualifierFiller(os, new Scenario));
    GTUtilsAnnotationsTreeView::callContextMenuOnItem(os, "NC_004718 features [sars.gb]");

    QList<QTreeWidgetItem *> selectedItems = GTUtilsAnnotationsTreeView::getAllSelectedItems(os);
    CHECK_SET_ERR(2 == selectedItems.size(), QString("Unexpected count of selected items: expect 2, got %1").arg(selectedItems.size()));
    CHECK_SET_ERR("comment" == selectedItems.first()->text(0), QString("Unexpected annotation name: expect '%1', got '%2'")
                  .arg("comment").arg(selectedItems.first()->text(0)));
    CHECK_SET_ERR("1" == selectedItems.last()->text(0), QString("Unexpected qualifier name: expect '%1', got '%2'")
                  .arg("1").arg(selectedItems.first()->text(0)));
}

GUI_TEST_CLASS_DEFINITION(test_4440) {
//    1. Open COI.aln
//    2. Align with MUSCLE
//    Expected state: object should be named "COI".

    GTFileDialog::openFile(os, dataDir + "/samples/CLUSTALW/", "COI.aln");
    GTUtilsTaskTreeView::waitTaskFinished(os);

    QModelIndex idx = GTUtilsProjectTreeView::findIndex(os,"COI.aln");
    GTUtilsProjectTreeView::checkItem(os, GTUtilsProjectTreeView::getTreeView(os), "COI", idx);

    GTUtilsDialog::waitForDialog(os, new PopupChooserByText(os, QStringList() << "Align" << "Align with MUSCLE..."));
    GTUtilsDialog::waitForDialog(os, new MuscleDialogFiller(os));
    GTUtilsMSAEditorSequenceArea::callContextMenu(os);
    GTUtilsTaskTreeView::waitTaskFinished(os);

    GTUtilsProjectTreeView::checkItem(os, GTUtilsProjectTreeView::getTreeView(os), "COI", idx);
}

GUI_TEST_CLASS_DEFINITION(test_4463) {
//    1. Open attached file in "GenBank" format
//    2. Modify sequence
//    3. Unload document
//    Expected state: "Save document" dialog appeared
//    4. Press "Yes"
//    Expected state: UGENE does not crash
//    5. Load the document again
//    Expected state: the document is succesfully loaded

    GTFile::copy(os, testDir + "_common_data/genbank/gbbct131.gb.gz", sandBoxDir + "/test_4463.gb.gz");

    GTFileDialog::openFile(os, sandBoxDir, "test_4463.gb.gz");
    GTUtilsTaskTreeView::waitTaskFinished(os);
    GTUtilsTaskTreeView::waitTaskFinished(os);

    GTUtilsDialog::waitForDialog(os, new RemovePartFromSequenceDialogFiller(os, "10..20"));
    GTUtilsDialog::waitForDialog(os, new PopupChooserByText(os, QStringList() << "Edit" << "Remove subsequence..."));
    GTWidget::click(os, GTUtilsAnnotationsTreeView::getTreeWidget(os));
    GTMouseDriver::click(Qt::RightButton);

    GTUtilsMdi::closeWindow(os, "test_4463.gb.gz");
    GTUtilsDocument::unloadDocument(os, "test_4463.gb.gz", true);
    GTUtilsTaskTreeView::waitTaskFinished(os);
    GTUtilsDocument::loadDocument(os, "test_4463.gb.gz");
    GTUtilsTaskTreeView::waitTaskFinished(os);
    CHECK_SET_ERR(NULL != GTUtilsSequenceView::getSeqWidgetByNumber(os), "Can't find sequence view widget");
}

GUI_TEST_CLASS_DEFINITION(test_4486) {
//    1. Open "data/samples/Assembly/chrM.sorted.bam".
//    2. Import with default settings.
    QDir().mkpath(sandBoxDir + "test_4486");
    GTUtilsDialog::waitForDialog(os, new ImportBAMFileFiller(os, sandBoxDir + "test_4486/test_4486.ugenedb"));
    GTFileDialog::openFile(os, dataDir + "samples/Assembly/chrM.sorted.bam");
    GTUtilsTaskTreeView::waitTaskFinished(os);

//    3. Zoom in assembly view while reads are not visible.
    bool readsAreVisible = !GTUtilsAssemblyBrowser::isWelcomeScreenVisible(os);
    for (int i = 0; i < 100 && !readsAreVisible; i++) {
        GTUtilsAssemblyBrowser::zoomIn(os);
        readsAreVisible = !GTUtilsAssemblyBrowser::isWelcomeScreenVisible(os);
    }
    CHECK_SET_ERR(readsAreVisible, "Can't zoom to reads");

//    4. Use context menu on reads area:
//    {Export->visible reads}
//    5. Export dialog appeared. Press "Export"
//    Expected state: UGENE doesn't crash.
    GTUtilsDialog::waitForDialog(os, new SequenceReadingModeSelectorDialogFiller(os));

    GTUtilsDialog::waitForDialog(os, new PopupChooserByText(os, QStringList() << "Export" << "Visible reads as sequences"));
    GTUtilsDialog::waitForDialog(os, new ExportReadsDialogFiller(os, sandBoxDir + "test_4486/reads.fa"));
    GTUtilsAssemblyBrowser::callContextMenu(os, GTUtilsAssemblyBrowser::Reads);

    GTUtilsTaskTreeView::waitTaskFinished(os);
}

GUI_TEST_CLASS_DEFINITION(test_4488) {
    //1. Open COI.aln.
    GTFileDialog::openFile(os, dataDir + "samples/CLUSTALW/COI.aln");
    GTUtilsTaskTreeView::waitTaskFinished(os);

    //2. Set a sequence as reference.
    GTUtilsMsaEditor::setReference(os, "Phaneroptera_falcata");

    //3. Open the "Statistics" OP tab.
    GTUtilsOptionPanelMsa::openTab(os, GTUtilsOptionPanelMsa::Statistics);

    //4. Check "Show distances column".
    QCheckBox* showDistancesColumnCheck = qobject_cast<QCheckBox*>(GTWidget::findWidget(os, "showDistancesColumnCheck"));
    GTCheckBox::setChecked(os, showDistancesColumnCheck, true);

    //5. Switch off auto updating.
    QCheckBox *autoUpdateCheck = GTWidget::findExactWidget<QCheckBox*>(os, "autoUpdateCheck");
    GTCheckBox::setChecked(os, autoUpdateCheck, false);

    //6. Alignment context menu -> Add -> Sequence from file.
    //7. Select "data/samples/Assembly/chrM.fa".
    GTUtilsDialog::waitForDialog(os, new GTFileDialogUtils(os, dataDir + "samples/Assembly/chrM.fa"));
    GTUtilsDialog::waitForDialog(os, new PopupChooser(os, QStringList() << "MSAE_MENU_LOAD_SEQ" << "Sequence from file"));
    GTWidget::click(os, GTUtilsMdi::activeWindow(os), Qt::RightButton);

    //UGENE crashes
}

GUI_TEST_CLASS_DEFINITION(test_4489) {
    //1. Open COI.aln.
    GTFileDialog::openFile(os, dataDir + "samples/CLUSTALW/COI.aln");
    GTUtilsTaskTreeView::waitTaskFinished(os);
    //2. Select some region
    GTUtilsMSAEditorSequenceArea::selectArea(os, QPoint(5, 5), QPoint(10, 10));
    //3. Move it to the right with a mouse.
    GTUtilsMSAEditorSequenceArea::moveTo(os, QPoint(7, 7));
    GTMouseDriver::press();
    GTUtilsMSAEditorSequenceArea::moveTo(os, QPoint(12, 7));
    GTMouseDriver::release();
    GTGlobals::sleep();

    //Bug state : Overview is not recalculated.There is the "Waiting..." state.
    const QColor currentColor = GTUtilsMsaEditor::getGraphOverviewPixelColor(os, QPoint(GTUtilsMsaEditor::getGraphOverview(os)->width() - 5, 5));
    const QColor expectedColor = QColor("white");
    const QString currentColorString = QString("(%1, %2, %3)").arg(currentColor.red()).arg(currentColor.green()).arg(currentColor.blue());
    const QString expectedColorString = QString("(%1, %2, %3)").arg(expectedColor.red()).arg(expectedColor.green()).arg(expectedColor.blue());
    CHECK_SET_ERR(expectedColor == currentColor, QString("An unexpected color, maybe overview was not rendered: expected %1, got %2")
        .arg(expectedColorString).arg(currentColorString));
}

GUI_TEST_CLASS_DEFINITION(test_4505) {
//    1. Open "test/_common_data/scenarios/msa/Chikungunya_E1.fasta".
    GTLogTracer l;
    GTFileDialog::openFile(os, testDir + "_common_data/scenarios/msa/Chikungunya_E1.fasta");
    GTUtilsTaskTreeView::waitTaskFinished(os);
//    2. Delete any column
    GTUtilsMSAEditorSequenceArea::selectColumnInConsensus(os, 1);
    GTKeyboardDriver::keyClick( Qt::Key_Delete);
    GTThread::waitForMainThread();
    GTUtilsTaskTreeView::waitTaskFinished(os);
    //GTUtilsTaskTreeView::waitTaskFinished(os);
//    3. Press "Undo"
    GTUtilsMsaEditor::undo(os);
    GTThread::waitForMainThread();
    GTUtilsTaskTreeView::waitTaskFinished(os);
//    Bug state: Error appeared in log: "[ERROR][19:02] Failed to create a multiple alignment row!"
    GTUtilsLog::check(os, l);
//    4. Click right button on MSA
    GTUtilsDialog::waitForDialog(os, new PopupChecker(os, QStringList()<<"Consensus mode"));
    GTWidget::click(os, GTUtilsMSAEditorSequenceArea::getSequenceArea(os), Qt::RightButton);
//    Bug state: UGENE crashes
    GTGlobals::sleep();

}

GUI_TEST_CLASS_DEFINITION(test_4508) {
    GTLogTracer logTracer;

//    1. Open "_common_data/fasta/400000_symbols_msa.fasta".
    GTFileDialog::openFile(os, testDir + "_common_data/fasta/400000_symbols_msa.fasta");
    GTUtilsTaskTreeView::waitTaskFinished(os);

//    2.  Click "Export as image" button on the toolbar.
//    Expected state: an "Export Image" dialog appears.
//    3. Set SVG format.
//    Expected state: a warning appears, the dialog can't be accepted.

    class Scenario1 : public CustomScenario {
        void run(HI::GUITestOpStatus &os) {
            QWidget *dialog = QApplication::activeModalWidget();
            CHECK_SET_ERR(NULL != dialog, "Active modal widget is NULL");

            GTComboBox::setIndexWithText(os, GTWidget::findExactWidget<QComboBox *>(os, "formatsBox", dialog), "SVG", GTGlobals::UseMouse);

            QLabel *hintLabel = GTWidget::findExactWidget<QLabel *>(os, "hintLabel", dialog);
            CHECK_SET_ERR(NULL != hintLabel, "hintLabel is NULL");
            CHECK_SET_ERR(hintLabel->isVisible(), "hintLabel is invisible");
            const QString expectedSubstring = "selected region is too big";
            CHECK_SET_ERR(hintLabel->text().contains(expectedSubstring), QString("An expected substing not found: substing - '%1', text - '%2'")
                          .arg(expectedSubstring).arg(hintLabel->text()));

            GTUtilsDialog::clickButtonBox(os, dialog, QDialogButtonBox::Cancel);
        }
    };

    for (int i = 0; i < 6; i++) {
        QWidget* zoomOutAction = GTToolbar::getWidgetForActionName(os, GTToolbar::getToolbar(os, MWTOOLBAR_ACTIVEMDI), "Zoom Out");
        CHECK_BREAK(zoomOutAction->isEnabled());
        GTWidget::click(os, GTToolbar::getWidgetForActionName(os, GTToolbar::getToolbar(os, MWTOOLBAR_ACTIVEMDI), "Zoom Out"));
        GTGlobals::sleep(500);
    }

    GTUtilsDialog::waitForDialog(os, new ExportImage(os, new Scenario1));
    GTToolbar::clickButtonByTooltipOnToolbar(os, MWTOOLBAR_ACTIVEMDI, "Export as image");

//    4. Cancel the dialog. Remove the first column. Call the dialog again and set SVG format.
//    Expected state: there are no warnings, dialog can be accepted.
//    5. Accept the dialog.

    GTUtilsMsaEditor::removeColumn(os, 1);
    GTThread::waitForMainThread();

    class Scenario2 : public CustomScenario {
        void run(HI::GUITestOpStatus &os) {
            QWidget *dialog = QApplication::activeModalWidget();
            CHECK_SET_ERR(NULL != dialog, "Active modal widget is NULL");

            GTComboBox::setIndexWithText(os, GTWidget::findExactWidget<QComboBox *>(os, "formatsBox", dialog), "SVG", GTGlobals::UseMouse);

            QLabel *hintLabel = GTWidget::findExactWidget<QLabel *>(os, "hintLabel", dialog);
            CHECK_SET_ERR(NULL != hintLabel, "hintLabel is NULL");
            CHECK_SET_ERR(!hintLabel->isVisible(), "hintLabel is visible");

            QDir().mkpath(sandBoxDir + "test_4508");
            GTLineEdit::setText(os, GTWidget::findExactWidget<QLineEdit *>(os, "fileNameEdit", dialog), sandBoxDir + "test_4508/test_4508.svg");
            GTCheckBox::setChecked(os, GTWidget::findExactWidget<QCheckBox *>(os, "exportSeqNames", dialog));
            GTCheckBox::setChecked(os, GTWidget::findExactWidget<QCheckBox *>(os, "exportConsensus", dialog));

            GTUtilsDialog::clickButtonBox(os, dialog, QDialogButtonBox::Ok);
        }
    };

    GTUtilsDialog::waitForDialog(os, new ExportImage(os, new Scenario2));
    GTToolbar::clickButtonByTooltipOnToolbar(os, MWTOOLBAR_ACTIVEMDI, "Export as image");

//    Expected state: the msa is successfully exported, there are no errors in the log.
    GTUtilsTaskTreeView::waitTaskFinished(os);

    CHECK_SET_ERR(GTFile::check(os, sandBoxDir + "test_4508/test_4508.svg"), QString("File '%1' doesn't exist")
        .arg(sandBoxDir + "test_4508/test_4508.svg"));
    CHECK_SET_ERR(0 < GTFile::getSize(os, sandBoxDir + "test_4508/test_4508.svg"), QString("File '%1' has zero size")
        .arg(sandBoxDir + "test_4508/test_4508.svg"));
    GTUtilsLog::check(os, logTracer);
}

GUI_TEST_CLASS_DEFINITION(test_4515) {

    GTFileDialog::openFile(os, dataDir + "samples/ABIF/", "A01.abi");
    GTUtilsTaskTreeView::waitTaskFinished(os);

    GTUtilsOptionPanelSequenceView::openTab(os, GTUtilsOptionPanelSequenceView::Search);
    GTUtilsOptionPanelSequenceView::enterPattern(os, "K");

    CHECK_SET_ERR(GTUtilsOptionPanelSequenceView::checkResultsText(os, "Results: 0/0"), "Results string not match");
}


GUI_TEST_CLASS_DEFINITION(test_4524) {
    // Open "data/samples/CLUSTALW/COI.aln".
    GTFileDialog::openFile(os, dataDir + "samples/CLUSTALW/", "COI.aln");
    GTUtilsTaskTreeView::waitTaskFinished(os);

    // Remove the first sequence.
    GTUtilsMSAEditorSequenceArea::selectSequence(os, "Phaneroptera_falcata");
    GTKeyboardDriver::keyClick( Qt::Key_Delete);

    // Export the msa to SVG.
    GTUtilsDialog::waitForDialog(os, new ExportMsaImage(os, sandBoxDir + "test_4524.svg", "SVG", 0));
    GTUtilsDialog::waitForDialog(os, new PopupChooserByText(os, QStringList() << "Export" << "Export as image"));
    GTUtilsMSAEditorSequenceArea::moveTo(os, QPoint(10, 10));
    GTMouseDriver::click(Qt::RightButton);

    GTGlobals::sleep(5000);

    const qint64 imageFileSize = GTFile::getSize(os, sandBoxDir + "test_4524.svg");
    CHECK_SET_ERR(imageFileSize > 0, "Export MSA to image failed. Unexpected image file size");

    // Current state : "undo" action becomes disabled.
    QWidget *undoButton = GTToolbar::getWidgetForActionName(os, GTToolbar::getToolbar(os, MWTOOLBAR_ACTIVEMDI), "msa_action_undo");
    CHECK_SET_ERR(undoButton->isEnabled(), "'Undo' button is disabled unexpectedly");
}

GUI_TEST_CLASS_DEFINITION(test_4536) {
//    1. Open "_common_data/fasta/empty.fa".
    GTFileDialog::openFile(os, testDir + "_common_data/fasta/empty.fa");
    GTUtilsTaskTreeView::waitTaskFinished(os);

//    Expected state: there are next values on the statusbar: "Ln - / 0  Col - / 0  Pos - / -".
    const QString rowNumberString = GTMSAEditorStatusWidget::getRowNumberString(os);
    const QString rowsCountString = GTMSAEditorStatusWidget::getRowsCountString(os);
    const QString columnNumberString = GTMSAEditorStatusWidget::getColumnNumberString(os);
    const QString columnsCountString = GTMSAEditorStatusWidget::getColumnsCountString(os);
    const QString sequenceUngappedPositionString = GTMSAEditorStatusWidget::getSequenceUngappedPositionString(os);
    const QString sequenceUngappedLengthString = GTMSAEditorStatusWidget::getSequenceUngappedLengthString(os);

    CHECK_SET_ERR("-" == rowNumberString, QString("An incorrect row number label: expected '%1', got '%2'").arg("-").arg(rowNumberString));
    CHECK_SET_ERR("0" == rowsCountString, QString("An incorrect rows count label: expected '%1', got '%2'").arg("-").arg(rowsCountString));
    CHECK_SET_ERR("-" == columnNumberString, QString("An incorrect column number label: expected '%1', got '%2'").arg("-").arg(columnNumberString));
    CHECK_SET_ERR("0" == columnsCountString, QString("An incorrect columns count label: expected '%1', got '%2'").arg("-").arg(columnsCountString));
    CHECK_SET_ERR("-" == sequenceUngappedPositionString, QString("An incorrect sequence ungapped position label: expected '%1', got '%2'").arg("-").arg(sequenceUngappedPositionString));
    CHECK_SET_ERR("-" == sequenceUngappedLengthString, QString("An incorrect sequence ungapped length label: expected '%1', got '%2'").arg("-").arg(sequenceUngappedLengthString));

//    2. Open "general" options panel tab.
    GTUtilsOptionPanelMsa::openTab(os, GTUtilsOptionPanelMsa::General);

//    Expected state: there are next values: Length: 0, Sequences: 0.
    const int length = GTUtilsOptionPanelMsa::getLength(os);
    const int height = GTUtilsOptionPanelMsa::getHeight(os);
    CHECK_SET_ERR(0 == length, QString("An incorrect alignment length is on the options panel: expected %1, got %2").arg(0).arg(length));
    CHECK_SET_ERR(0 == height, QString("An incorrect alignment height is on the options panel: expected %1, got %2").arg(0).arg(height));
}

GUI_TEST_CLASS_DEFINITION(test_4537) {
    //1. Open it in UGENE with Ctrl + Shift + O.
    class Scenario : public CustomScenario{
    public:
        virtual void run(HI::GUITestOpStatus &os) {
            QWidget *dialog = QApplication::activeModalWidget();
            CHECK_SET_ERR(dialog, "activeModalWidget is NULL");
            QComboBox *userSelectedFormat = GTWidget::findExactWidget<QComboBox*>(os, "userSelectedFormat", dialog);
            QStringList values = GTComboBox::getValues(os, userSelectedFormat);

            //Expected: there is no format SAM in the formats combobox.
            CHECK_SET_ERR(!values.contains("SAM"), "SAM format is in the combo box");
            GTUtilsDialog::clickButtonBox(os, dialog, QDialogButtonBox::Cancel);
        }
    };
    //Expected: format selector dialog appears.
    GTUtilsDialog::waitForDialog(os, new DocumentFormatSelectorDialogFiller(os, new Scenario()));
    GTUtilsDialog::waitForDialog(os, new GTFileDialogUtils(os, dataDir + "samples/Assembly/chrM.sam"));
    GTMenu::clickMainMenuItem(os, QStringList() << "File" << "Open as...");
}

GUI_TEST_CLASS_DEFINITION(test_4552){

    // Open .
    // Align the sequences with MUSCLE.
    // While MUSCLE is running, open the "Tree" context menu.
    // Expected state: the "Build tree" action is disabled while the modification is not finished.
    // Current state: the "Build tree" action is enabled.

    GTFileDialog::openFile(os, testDir + "_common_data/clustal/1000_sequences.aln");
    GTUtilsTaskTreeView::waitTaskFinished(os);

    GTUtilsDialog::waitForDialog(os, new PopupChooserByText(os, QStringList() << "Align" << "Align with MUSCLE..."));
    GTUtilsDialog::waitForDialog(os, new MuscleDialogFiller(os));
    GTUtilsMSAEditorSequenceArea::callContextMenu(os);

    GTUtilsDialog::waitForDialog(os, new PopupChecker(os, QStringList() << MSAE_MENU_TREES << "Build Tree", PopupChecker::IsDisabled));
    GTMenu::showContextMenu(os, GTWidget::findWidget(os, "msa_editor_sequence_area"));
}


GUI_TEST_CLASS_DEFINITION(test_4557){
//    1. Open "samples/FASTA/human_T1.fa".
    GTFileDialog::openFile(os, dataDir + "samples/FASTA", "human_T1.fa");
    GTUtilsTaskTreeView::waitTaskFinished(os);

//    2. Open the PCR OP tab.
    GTUtilsOptionPanelSequenceView::openTab(os, GTUtilsOptionPanelSequenceView::InSilicoPcr);

//    3. Enter the forward primer: TTGTCAGATTCACCAAAGTT.
    GTUtilsOptionPanelSequenceView::setForwardPrimer(os, "AAATCAGATTCACCAAAGTT");
    GTUtilsPcr::setMismatches(os, U2Strand::Direct, 3);

//    4. Enter the reverse primer: ACCTCTCTCTGGCTGCCCTT.
    GTUtilsOptionPanelSequenceView::setReversePrimer(os, "GGGTCTCTCTGGCTGCCCTT");
    GTUtilsPcr::setMismatches(os, U2Strand::Complementary, 3);

    GTWidget::click(os, GTWidget::findWidget(os, "findProductButton"));
    GTUtilsTaskTreeView::waitTaskFinished(os);

    GTWidget::click(os, GTWidget::findWidget(os, "extractProductButton"));
    GTUtilsTaskTreeView::waitTaskFinished(os);

    QString product = GTUtilsSequenceView::getSequenceAsString(os);
    QString expected = "AAATCAGATTCACCAAAGTTGAAATGAAGGAAAAAATGCTAAGGGCAGCCAGAGAGACCC";

    CHECK_SET_ERR(product == expected, "Unexpected product: " + product)

}

GUI_TEST_CLASS_DEFINITION(test_4563) {
    // 1. Set memory limit to 200 mb.
    class MemoryLimitSetScenario : public CustomScenario {
        void run(HI::GUITestOpStatus &os) {
            QWidget *dialog = QApplication::activeModalWidget();
            CHECK_SET_ERR(NULL != dialog, "Active modal widget is NULL");

            AppSettingsDialogFiller::openTab(os, AppSettingsDialogFiller::Resourses);
            GTSpinBox::setValue(os, GTWidget::findExactWidget<QSpinBox *>(os, "memorySpinBox", dialog), 200);

            GTUtilsDialog::clickButtonBox(os, dialog, QDialogButtonBox::Ok);
        }
    };
    GTUtilsDialog::waitForDialog(os, new AppSettingsDialogFiller(os, new MemoryLimitSetScenario));
    GTMenu::clickMainMenuItem(os, QStringList() << "Settings" << "Preferences...");
    // 2. Open Workflow Designer.
    GTUtilsWorkflowDesigner::openWorkflowDesigner(os);
    // 3. Open the "Align sequences with MUSCLE" sample scheme.
    GTUtilsWorkflowDesigner::addSample(os, "Align sequences with MUSCLE");

    // 4. Set "_common_data/scenarios/_regression/4563/test_ma.fa" as the input file.
    GTMouseDriver::moveTo(GTUtilsWorkflowDesigner::getItemCenter(os, "Read alignment"));
    GTMouseDriver::click();
    GTUtilsWorkflowDesigner::setDatasetInputFile(os, testDir + "_common_data/scenarios/_regression/4563/test_ma.fa");
    GTUtilsWorkflowDesigner::setDatasetInputFile(os, testDir + "_common_data/scenarios/_regression/4563/test_ma_1.fa");
    GTLogTracer l;
    // 5. Run the workflow.
    GTWidget::click(os, GTAction::button(os, "Run workflow"));
    GTGlobals::sleep(5000);

    // 6. check log message
    GTUtilsTaskTreeView::waitTaskFinished(os);
    l.checkMessage("Can't allocate enough memory");
}

GUI_TEST_CLASS_DEFINITION(test_4587) {
    GTLogTracer l;
    GTUtilsDialog::waitForDialog(os, new ImportACEFileFiller(os, false, sandBoxDir + "test_4587"));
    GTFileDialog::openFile(os, testDir + "_common_data/scenarios/_regression/4587/", "extended_dna.ace");
    GTUtilsTaskTreeView::waitTaskFinished(os);
    GTUtilsProjectTreeView::checkObjectTypes(os,
        QSet<GObjectType>() << GObjectTypes::MULTIPLE_SEQUENCE_ALIGNMENT,
        GTUtilsProjectTreeView::findIndex(os, "Contig1"));
    CHECK_SET_ERR(!l.hasError(), "logfile shouldn't contain errors");
}

GUI_TEST_CLASS_DEFINITION(test_4588) {
    GTFileDialog::openFile(os, testDir + "_common_data/scenarios/_regression/4588", "4588.gb");
    GTUtilsTaskTreeView::waitTaskFinished(os);
    QList<QTreeWidgetItem *> blastResultItems = GTUtilsAnnotationsTreeView::findItems(os, "blast result");
    GTUtilsAnnotationsTreeView::selectItems(os, blastResultItems);

    class OkClicker : public Filler {
    public:
        OkClicker(HI::GUITestOpStatus& _os, const QString &dbPath, const QString &outputPath)
            : Filler(_os, "BlastDBCmdDialog"), dbPath(dbPath), outputPath(outputPath) {};
        virtual void run() {
            QWidget *w = QApplication::activeWindow();
            CHECK(NULL != w, );

            GTUtilsDialog::waitForDialog(os, new GTFileDialogUtils(os, dbPath));
            GTWidget::click(os, GTWidget::findWidget(os, "selectDatabasePushButton", w));
            GTGlobals::sleep();
            GTUtilsDialog::waitForDialog(os, new GTFileDialogUtils(os, outputPath, GTGlobals::UseMouse, GTFileDialogUtils::Save));
            GTWidget::click(os, GTWidget::findWidget(os, "browseOutputButton", w));

            QDialogButtonBox *buttonBox = w->findChild<QDialogButtonBox*>(QString::fromUtf8("buttonBox"));
            CHECK(NULL != buttonBox, );
            QPushButton *button = buttonBox->button(QDialogButtonBox::Ok);
            CHECK(NULL != button, );
            GTWidget::click(os, button);
        };
    private:
        const QString dbPath;
        const QString outputPath;
    };

    GTUtilsDialog::waitForDialog(os, new OkClicker(os, testDir + "_common_data/scenarios/_regression/4588/BLAST/4588.00.nhr",
        testDir + "_common_data/scenarios/sandbox/4588_fetched.fa"));
    GTUtilsDialog::waitForDialog(os, new PopupChooser(os, QStringList() << "fetchMenu" << "fetchSequenceById"));
    GTMouseDriver::click(Qt::RightButton);
    GTUtilsTaskTreeView::waitTaskFinished(os);

    GTUtilsProjectTreeView::getItemCenter(os, "gnl|BL_ORD_ID|24489 shortread24489");
}

GUI_TEST_CLASS_DEFINITION(test_4588_1) {
    GTUtilsExternalTools::removeTool(os, "BlastAll");
    GTFileDialog::openFile(os, testDir + "_common_data/scenarios/_regression/4588", "4588_1.gb");
    GTUtilsTaskTreeView::waitTaskFinished(os);
    QList<QTreeWidgetItem *> blastResultItems = GTUtilsAnnotationsTreeView::findItems(os, "blast result");
    GTUtilsAnnotationsTreeView::selectItems(os, blastResultItems);

    class OkClicker : public Filler {
    public:
        OkClicker(HI::GUITestOpStatus& _os, const QString &dbPath, const QString &outputPath)
            : Filler(_os, "BlastDBCmdDialog"), dbPath(dbPath), outputPath(outputPath) {}
        virtual void run() {
            QWidget *w = QApplication::activeWindow();
            CHECK(NULL != w, );

            GTUtilsDialog::waitForDialog(os, new GTFileDialogUtils(os, dbPath));
            GTWidget::click(os, GTWidget::findWidget(os, "selectDatabasePushButton", w));
            GTGlobals::sleep();
            GTUtilsDialog::waitForDialog(os, new GTFileDialogUtils(os, outputPath, GTGlobals::UseMouse, GTFileDialogUtils::Save));
            GTWidget::click(os, GTWidget::findWidget(os, "browseOutputButton", w));

            QDialogButtonBox *buttonBox = w->findChild<QDialogButtonBox*>(QString::fromUtf8("buttonBox"));
            CHECK(NULL != buttonBox, );
            QPushButton *button = buttonBox->button(QDialogButtonBox::Ok);
            CHECK(NULL != button, );
            GTWidget::click(os, button);
        }
    private:
        const QString dbPath;
        const QString outputPath;
    };

    GTUtilsDialog::waitForDialog(os, new OkClicker(os, testDir + "_common_data/scenarios/_regression/4588/BLAST_plus/4588.00.nhr",
        testDir + "_common_data/scenarios/sandbox/4588_1_fetched.fa"));
    GTUtilsDialog::waitForDialog(os, new PopupChooser(os, QStringList() << "fetchMenu" << "fetchSequenceById"));
    GTMouseDriver::click(Qt::RightButton);
    GTUtilsTaskTreeView::waitTaskFinished(os);

    GTUtilsProjectTreeView::getItemCenter(os, "gnl|BL_ORD_ID|24481 shortread24481");
}

GUI_TEST_CLASS_DEFINITION(test_4588_2) {
    GTFileDialog::openFile(os, testDir + "_common_data/scenarios/_regression/4588", "4588_1.gb");
    GTUtilsTaskTreeView::waitTaskFinished(os);
    QList<QTreeWidgetItem *> blastResultItems = GTUtilsAnnotationsTreeView::findItems(os, "blast result");
    GTUtilsAnnotationsTreeView::selectItems(os, blastResultItems);

    class OkClicker : public Filler {
    public:
        OkClicker(HI::GUITestOpStatus& _os, const QString &dbPath, const QString &outputPath)
            : Filler(_os, "BlastDBCmdDialog"), dbPath(dbPath), outputPath(outputPath) {}
        virtual void run() {
            QWidget *w = QApplication::activeWindow();
            CHECK(NULL != w, );

            GTUtilsDialog::waitForDialog(os, new GTFileDialogUtils(os, dbPath));
            GTWidget::click(os, GTWidget::findWidget(os, "selectDatabasePushButton", w));
            GTGlobals::sleep();
            GTUtilsDialog::waitForDialog(os, new GTFileDialogUtils(os, outputPath, GTGlobals::UseMouse, GTFileDialogUtils::Save));
            GTWidget::click(os, GTWidget::findWidget(os, "browseOutputButton", w));

            QDialogButtonBox *buttonBox = w->findChild<QDialogButtonBox*>(QString::fromUtf8("buttonBox"));
            CHECK(NULL != buttonBox, );
            QPushButton *button = buttonBox->button(QDialogButtonBox::Ok);
            CHECK(NULL != button, );
            GTUtilsDialog::waitForDialog(os, new MessageBoxDialogFiller(os, QMessageBox::Ok));
            GTWidget::click(os, button);
            GTGlobals::sleep(8000);
            button = buttonBox->button(QDialogButtonBox::Cancel);
            GTWidget::click(os, button);
        }
    private:
        const QString dbPath;
        const QString outputPath;
    };

    GTUtilsDialog::waitForDialog(os, new OkClicker(os, testDir + "_common_data/scenarios/_regression/4588/4588_1.gb",
        testDir + "_common_data/scenarios/sandbox/4588_1_fetched.fa"));
    GTUtilsDialog::waitForDialog(os, new PopupChooser(os, QStringList() << "fetchMenu" << "fetchSequenceById"));
    GTMouseDriver::click(Qt::RightButton);
}

GUI_TEST_CLASS_DEFINITION(test_4591) {

    //1. Open a circular sequence of length N.
    GTFileDialog::openFile(os, dataDir  + "samples/Genbank/NC_014267.1.gb");
    GTUtilsTaskTreeView::waitTaskFinished(os);
    GTWidget::click(os, GTWidget::findWidget(os, "ADV_single_sequence_widget_0"));
    SelectSequenceRegionDialogFiller* filler = new SelectSequenceRegionDialogFiller(os, 140425, 2);
    filler->setCircular(true);
    GTUtilsDialog::waitForDialog(os, filler);
    GTKeyboardDriver::keyClick( 'a', Qt::ControlModifier);
    //2. Open "Region selection" dialog {Ctrl+a} fill it with next data:
    //        {Single range selection} checked
    //        {Region:} 140425..2

    //3. Press 'Go' button
    //Expected state: this regions are selected on the view
    GTUtilsDialog::waitForDialog(os, new PopupChooser(os, QStringList()<<ADV_MENU_COPY<<"Copy sequence"));
    GTWidget::click(os, GTUtilsSequenceView::getSeqWidgetByNumber(os)->getDetView(), Qt::RightButton);
    GTGlobals::sleep(500);
    QString text = GTClipboard::text(os);
    CHECK_SET_ERR(text == "ATTG", "unexpected selection: " + text);
}


GUI_TEST_CLASS_DEFINITION(test_4591_1) {
    //1) Open samples/FASTA/human_T1.fa
        GTFileDialog::openFile(os, dataDir + "samples/FASTA", "human_T1.fa");
        GTUtilsTaskTreeView::waitTaskFinished(os);

    //2) Select 100..10 region of the sequence
        class Scenario : public CustomScenario {
        public:
            void run(HI::GUITestOpStatus &os) {
                QWidget *dialog = QApplication::activeModalWidget();

                QLineEdit *startEdit = dialog->findChild<QLineEdit*>("startEdit");
                QLineEdit *endEdit = dialog->findChild<QLineEdit*>("endEdit");
                CHECK_SET_ERR(startEdit != NULL, "QLineEdit \"startEdit\" not found");
                CHECK_SET_ERR(endEdit != NULL, "QLineEdit \"endEdit\" not found");

                GTLineEdit::setText(os, startEdit, QString::number(321));
                GTLineEdit::setText(os, endEdit, QString::number(123));

                QDialogButtonBox* box = qobject_cast<QDialogButtonBox*>(GTWidget::findWidget(os, "buttonBox"));
                QPushButton* goButton = box->button(QDialogButtonBox::Ok);
                CHECK_SET_ERR(goButton!= NULL, "Go button not found");
                CHECK_SET_ERR(!goButton->isEnabled(), "Go button is enabled");

                GTLineEdit::setText(os, startEdit, QString::number(123));
                GTLineEdit::setText(os, endEdit, QString::number(321));
                CHECK_SET_ERR(goButton!= NULL, "Go button not found");
                CHECK_SET_ERR(goButton->isEnabled(), "Go button is notenabled");

                GTUtilsDialog::clickButtonBox(os, dialog, QDialogButtonBox::Cancel);
            }
        };
        GTUtilsDialog::waitForDialog(os, new SelectSequenceRegionDialogFiller(os, new Scenario));
        GTUtilsDialog::waitForDialog(os, new PopupChooser(os, QStringList() << "Select" << "Sequence region"));
        GTMenu::showContextMenu(os, GTWidget::findWidget(os, "ADV_single_sequence_widget_0"));

}

GUI_TEST_CLASS_DEFINITION(test_4591_2) {

    //1. Open a circular sequence of length N.
    GTFileDialog::openFile(os, dataDir  + "samples/Genbank/NC_014267.1.gb");
    GTUtilsTaskTreeView::waitTaskFinished(os);
    GTWidget::click(os, GTWidget::findWidget(os, "ADV_single_sequence_widget_0"));
    SelectSequenceRegionDialogFiller* filler = new SelectSequenceRegionDialogFiller(os, 3, 3);
    filler->setCircular(true);
    GTUtilsDialog::waitForDialog(os, filler);
    GTKeyboardDriver::keyClick( 'a', Qt::ControlModifier);
    //2. Open "Region selection" dialog {Ctrl+a} fill it with next data:
    //        {Single range selection} checked
    //        {Region:} 140425..2

    //3. Press 'Go' button
    //Expected state: this regions are selected on the view
    GTUtilsDialog::waitForDialog(os, new PopupChooser(os, QStringList()<<ADV_MENU_COPY<<"Copy sequence"));
    GTWidget::click(os, GTUtilsSequenceView::getSeqWidgetByNumber(os)->getDetView(), Qt::RightButton);
    GTGlobals::sleep(500);
    QString text = GTClipboard::text(os);
    CHECK_SET_ERR(text == "G", "unexpected selection: " + text);
}

GUI_TEST_CLASS_DEFINITION(test_4606) {
    //1. Create custom WD element
    //2. Do not fill "Description" and "Parameters description" fields
    //3. Create workflow with created element and tun it
    //Expected state: no safepoint triggered

    GTUtilsWorkflowDesigner::openWorkflowDesigner(os);
    CreateElementWithCommandLineToolFiller::ElementWithCommandLineSettings settings;
    settings.elementName = "Element_4606";

    QList<CreateElementWithCommandLineToolFiller::InOutData> input;
    CreateElementWithCommandLineToolFiller::InOutDataType inOutDataType;
    inOutDataType.first = CreateElementWithCommandLineToolFiller::Sequence;
    inOutDataType.second = "FASTA";
    input << CreateElementWithCommandLineToolFiller::InOutData("in1",
        inOutDataType);
    settings.input = input;
    settings.executionString = "echo";

    GTUtilsDialog::waitForDialog(os, new MessageBoxDialogFiller(os, "Continue"));

    GTUtilsDialog::waitForDialog(os, new CreateElementWithCommandLineToolFiller(os, settings));
    QAbstractButton *createElement = GTAction::button(os, "createElementWithCommandLineTool");
    GTWidget::click(os, createElement);
    GTGlobals::sleep();

    WorkflowProcessItem* read = GTUtilsWorkflowDesigner::addElement(os, "Read Sequence");
    CHECK_SET_ERR(read != NULL, "Failed to add an element");
    GTUtilsWorkflowDesigner::setDatasetInputFile(os, dataDir + "samples/FASTA/human_T1.fa");

    WorkflowProcessItem* customWorker = GTUtilsWorkflowDesigner::getWorker(os, "Element_4606");

    GTUtilsWorkflowDesigner::connect(os, read, customWorker);
    GTLogTracer l;

    GTUtilsWorkflowDesigner::runWorkflow(os);
    GTUtilsTaskTreeView::waitTaskFinished(os);
    GTUtilsLog::check(os, l);
}

GUI_TEST_CLASS_DEFINITION(test_4620) {
//    1. Open "data/samples/ABIF/A01.abi".
    GTFileDialog::openFile(os, dataDir + "samples/ABIF/A01.abi");
    GTUtilsTaskTreeView::waitTaskFinished(os);

//    2. Call a context menu on the chromatogram, select {Edit new sequence} menu item.
//    Expected state: an "Add new document" dialog appears.

    class Scenario : public CustomScenario {
    public:
        void run(HI::GUITestOpStatus &os) {
            QWidget *dialog = QApplication::activeModalWidget();
            CHECK_SET_ERR(NULL != dialog, "Active modal widget is NULL");

//    3. Ensure that there is no "Database connection" format. Ensure that there are no formats with "DocumentFormatFlag_Hidden" flag.
            const QStringList formats = GTComboBox::getValues(os, GTWidget::findExactWidget<QComboBox *>(os, "documentTypeCombo", dialog));
            CHECK_SET_ERR(!formats.contains("Database connection"), "'Database connection' format isavailable");

            QList<DocumentFormatId> registeredFormatsIds = AppContext::getDocumentFormatRegistry()->getRegisteredFormats();
            QMap<QString, DocumentFormat *> formatsWithNames;
            foreach (const DocumentFormatId &formatId, registeredFormatsIds) {
                DocumentFormat *format = AppContext::getDocumentFormatRegistry()->getFormatById(formatId);
                CHECK_SET_ERR(NULL != format, QString("Can't get document format by ID: '%1'").arg(formatId));
                formatsWithNames[format->getFormatName()] = format;
            }

            foreach (const QString &formatName, formats) {
                DocumentFormat *format = formatsWithNames.value(formatName, NULL);
                CHECK_SET_ERR(NULL != format, QString("An unknown format: '%1'").arg(formatName));
                CHECK_SET_ERR(!format->getFlags().testFlag(DocumentFormatFlag_Hidden), "A hidden format is offered to choose");
            }

            GTUtilsDialog::clickButtonBox(os, dialog, QDialogButtonBox::Cancel);
        }
    };

    GTUtilsDialog::waitForDialog(os, new PopupChooserByText(os, QStringList() << "Edit new sequence"));
    GTUtilsDialog::waitForDialog(os, new AddNewDocumentDialogFiller(os, new Scenario));
    GTWidget::click(os, GTUtilsSequenceView::getSeqWidgetByNumber(os), Qt::RightButton);

    GTGlobals::sleep();
}

GUI_TEST_CLASS_DEFINITION(test_4621) {
    //1. Open "data/samples/FASTA/human_T1.fa".
    GTFileDialog::openFile(os, dataDir + "samples/FASTA/human_T1.fa");
    GTUtilsTaskTreeView::waitTaskFinished(os);

    //2. Find some restriction sites.
    class Scenario : public CustomScenario {
        void run(HI::GUITestOpStatus &os) {
            QWidget *dialog = QApplication::activeModalWidget();
            CHECK_SET_ERR(NULL != dialog, "activeModalWidget is NULL");

            QWidget *enzymesSelectorWidget = GTWidget::findWidget(os, "enzymesSelectorWidget");
            CHECK_SET_ERR(NULL != enzymesSelectorWidget, "enzymesSelectorWidget is NULL");

            GTWidget::click(os, GTWidget::findWidget(os, "selectAllButton", enzymesSelectorWidget));
            GTUtilsDialog::clickButtonBox(os, dialog, QDialogButtonBox::Ok);
        }
    };

    GTUtilsDialog::waitForDialog(os, new FindEnzymesDialogFiller(os, QStringList(), new Scenario()));
    GTWidget::click(os, GTWidget::findWidget(os, "Find restriction sites_widget"));
    GTGlobals::sleep(500);

    //3. Delete sequence object
    GTUtilsProjectTreeView::click(os, "human_T1 (UCSC April 2002 chr7:115977709-117855134)");
    GTKeyboardDriver::keyClick( Qt::Key_Delete);
    GTUtilsTaskTreeView::waitTaskFinished(os);
    //Expected state: UGENE does not crash.
}
GUI_TEST_CLASS_DEFINITION(test_4624) {
    //1. Open assembly with DNA extended alphabet
    GTFileDialog::openFile(os, testDir + "_common_data/ugenedb", "extended_dna.ace.ugenedb");
    GTUtilsTaskTreeView::waitTaskFinished(os);

    GTUtilsDialog::waitForDialog(os, new PopupChooserByText(os, QStringList() << "Open view" << "Open new view: Assembly Browser" ));
    GTUtilsProjectTreeView::click(os, "extended_dna.ace.ugenedb", Qt::RightButton);
    GTUtilsTaskTreeView::waitTaskFinished(os);

    QList<ExportCoverageDialogFiller::Action> actions;

    //2. Export coverage with bases quantity info
    actions << ExportCoverageDialogFiller::Action(ExportCoverageDialogFiller::SetFormat, QVariant("Per base"));
    actions << ExportCoverageDialogFiller::Action(ExportCoverageDialogFiller::SelectFile, sandBoxDir + "test_4624.txt");
    actions << ExportCoverageDialogFiller::Action(ExportCoverageDialogFiller::SetExportBasesQuantity, QVariant(true));
    actions << ExportCoverageDialogFiller::Action(ExportCoverageDialogFiller::ClickOk, QVariant());

    GTUtilsDialog::waitForDialog(os, new ExportCoverageDialogFiller(os, actions));
    GTUtilsAssemblyBrowser::callExportCoverageDialog(os, GTUtilsAssemblyBrowser::Overview);
    GTUtilsTaskTreeView::waitTaskFinished(os);

    //3. Check the coverage
    QString templateCoverage = getFileContent(testDir + "_common_data/scenarios/_regression/4624/4624.txt");
    QString resCoverage = getFileContent(sandBoxDir + "test_4624.txt");
    CHECK_SET_ERR(templateCoverage == resCoverage, "Incorrect coverage has been exported");
}

GUI_TEST_CLASS_DEFINITION(test_4628) {
    GTUtilsNotifications::waitForNotification(os, false);
    GTFileDialog::openFile(os, testDir + "_common_data/scenarios/_regression/4628", "cow.chr13.repeats.shifted.bed");
    GTUtilsTaskTreeView::waitTaskFinished(os);
    GTUtilsTaskTreeView::waitTaskFinished(os);

    GTGlobals::sleep();
    QTextEdit *textEdit = dynamic_cast<QTextEdit*>(GTWidget::findWidget(os, "reportTextEdit", GTUtilsMdi::activeWindow(os)));
    CHECK_SET_ERR(textEdit->toPlainText().contains("incorrect strand value '+379aaaaaaaaaaaaaaaaaaaaaaaaaaaaaaaaaaaaaaaaaaaaaaaaaaaaaaaaaaaaaaaaaaaaaaaaaaaaaaaaaaaaaaaaaaaaaaaa...' at line 5333"),
        "Expected message is not found in the report text");

}

GUI_TEST_CLASS_DEFINITION(test_4674) {
    // 1. Open COI.aln
    // 2. Build the tree and synchronize it with the alignment
    // 3. Delete one sequence
    // Expected state: message box appears
    // 4. Cancel message box
    // Expected state: the edit is undone and the tree is still connected with the alignment
    // 5. Delete one sequence one more time
    // Expected state: message box appears
    // 6. Confirm the modification
    // Expected state: the connection with the tree is broken, the sequence is removed

    GTFileDialog::openFile(os, dataDir + "samples/CLUSTALW/COI.aln");
    GTUtilsTaskTreeView::waitTaskFinished(os);

    GTUtilsDialog::waitForDialog(os, new BuildTreeDialogFiller(os, sandBoxDir + "test_4674", 0, 0, true));
    GTWidget::click(os, GTAction::button(os, "Build Tree"));
    GTUtilsTaskTreeView::waitTaskFinished(os);
    int seqNumber = GTUtilsMsaEditor::getSequencesCount(os);

    GTUtilsDialog::waitForDialog(os, new MessageBoxDialogFiller(os, QMessageBox::No));
    GTUtilsMsaEditor::clickSequenceName(os, "Zychia_baranovi");
    GTKeyboardDriver::keyClick( Qt::Key_Delete);
    GTGlobals::sleep();

    MSAEditorTreeViewerUI* ui = qobject_cast<MSAEditorTreeViewerUI*>( GTUtilsPhyTree::getTreeViewerUi(os) );
    CHECK_SET_ERR(ui != NULL, "Cannot find the tree");
    CHECK_SET_ERR(ui->isCurTreeViewerSynchronized(), "The connection with the tree is lost");
    CHECK_SET_ERR(seqNumber == GTUtilsMsaEditor::getSequencesCount(os), "The sequence removal was not undone");

    GTUtilsDialog::waitForDialog(os, new MessageBoxDialogFiller(os, QMessageBox::Yes));
    GTUtilsMsaEditor::clickSequenceName(os, "Zychia_baranovi");
    GTKeyboardDriver::keyClick( Qt::Key_Delete);
    GTGlobals::sleep();

    CHECK_SET_ERR(!ui->isCurTreeViewerSynchronized(), "The connection with the tree is still there");
    CHECK_SET_ERR(seqNumber != GTUtilsMsaEditor::getSequencesCount(os), "The sequence was not removed");
}

GUI_TEST_CLASS_DEFINITION(test_4674_1) {
    // 1. Open COI.aln
    // 2. Align the sequence to alignment
    // 3. Build the tree and synchronize it with the alignment
    // 4. Click Undo
    // Expected state: message box appears
    // 4. Cancel message box
    // Expected state: the undoing is undone and the tree is still connected with the alignment
    // 5. Click Undo one more time
    // Expected state: message box appears
    // 6. Confirm the modification
    // Expected state: the connection with the tree is broken, the aligned sequence is removed

    GTFileDialog::openFile(os, dataDir + "samples/CLUSTALW/COI.aln");
    GTUtilsTaskTreeView::waitTaskFinished(os);

    GTFileDialogUtils *ob = new GTFileDialogUtils(os, dataDir + "samples/Genbank/", "murine.gb");
    GTUtilsDialog::waitForDialog(os, ob);

    QAbstractButton *align = GTAction::button( os, "Align sequence to this alignment" );
    CHECK_SET_ERR(align != NULL, "MSA \"Align sequence to this alignment\" action not found");
    GTWidget::click( os, align);
    GTUtilsTaskTreeView::waitTaskFinished(os);

    GTUtilsDialog::waitForDialog(os, new BuildTreeDialogFiller(os, sandBoxDir + "test_4674_1", 0, 0, true));
    GTWidget::click(os, GTAction::button(os, "Build Tree"));
    GTUtilsTaskTreeView::waitTaskFinished(os);
    int seqNumber = GTUtilsMsaEditor::getSequencesCount(os);

    GTUtilsDialog::waitForDialog(os, new MessageBoxDialogFiller(os, QMessageBox::No));
    GTUtilsMsaEditor::undo(os);
    GTThread::waitForMainThread();

    MSAEditorTreeViewerUI* ui = qobject_cast<MSAEditorTreeViewerUI*>( GTUtilsPhyTree::getTreeViewerUi(os) );
    CHECK_SET_ERR(ui != NULL, "Cannot find the tree");
    CHECK_SET_ERR(ui->isCurTreeViewerSynchronized(), "The connection with the tree is lost");
    CHECK_SET_ERR(seqNumber == GTUtilsMsaEditor::getSequencesCount(os), "Undo was not undone 1");

    GTUtilsDialog::waitForDialog(os, new MessageBoxDialogFiller(os, QMessageBox::Yes));
    GTUtilsMsaEditor::undo(os);
    GTUtilsMsaEditor::undo(os);
    GTThread::waitForMainThread();

    CHECK_SET_ERR(!ui->isCurTreeViewerSynchronized(), "The connection with the tree is still there");
    CHECK_SET_ERR(seqNumber != GTUtilsMsaEditor::getSequencesCount(os), "Undo was not undone 2");
}

GUI_TEST_CLASS_DEFINITION(test_4674_2) {
    // 1. Open COI.aln
    // 2. Build the tree and synchronize it with the alignment
    // 3. Insert a gap
    // Expected state: message box appears
    // 4. Cancel message box
    // Expected state: the insertion is undone and the tree is still connected with the alignment
    // 5. Insert a gap again
    // Expected state: message box appears
    // 6. Confirm the modification
    // Expected state: the connection with the tree is broken, the gap is removed
    // 7. Delete some character
    // Expected state: no message box

    GTFileDialog::openFile(os, dataDir + "samples/CLUSTALW/COI.aln");
    GTUtilsTaskTreeView::waitTaskFinished(os);

    GTUtilsDialog::waitForDialog(os, new BuildTreeDialogFiller(os, sandBoxDir + "test_4674_2", 0, 0, true));
    GTWidget::click(os, GTAction::button(os, "Build Tree"));
    GTUtilsTaskTreeView::waitTaskFinished(os);
    int alnLen = GTUtilsMSAEditorSequenceArea::getLength(os);

    GTUtilsDialog::waitForDialog(os, new MessageBoxDialogFiller(os, QMessageBox::No));
    GTUtilsMSAEditorSequenceArea::click(os, QPoint(10, 10));
    GTKeyboardDriver::keyClick( Qt::Key_Space);
    GTGlobals::sleep();

    MSAEditorTreeViewerUI* ui = qobject_cast<MSAEditorTreeViewerUI*>( GTUtilsPhyTree::getTreeViewerUi(os) );
    CHECK_SET_ERR(ui != NULL, "Cannot find the tree");
    CHECK_SET_ERR(ui->isCurTreeViewerSynchronized(), "The connection with the tree is lost");
    CHECK_SET_ERR(alnLen == GTUtilsMSAEditorSequenceArea::getLength(os), "Undo was not undone");

    GTUtilsDialog::waitForDialog(os, new MessageBoxDialogFiller(os, QMessageBox::Yes));
    GTUtilsMSAEditorSequenceArea::click(os, QPoint(10, 10));
    GTKeyboardDriver::keyClick( Qt::Key_Space);
    GTGlobals::sleep();

    CHECK_SET_ERR(!ui->isCurTreeViewerSynchronized(), "The connection with the tree is still there");
    CHECK_SET_ERR(alnLen != GTUtilsMSAEditorSequenceArea::getLength(os), "Undo was not undone");

    GTUtilsMSAEditorSequenceArea::click(os, QPoint(10, 10));
    GTKeyboardDriver::keyClick( Qt::Key_Delete);
}

GUI_TEST_CLASS_DEFINITION(test_4682) {
    // Check find from status bar

    // 1. Open document _common_data\scenarios\msa\ma2_gapped.aln
    GTFileDialog::openFile(os, testDir + "_common_data/scenarios/msa/" , "ma2_gapped.aln");
    GTUtilsTaskTreeView::waitTaskFinished(os);

    QWidget *msaEditorStatusBar = GTWidget::findWidget(os, "msa_editor_status_bar");
    CHECK_SET_ERR(msaEditorStatusBar != NULL, "MSAEditorStatusBar is NULL");

    QLineEdit *searchEdit = qobject_cast<QLineEdit*>(GTWidget::findWidget(os, "searchEdit", msaEditorStatusBar));
    QWidget *findForward = GTWidget::findWidget(os, "Find forward", msaEditorStatusBar);

    // 2. Put '34c---t A' in text field at status bar. Click Find next button.
    GTLineEdit::setText(os, searchEdit, "34c---t A", true);
    CHECK_SET_ERR(searchEdit->text() == "CTA", "Wrong search pattern, validator does not work.");

    GTWidget::click(os, findForward);
    // Expected state: find result sequence Isophya_altaica_EF540820 region 8..10
    GTGlobals::sleep();
    GTUtilsMSAEditorSequenceArea::checkSelectedRect(os, QRect(7, 1, 3, 1));
}

GUI_TEST_CLASS_DEFINITION(test_4682_1) {
    // Check find from status bar

    // 1. Open document data/samples/Stockholm/CBS.sto
    GTFileDialog::openFile(os, dataDir + "samples/Stockholm" , "CBS.sto");
    GTUtilsTaskTreeView::waitTaskFinished(os);

    QWidget *msaEditorStatusBar = GTWidget::findWidget(os, "msa_editor_status_bar");
    CHECK_SET_ERR(msaEditorStatusBar != NULL, "MSAEditorStatusBar is NULL");

    QLineEdit *searchEdit = qobject_cast<QLineEdit*>(GTWidget::findWidget(os, "searchEdit", msaEditorStatusBar));
    QWidget *findForward = GTWidget::findWidget(os, "Find forward", msaEditorStatusBar);

    // 2. Put ' Nn--G34..f' in text field at status bar. Click Find next button.
    GTLineEdit::setText(os, searchEdit, " Nn--G34..f", true);
    CHECK_SET_ERR(searchEdit->text() == "NNGF", "Wrong search pattern, validator does not work.");

    GTWidget::click(os, findForward);
    // Expected state: find result sequence O31698/88-139 region 25..30
    GTGlobals::sleep();
    GTUtilsMSAEditorSequenceArea::checkSelectedRect(os, QRect(24, 3, 6, 1));
}

GUI_TEST_CLASS_DEFINITION(test_4682_2) {
    // Check find from status bar

    // 1. Open document _common_data\scenarios\msa\ma2_gapped.aln
    GTFileDialog::openFile(os, testDir + "_common_data/scenarios/msa/" , "ma2_gapped.aln");
    GTUtilsTaskTreeView::waitTaskFinished(os);

    // 2. Add AMINO.fa to ma2_gapped.aln
    GTFileDialogUtils *ob = new GTFileDialogUtils(os, testDir + "_common_data/fasta/" , "AMINO.fa");
    GTUtilsDialog::waitForDialog(os, ob);

    GTUtilsDialog::waitForDialog(os, new PopupChooser(os, QStringList()<<MSAE_MENU_LOAD<<"Sequence from file"));
    GTMenu::showContextMenu(os,GTWidget::findWidget(os, "msa_editor_sequence_area"));

    QWidget *msaEditorStatusBar = GTWidget::findWidget(os, "msa_editor_status_bar");
    CHECK_SET_ERR(msaEditorStatusBar != NULL, "MSAEditorStatusBar is NULL");

    QLineEdit *searchEdit = qobject_cast<QLineEdit*>(GTWidget::findWidget(os, "searchEdit", msaEditorStatusBar));
    QWidget *findForward = GTWidget::findWidget(os, "Find forward", msaEditorStatusBar);

    // 3. Put ' eE--F f' in text field at status bar. Click Find next button.
    GTLineEdit::setText(os, searchEdit, " eE--F f", true);
    CHECK_SET_ERR(searchEdit->text() == "EEFF", "Wrong search pattern, validator does not work.(EEFF)");

    GTWidget::click(os, findForward);
    // Expected state: find result sequence AMINO263 region 39..42
    GTGlobals::sleep();
    GTUtilsMSAEditorSequenceArea::checkSelectedRect(os, QRect(38, 10, 4, 1));

    // 4. Undo changes
    GTKeyboardDriver::keyClick( 'z', Qt::ControlModifier);
    GTGlobals::sleep(500);
    GTUtilsTaskTreeView::waitTaskFinished(os);
    CHECK_SET_ERR(searchEdit->text() == "", "Search field should be cleared.");

    // 5. Put '34c---t A' in text field at status bar. Click Find next button.
    GTLineEdit::setText(os, searchEdit, "34c---t A", true);
    CHECK_SET_ERR(searchEdit->text() == "CTA", "Wrong search pattern, validator does not work.(CTA)");

    GTWidget::click(os, findForward);
}

GUI_TEST_CLASS_DEFINITION(test_4687) {
    //1. Open COI.aln
    GTFileDialog::openFile(os, dataDir + "samples/CLUSTALW", "COI.aln");
    GTUtilsTaskTreeView::waitTaskFinished(os);
    //2. Open OP and select pairwice alignment tab, select sequences to align
    GTUtilsOptionPanelMsa::openTab(os, GTUtilsOptionPanelMsa::PairwiseAlignment);
    GTUtilsOptionPanelMsa::addFirstSeqToPA(os, "Phaneroptera_falcata");
    GTGlobals::sleep(500);
    GTUtilsOptionPanelMsa::addSecondSeqToPA(os, "Isophya_altaica_EF540820");

    //3. Press "Align sequence to this alignment" and add next sequence _common_data/fasta/amino_ext.fa
    GTFileDialogUtils *ob = new GTFileDialogUtils(os, testDir + "_common_data/fasta/", "amino_ext.fa");
    GTUtilsDialog::waitForDialog(os, ob);

    QAbstractButton *align = GTAction::button(os, "Align sequence to this alignment");
    CHECK_SET_ERR(align != NULL, "MSA \"Align sequence to this alignment\" action not found");
    GTWidget::click(os, align);
    GTUtilsTaskTreeView::waitTaskFinished(os);

    //Check warning message visibility
    QWidget *label = GTWidget::findWidget(os, "lblMessage");
    CHECK_SET_ERR(label->isVisible(), "Label should be visible");

    //4. Undo changes
    GTKeyboardDriver::keyClick( 'z', Qt::ControlModifier);
    GTGlobals::sleep(500);
    GTUtilsTaskTreeView::waitTaskFinished(os);

    //Check warning message invisibility
    CHECK_SET_ERR(!label->isVisible(), "Label should be invisible");
}

GUI_TEST_CLASS_DEFINITION(test_4689_1) {
    //    1. Open data/samples/CLUSTALW/COI.aln
    GTFileDialog::openFile(os, dataDir + "samples/CLUSTALW", "COI.aln");
    GTUtilsTaskTreeView::waitTaskFinished(os);
    //    2. Open general option panel tab
    GTUtilsOptionPanelMsa::openTab(os, GTUtilsOptionPanelMsa::General);
    QComboBox* consensusType = GTWidget::findExactWidget<QComboBox*>(os, "consensusType");
    QSpinBox* thresholdSpinBox = GTWidget::findExactWidget<QSpinBox*>(os, "thresholdSpinBox");

    //    3. Set "Strict" consensus algorithm
    GTUtilsOptionPanelMsa::addReference(os, "Phaneroptera_falcata");
    GTComboBox::setIndexWithText(os, consensusType, "Strict");
    GTSpinBox::setValue(os, thresholdSpinBox, 50, GTGlobals::UseKeyBoard);

    QLineEdit* sequenceLineEdit = GTWidget::findExactWidget<QLineEdit*>(os, "sequenceLineEdit");
    consensusType = GTWidget::findExactWidget<QComboBox*>(os, "consensusType");
    thresholdSpinBox = GTWidget::findExactWidget<QSpinBox*>(os, "thresholdSpinBox");

    CHECK_SET_ERR(sequenceLineEdit->text() == "Phaneroptera_falcata", QString("unexpected reference: %1").arg(sequenceLineEdit->text()));
    CHECK_SET_ERR(consensusType->currentText() == "Strict", QString("unexpected consensus: %1").arg(consensusType->currentText()));
    CHECK_SET_ERR(thresholdSpinBox->value() == 50, QString("unexpected threshold value: %1").arg(thresholdSpinBox->value()));

    //    4. Add amino extended sequence
    GTUtilsDialog::waitForDialog(os, new GTFileDialogUtils(os, testDir + "_common_data/fasta/amino_ext.fa"));
    GTUtilsDialog::waitForDialog(os, new PopupChooser(os, QStringList() << MSAE_MENU_LOAD << "Sequence from file"));
    GTWidget::click(os, GTUtilsMdi::activeWindow(os), Qt::RightButton);
    GTGlobals::sleep();
    //    5. Check that algorithm is "Strict", but set of algorithms correspont to raw alphabet
    consensusType = GTWidget::findExactWidget<QComboBox*>(os, "consensusType");

    CHECK_SET_ERR(consensusType->currentText() == "Strict", QString("unexpected consensus: %1").arg(consensusType->currentText()));
    CHECK_SET_ERR(consensusType->count() == 2, QString("Incorrect consensus algorithms count: %1").arg(consensusType->count()));
}

GUI_TEST_CLASS_DEFINITION(test_4689_2) {
    //    1. Open data/samples/CLUSTALW/COI.aln
    GTFileDialog::openFile(os, dataDir + "samples/CLUSTALW", "COI.aln");
    GTUtilsTaskTreeView::waitTaskFinished(os);

    //    2. Add amino extended sequence
    GTUtilsDialog::waitForDialog(os, new GTFileDialogUtils(os, testDir + "_common_data/fasta/amino_ext.fa"));
    GTUtilsDialog::waitForDialog(os, new PopupChooser(os, QStringList() << MSAE_MENU_LOAD << "Sequence from file"));
    GTUtilsMSAEditorSequenceArea::callContextMenu(os);
    GTGlobals::sleep();
    //    3. Press "Undo"
    GTUtilsMsaEditor::undo(os);
    GTGlobals::sleep();

    //    4. Open general option panel tab
    GTUtilsOptionPanelMsa::openTab(os, GTUtilsOptionPanelMsa::General);
    GTGlobals::sleep(500);
    //    5. Set consensus algorithm "Levitsky"
    QComboBox* consensusType = GTWidget::findExactWidget<QComboBox*>(os, "consensusType");
    GTComboBox::setIndexWithText(os, consensusType, "Levitsky");
    //    6. Close the tab
    GTUtilsOptionPanelMsa::closeTab(os, GTUtilsOptionPanelMsa::General);
    GTGlobals::sleep(500);

    //    7. Press "Redo"
    GTUtilsMsaEditor::redo(os);
    GTGlobals::sleep();

    //    8. Open general option panel tab
    GTUtilsOptionPanelMsa::openTab(os, GTUtilsOptionPanelMsa::General);
    GTGlobals::sleep(500);

    //    9. Check that algorithm is "ClustalW"
    consensusType = GTWidget::findExactWidget<QComboBox*>(os, "consensusType");
    CHECK_SET_ERR(consensusType->currentText() == "ClustalW", QString("unexpected consensus: %1").arg(consensusType->currentText()));
    //    10. Change algorithm
    GTComboBox::setIndexWithText(os, consensusType, "Strict");
    CHECK_SET_ERR(consensusType->currentText() == "Strict", QString("unexpected consensus: %1").arg(consensusType->currentText()));
    //Expected: UGENE does not crash
}

GUI_TEST_CLASS_DEFINITION(test_4694) {
    //1. Open COI.aln
    GTFileDialog::openFile(os, dataDir + "samples/CLUSTALW", "COI.aln");
    GTUtilsTaskTreeView::waitTaskFinished(os);
    //2. Open OP and select pairwice alignment tab, select sequences to align, set "in new window" parameter to "false"
    GTUtilsOptionPanelMsa::openTab(os, GTUtilsOptionPanelMsa::PairwiseAlignment);
    GTUtilsOptionPanelMsa::addFirstSeqToPA(os, "Phaneroptera_falcata");
    GTGlobals::sleep(500);
    GTUtilsOptionPanelMsa::addSecondSeqToPA(os, "Isophya_altaica_EF540820");

    QWidget* widget = GTWidget::findWidget(os, "outputContainerWidget");
    CHECK_SET_ERR(widget != NULL, QString("%1 not found").arg("outputContainerWidget"));
    if (widget->isHidden()) {
        GTWidget::click(os, GTWidget::findWidget(os, "ArrowHeader_Output settings"));
    }
    QCheckBox* inNewWindowCheckBox = qobject_cast<QCheckBox*>(GTWidget::findWidget(os, "inNewWindowCheckBox"));
    CHECK_SET_ERR(inNewWindowCheckBox != NULL, "inNewWindowCheckBox not found");
    GTCheckBox::setChecked(os, inNewWindowCheckBox, false);
    GTWidget::click(os, GTWidget::findWidget(os, "alignButton"));

    //4. Undo changes
    GTKeyboardDriver::keyClick( 'z', Qt::ControlModifier);
    GTGlobals::sleep(500);
    GTUtilsTaskTreeView::waitTaskFinished(os);
    //Expected state "Undo" button is disabled
    QAbstractButton *undo = GTAction::button(os, "msa_action_undo");
    CHECK_SET_ERR(!undo->isEnabled(), "Button should be disabled");
}

GUI_TEST_CLASS_DEFINITION(test_4699) {
    // 1. Open "samples/Genbank/NC_014267.1.gb"
    GTFileDialog::openFile(os, dataDir + "samples/Genbank/NC_014267.1.gb");
    GTUtilsTaskTreeView::waitTaskFinished(os);
    GTGlobals::sleep();

    GTUtilsDialog::waitForDialog(os, new FindEnzymesDialogFiller(os, QStringList() << "AaaI"));
    GTWidget::click(os, GTWidget::findWidget(os, "Find restriction sites_widget"));
    GTUtilsTaskTreeView::waitTaskFinished(os);

    QTreeWidget *tree = dynamic_cast<QTreeWidget*>(GTWidget::findWidget(os, "restrictionMapTreeWidget"));
    QTreeWidgetItem *item = GTTreeWidget::findItem(os, tree, "76105..76110");
    GTTreeWidget::click(os, item);

    GTUtilsDialog::waitForDialog(os, new FindEnzymesDialogFiller(os, QStringList() << "AacLI"));
    GTWidget::click(os, GTWidget::findWidget(os, "Find restriction sites_widget"));
    GTUtilsTaskTreeView::waitTaskFinished(os);

    QTreeWidget *newtree = dynamic_cast<QTreeWidget*>(GTWidget::findWidget(os, "restrictionMapTreeWidget"));
    QTreeWidgetItem *newitem = GTTreeWidget::findItem(os, newtree, "10101..10106");
    GTTreeWidget::click(os, newitem);
}

GUI_TEST_CLASS_DEFINITION(test_4700) {
    //1. Open assembly
    GTFileDialog::openFile(os, testDir + "_common_data/scenarios/_regression/4700/", "almost-empty.ugenedb");
    GTUtilsTaskTreeView::waitTaskFinished(os);
    GTWidget::click(os, GTUtilsMdi::activeWindow(os));
    //2. Find area without reads
    for (int i = 0;i < 24;i++) {
        GTKeyboardDriver::keyClick('=', Qt::ShiftModifier);
        GTGlobals::sleep(100);
    }
    GTGlobals::sleep(2000);

    GTKeyboardDriver::keyClick(Qt::Key_Home);
    GTGlobals::sleep(2000);
    //3. Export visible reads
    GTUtilsDialog::waitForDialog(os, new PopupChooserByText(os, QStringList() << "Export" << "Visible reads as sequences"));
    GTUtilsDialog::waitForDialog(os, new MessageBoxDialogFiller(os, QMessageBox::Ok));
    GTUtilsAssemblyBrowser::callContextMenu(os, GTUtilsAssemblyBrowser::Reads);
}

GUI_TEST_CLASS_DEFINITION(test_4702_1) {
    // 1. Open "samples/Genbank/NC_014267.1.gb"
    GTFileDialog::openFile(os, dataDir + "samples/Genbank/NC_014267.1.gb");
    GTUtilsTaskTreeView::waitTaskFinished(os);
    GTGlobals::sleep();
    // 2. Select one annotation
    QList<QTreeWidgetItem *> commentItem = GTUtilsAnnotationsTreeView::findItems(os, "comment");
    GTUtilsAnnotationsTreeView::selectItems(os, commentItem);
    int selectedItemsCount = GTUtilsAnnotationsTreeView::getAllSelectedItems(os).size();
    CHECK_SET_ERR(1 == selectedItemsCount, QString("Incorrect selected annotations count: expected - %1, obtained - %2 ").arg(1).arg(selectedItemsCount));
    // 3. Use context menu on AnnotationsTreeView {Invert annotations selection}
    GTUtilsDialog::waitForDialog(os, new PopupChooser(os, QStringList() << "invert_selection_action"));
    GTMouseDriver::click(Qt::RightButton);
    // Expected state: all annotations other besides the originally selected annotation are selected
    selectedItemsCount = GTUtilsAnnotationsTreeView::getAllSelectedItems(os).size();
    CHECK_SET_ERR(359 == selectedItemsCount, QString("Incorrect selected annotations count: expected - %1, obtained - %2 ").arg(359).arg(selectedItemsCount));
}

GUI_TEST_CLASS_DEFINITION(test_4702_2) {
    // 1. Open "samples/Genbank/NC_014267.1.gb"
    GTFileDialog::openFile(os, dataDir + "samples/Genbank/NC_014267.1.gb");
    GTUtilsTaskTreeView::waitTaskFinished(os);
    GTGlobals::sleep();
    // 2. Select two annotation from different groups (denote them as "A" and "B").
    QList<QTreeWidgetItem *> annotationItems = GTUtilsAnnotationsTreeView::findItems(os, "comment");
    annotationItems << GTUtilsAnnotationsTreeView::findItems(os, "source");
    GTUtilsAnnotationsTreeView::selectItems(os, annotationItems);
    int selectedItemsCount = GTUtilsAnnotationsTreeView::getAllSelectedItems(os).size();
    CHECK_SET_ERR(2 == selectedItemsCount, QString("Incorrect selected annotations count: expected - %1, obtained - %2 ").arg(2).arg(selectedItemsCount));
    // 3. Use context menu on AnnotationsTreeView {Invert annotations selection}
    GTUtilsDialog::waitForDialog(os, new PopupChooser(os, QStringList() << "invert_selection_action"));
    GTMouseDriver::click(Qt::RightButton);
    // Expected state: All annotations, except comment and source, are selected.
    selectedItemsCount = GTUtilsAnnotationsTreeView::getAllSelectedItems(os).size();
    CHECK_SET_ERR(358 == selectedItemsCount, QString("Incorrect selected annotations count: expected - %1, obtained - %2 ").arg(358).arg(selectedItemsCount));
}


GUI_TEST_CLASS_DEFINITION(test_4702_3) {
    // 1. Open "samples/Genbank/NC_014267.1.gb"
    GTFileDialog::openFile(os, dataDir + "samples/Genbank/NC_014267.1.gb");
    GTUtilsTaskTreeView::waitTaskFinished(os);
    GTGlobals::sleep();
    // 2. Make sure nothing is selected in the Annotations Editor.
    int selectedItemsCount = GTUtilsAnnotationsTreeView::getAllSelectedItems(os).size();
    CHECK_SET_ERR(0 == selectedItemsCount, QString("Incorrect selected annotations count: expected - %1, obtained - %2 ").arg(0).arg(selectedItemsCount));
    // 3. Use context menu on AnnotationsTreeView {Invert annotations selection}
    GTUtilsDialog::waitForDialog(os, new PopupChooser(os, QStringList() << "invert_selection_action"));
    QPoint p = GTUtilsAnnotationsTreeView::getItemCenter(os, "comment");
    GTMouseDriver::moveTo(p);
    GTMouseDriver::click(Qt::RightButton);
    // Expected state: All annotations are selected.
    selectedItemsCount = GTUtilsAnnotationsTreeView::getAllSelectedItems(os).size();
    CHECK_SET_ERR(359 == selectedItemsCount, QString("Incorrect selected annotations count: expected - %1, obtained - %2 ").arg(359).arg(selectedItemsCount));
}

GUI_TEST_CLASS_DEFINITION(test_4702_4) {
    // 1. Open "samples/Genbank/NC_014267.1.gb"
    GTFileDialog::openFile(os, dataDir + "samples/Genbank/NC_014267.1.gb");
    GTUtilsTaskTreeView::waitTaskFinished(os);
    GTGlobals::sleep();
    // 2. Select an annotations group in the Annotations Editor.
    QList<QTreeWidgetItem *> annotationGroup;
    annotationGroup  << GTUtilsAnnotationsTreeView::findItem(os, "CDS  (0, 139)");
    CHECK_SET_ERR(1 == annotationGroup.size(), QString("CDS group is not found"));
    GTUtilsAnnotationsTreeView::selectItems(os, annotationGroup);
    int selectedItemsCount = GTUtilsAnnotationsTreeView::getAllSelectedItems(os).size();
    CHECK_SET_ERR(1 == selectedItemsCount, QString("Incorrect selected annotations count: expected - %1, obtained - %2 ").arg(1).arg(selectedItemsCount));
    // 3. Use context menu on AnnotationsTreeView {Invert annotations selection}
    GTUtilsDialog::waitForDialog(os, new PopupChooser(os, QStringList() << "invert_selection_action"));
    GTMouseDriver::click(Qt::RightButton);
    // Expected state: All annotations are selected.
    selectedItemsCount = GTUtilsAnnotationsTreeView::getAllSelectedItems(os).size();
    CHECK_SET_ERR(361 == selectedItemsCount, QString("Incorrect selected annotations count: expected - %1, obtained - %2 ").arg(361).arg(selectedItemsCount));
}

GUI_TEST_CLASS_DEFINITION(test_4702_5) {
    // 1. Open "samples/Genbank/NC_014267.1.gb"
    GTFileDialog::openFile(os, dataDir + "samples/Genbank/NC_014267.1.gb");
    GTUtilsTaskTreeView::waitTaskFinished(os);
    GTGlobals::sleep();
    // 2. Select an annotations document in the Annotations Editor.
    QList<QTreeWidgetItem *> annotationGroup;
    annotationGroup << GTUtilsAnnotationsTreeView::findItem(os, "NC_014267 features [NC_014267.1.gb]");
    CHECK_SET_ERR(1 == annotationGroup.size(), QString("NC_014267 features group is not found"));
    GTUtilsAnnotationsTreeView::selectItems(os, annotationGroup);
    int selectedItemsCount = GTUtilsAnnotationsTreeView::getAllSelectedItems(os).size();
    CHECK_SET_ERR(1 == selectedItemsCount, QString("Incorrect selected annotations count: expected - %1, obtained - %2 ").arg(1).arg(selectedItemsCount));
    // 3. Use context menu on AnnotationsTreeView {Invert annotations selection}
    GTUtilsDialog::waitForDialog(os, new PopupChooser(os, QStringList() << "invert_selection_action"));
    GTMouseDriver::click(Qt::RightButton);
    // Expected state: All annotations are selected.
    selectedItemsCount = GTUtilsAnnotationsTreeView::getAllSelectedItems(os).size();
    CHECK_SET_ERR(361 == selectedItemsCount, QString("Incorrect selected annotations count: expected - %1, obtained - %2 ").arg(361).arg(selectedItemsCount));
}

GUI_TEST_CLASS_DEFINITION(test_4710){
//    1) Make sure to have several dashboards for different workflows runs.
//    2) Run a workflow, e.g. I ran "Variation annotation with SnpEff" with the tutorial data.
    GTUtilsWorkflowDesigner::openWorkflowDesigner(os);
    GTUtilsWorkflowDesigner::addSample(os, "SnpEff");
    GTThread::waitForMainThread();
    GTUtilsWorkflowDesigner::click(os, "Input Variations File");
    GTUtilsWorkflowDesigner::setDatasetInputFile(os, testDir + "_common_data/vcf/valid.vcf");

    GTUtilsWorkflowDesigner::click(os, "Annotate and Predict Effects with SnpEff");
    GTUtilsDialog::waitForDialog(os, new SnpEffDatabaseDialogFiller(os, "hg19"));
    GTUtilsWorkflowDesigner::setParameter(os, "Genome", QVariant(), GTUtilsWorkflowDesigner::customDialogSelector);

    GTUtilsWorkflowDesigner::runWorkflow(os);
    GTGlobals::sleep();

    QTabWidget* tabs = GTUtilsDashboard::getTabWidget(os);
    //int initialIndex = tabs->count();
    QString initTabName = GTTabWidget::getTabName(os, tabs, tabs->currentIndex());
//    3) During the workflow run open the "Dashboard Manager", select one of the several dashboard, and click "Remove selected."
    QWidget* dmButton = GTAction::button(os, GTAction::findAction(os, "Dashboards manager"));

    class custom : public CustomScenario {
    public:
        void run(HI::GUITestOpStatus &os) {
            //    4) Select some dashboards in the dialog
            GTGlobals::sleep(500);
            QWidget *dialog = QApplication::activeModalWidget();
            CHECK_SET_ERR(dialog, "activeModalWidget is NULL");

            QTreeWidget* listWidget = GTWidget::findExactWidget<QTreeWidget*>(os, "listWidget", dialog);
            GTTreeWidget::click(os, listWidget->invisibleRootItem()->child(0));
            GTGlobals::sleep(500);

            GTUtilsDialog::waitForDialog(os, new MessageBoxDialogFiller(os, "Confirm"));
            GTWidget::click(os, GTWidget::findWidget(os, "removeButton", dialog));
            GTGlobals::sleep(500);

            GTUtilsDialog::clickButtonBox(os, dialog, QDialogButtonBox::Ok);
        }
    };
    GTUtilsDialog::waitForDialog(os, new DashboardsManagerDialogFiller(os, new custom()));
    GTWidget::click(os, dmButton);
//    Expected result: the selected dashboard was removed, the current workflow execution is proceeding and its dashboard is shown.
//    Actual result: the workflow execution is proceeding, but the current dashboard is removed.
    GTGlobals::sleep();

    //int finalIndex = tabs->count();
    QString finalTabName = GTTabWidget::getTabName(os, tabs, tabs->currentIndex());

    GTGlobals::sleep();
    CHECK_SET_ERR(initTabName == finalTabName, "tab name changed. Initial: " + initTabName + ", actual: " + finalTabName);
    AppContext::getTaskScheduler()->cancelAllTasks();
    GTUtilsTaskTreeView::waitTaskFinished(os, 60000);
}

GUI_TEST_CLASS_DEFINITION(test_4710_1){
//    1) Run "Align with MUSCLE" with "_common_data\fasta\PF07724_full_family.fa".
    GTUtilsWorkflowDesigner::openWorkflowDesigner(os);
    GTUtilsWorkflowDesigner::addSample(os, "Align sequences with MUSCLE");
    GTUtilsWorkflowDesigner::click(os, "Read alignment");
    GTUtilsWorkflowDesigner::setDatasetInputFile(os, testDir + "_common_data/fasta/PF07724_full_family.fa");
    GTUtilsWorkflowDesigner::runWorkflow(os);
    GTGlobals::sleep();
//    Expected state: Close dashboard tab button is disabled

    QTabWidget* dashboardWidget = GTUtilsDashboard::getTabWidget(os);
    QWidget* corner = GTTabWidget::getTabCornerWidget(os, dashboardWidget, dashboardWidget->currentIndex());
    CHECK_SET_ERR(!corner->isEnabled(), "close tab button is unexpectidly enabled");

//    2) Stop the workflow execution
    GTWidget::click(os, GTAction::button(os, "Stop workflow"));
    GTGlobals::sleep(500);
    corner = GTTabWidget::getTabCornerWidget(os, dashboardWidget, dashboardWidget->currentIndex());
    CHECK_SET_ERR(corner->isEnabled(), "close tab button is unexpectidly disabled");
//    Expected result: Close dashboard tab button is enabled
}

GUI_TEST_CLASS_DEFINITION(test_4712) {
    class Scenario : public CustomScenario {
        void run(HI::GUITestOpStatus &os) {
            GTGlobals::sleep(1000);
            QWidget *dialog = QApplication::activeModalWidget();
            CHECK_SET_ERR(dialog != NULL, "dialog was not found");

            QTreeView* treeView = dialog->findChild<QTreeView*>();
            int visibleItemCount = 0;
            for (int i = 0; i < treeView->model()->rowCount(); ++i) {
                if (Qt::NoItemFlags != treeView->model()->flags(treeView->model()->index(i, 0))) {
                    ++visibleItemCount;
                }
            }
            CHECK_SET_ERR(visibleItemCount == 0, "Should be zero items");

            GTUtilsDialog::clickButtonBox(os, dialog, QDialogButtonBox::Cancel);
        }
    };

    //    1. Open "data/samples/ABIF/A01.abi".
    GTFileDialog::openFile(os, dataDir + "samples/ABIF/A01.abi");
    GTUtilsTaskTreeView::waitTaskFinished(os);
    //    2. Open "data/samples/ABIF/A01.abi".
    GTUtilsSharedDatabaseDocument::connectToTestDatabase(os);
    //    3. Click context menu item "Edit existing sequence"
    GTUtilsDialog::waitForDialog(os, new PopupChooserByText(os, QStringList() << "Edit existing sequence"));
    GTUtilsDialog::waitForDialog(os, new ProjectTreeItemSelectorDialogFiller(os, new Scenario()));
    GTWidget::click(os, GTUtilsSequenceView::getSeqWidgetByNumber(os), Qt::RightButton);
}

GUI_TEST_CLASS_DEFINITION(test_4714_1) {
//    1. Open "data/samples/ABIF/A01.abi".
    GTFileDialog::openFile(os, dataDir + "samples/ABIF/A01.abi");
    GTUtilsTaskTreeView::waitTaskFinished(os);

//    2. Call a context menu on the chromatogram, select {Edit new sequence} menu item.
    GTUtilsDialog::waitForDialog(os, new PopupChooserByText(os, QStringList() << "Edit new sequence"));
    GTUtilsDialog::waitForDialog(os, new AddNewDocumentDialogFiller(os, "FASTA", sandBoxDir + "test_4714_1.fa"));
    GTWidget::click(os, GTUtilsSequenceView::getSeqWidgetByNumber(os), Qt::RightButton);

    GTUtilsTaskTreeView::waitTaskFinished(os);

//    Expected state: a new sequence is added to the project and to the current sequence view.
//    3. Lock the added document.
    GTUtilsDocument::lockDocument(os, "test_4714_1.fa");

//    4. Call a context menu on the chromatogram, select {Remove edited sequence} menu item.
    GTUtilsDialog::waitForDialog(os, new PopupChooserByText(os, QStringList() << "Remove edited sequence"));
    GTWidget::click(os, GTUtilsSequenceView::getSeqWidgetByNumber(os), Qt::RightButton);

//    Expected state: the sequence is removed from the view,
//                    context menu contains "Edit new sequence" and "Edit existing sequence" items
//                    and doesn't contain "Remove edited sequence" and "Undo changes" actions.
    int sequencesCount = GTUtilsSequenceView::getSeqWidgetsNumber(os);
    CHECK_SET_ERR(1 == sequencesCount, QString("An incorrect vount of sequences in the view: expect %1, got %2")
                  .arg(1).arg(sequencesCount));

    const QStringList visibleItems = QStringList() << "Edit new sequence"
                                                   << "Edit existing sequence";
    GTUtilsDialog::waitForDialog(os, new PopupCheckerByText(os, QStringList(), visibleItems));
    GTWidget::click(os, GTUtilsSequenceView::getSeqWidgetByNumber(os), Qt::RightButton);

    const QStringList invisibleItems = QStringList() << "Remove edited sequence"
                                                     << "Undo changes";
    GTUtilsDialog::waitForDialog(os, new PopupCheckerByText(os, QStringList(), invisibleItems, PopupChecker::CheckOptions(PopupChecker::NotExists)));
    GTWidget::click(os, GTUtilsSequenceView::getSeqWidgetByNumber(os), Qt::RightButton);
}

GUI_TEST_CLASS_DEFINITION(test_4714_2) {
//    1. Open "data/samples/ABIF/A01.abi".
    GTFileDialog::openFile(os, dataDir + "samples/ABIF/A01.abi");
    GTUtilsTaskTreeView::waitTaskFinished(os);

//    2. Call a context menu on the chromatogram, select {Edit new sequence} menu item.
    GTUtilsDialog::waitForDialog(os, new PopupChooserByText(os, QStringList() << "Edit new sequence"));
    GTUtilsDialog::waitForDialog(os, new AddNewDocumentDialogFiller(os, "FASTA", sandBoxDir + "test_4714_2.fa"));
    GTWidget::click(os, GTUtilsSequenceView::getSeqWidgetByNumber(os), Qt::RightButton);

    GTUtilsTaskTreeView::waitTaskFinished(os);

//    Expected state: a new sequence is added to the project and to the current sequence view.
//    3. Lock the added document.
    GTUtilsDocument::lockDocument(os, "test_4714_2.fa");

//    4. Remove the added document from the project.
    GTUtilsDialog::waitForDialog(os, new MessageBoxDialogFiller(os, QMessageBox::No, "Save document:"));
    GTUtilsDocument::removeDocument(os, "test_4714_2.fa", GTGlobals::UseMouse);

    GTUtilsTaskTreeView::waitTaskFinished(os);

//    Expected state: the sequence is removed from the view,
//                    context menu contains "Edit new sequence" and "Edit existing sequence" items
//                    and doesn't contain "Remove edited sequence" and "Undo changes" actions.
    int sequencesCount = GTUtilsSequenceView::getSeqWidgetsNumber(os);
    CHECK_SET_ERR(1 == sequencesCount, QString("An incorrect vount of sequences in the view: expect %1, got %2")
                  .arg(1).arg(sequencesCount));

    const QStringList visibleItems = QStringList() << "Edit new sequence"
                                                   << "Edit existing sequence";
    GTUtilsDialog::waitForDialog(os, new PopupCheckerByText(os, QStringList(), visibleItems));
    GTWidget::click(os, GTUtilsSequenceView::getSeqWidgetByNumber(os), Qt::RightButton);

    const QStringList invisibleItems = QStringList() << "Remove edited sequence"
                                                     << "Undo changes";
    GTUtilsDialog::waitForDialog(os, new PopupCheckerByText(os, QStringList(), invisibleItems, PopupChecker::CheckOptions(PopupChecker::NotExists)));
    GTWidget::click(os, GTUtilsSequenceView::getSeqWidgetByNumber(os), Qt::RightButton);
}

GUI_TEST_CLASS_DEFINITION(test_4718) {
    GTLogTracer logTracer;

//    1. Open "data/samples/FASTA/human_T1.fa".
    GTFileDialog::openFile(os, dataDir + "samples/FASTA/human_T1.fa");
    GTUtilsTaskTreeView::waitTaskFinished(os);

//    2. Open "Search in Sequence" options panel tab.
    GTUtilsOptionPanelSequenceView::openTab(os, GTUtilsOptionPanelSequenceView::Search);
    GTGlobals::sleep(500);

//    3. Close the tab.
    GTUtilsOptionPanelSequenceView::closeTab(os, GTUtilsOptionPanelSequenceView::Search);
    GTGlobals::sleep(500);

//    4. Open the tab again.
    GTUtilsOptionPanelSequenceView::openTab(os, GTUtilsOptionPanelSequenceView::Search);

//    Expected state: log does not contain errors.
    GTUtilsLog::check(os, logTracer);
}

GUI_TEST_CLASS_DEFINITION(test_4719_1) {
    //    1. Open "data/samples/CLUSTALW/COI.aln".
    GTFileDialog::openFile(os, dataDir + "samples/CLUSTALW/COI.aln");
    GTUtilsTaskTreeView::waitTaskFinished(os);

    //    2. Open highlighting option panel tab
    GTUtilsOptionPanelMsa::openTab(os, GTUtilsOptionPanelMsa::Highlighting);

    //    3. Click "Align sequence to this alignment" and select "_common_data/fasta/amino_ext.fa".
    GTUtilsDialog::waitForDialog(os, new GTFileDialogUtils(os, testDir + "_common_data/fasta/amino_ext.fa"));
    GTToolbar::clickButtonByTooltipOnToolbar(os, MWTOOLBAR_ACTIVEMDI, "Align sequence to this alignment");
    GTUtilsTaskTreeView::waitTaskFinished(os);

    //    Expected state: "UGENE" color scheme is selected, "No highlighting" highlight scheme is selected
    QComboBox* colorScheme = qobject_cast<QComboBox*>(GTWidget::findWidget(os, "colorScheme"));
    QComboBox* highlightingScheme = qobject_cast<QComboBox*>(GTWidget::findWidget(os, "highlightingScheme"));
    GTComboBox::checkCurrentValue(os, colorScheme, "UGENE    ");
    GTComboBox::checkCurrentValue(os, highlightingScheme, "No highlighting    ");

    //    4. Undo changes
    GTUtilsMsaEditor::undo(os);
    GTGlobals::sleep(500);
    GTUtilsTaskTreeView::waitTaskFinished(os);

    //    Expected state: "UGENE" color scheme is selected, "No highlighting" highlight scheme is selected
    colorScheme = qobject_cast<QComboBox*>(GTWidget::findWidget(os, "colorScheme"));
    highlightingScheme = qobject_cast<QComboBox*>(GTWidget::findWidget(os, "highlightingScheme"));
    GTComboBox::checkCurrentValue(os, colorScheme, "UGENE");
    GTComboBox::checkCurrentValue(os, highlightingScheme, "No highlighting");

}

GUI_TEST_CLASS_DEFINITION(test_4719_2) {
    //    1. Open "_common_data/clustal/amino_ext.aln".
    GTFileDialog::openFile(os, testDir + "_common_data/clustal/amino_ext.aln");
    GTUtilsTaskTreeView::waitTaskFinished(os);

    //    2. Open highlighting option panel tab
    GTUtilsOptionPanelMsa::openTab(os, GTUtilsOptionPanelMsa::Highlighting);

    //    3. Click "Align sequence to this alignment" and select "_common_data/fasta/amino_ext.fa".
    GTUtilsDialog::waitForDialog(os, new GTFileDialogUtils(os, testDir + "_common_data/fasta/fa1.fa"));
    GTToolbar::clickButtonByTooltipOnToolbar(os, MWTOOLBAR_ACTIVEMDI, "Align sequence to this alignment");
    GTUtilsTaskTreeView::waitTaskFinished(os);

    //    Expected state: "UGENE" color scheme is selected, "UGENE" highlight scheme is selected
    QComboBox* colorScheme = qobject_cast<QComboBox*>(GTWidget::findWidget(os, "colorScheme"));
    QComboBox* highlightingScheme = qobject_cast<QComboBox*>(GTWidget::findWidget(os, "highlightingScheme"));
    GTComboBox::checkCurrentValue(os, colorScheme, "UGENE    ");
    GTComboBox::checkCurrentValue(os, highlightingScheme, "No highlighting    ");

    //    4. Undo changes
    GTUtilsMsaEditor::undo(os);
    GTGlobals::sleep(500);
    GTUtilsTaskTreeView::waitTaskFinished(os);

    //    Expected state: "UGENE" color scheme is selected, "No highlighting" highlight scheme is selected
    colorScheme = qobject_cast<QComboBox*>(GTWidget::findWidget(os, "colorScheme"));
    highlightingScheme = qobject_cast<QComboBox*>(GTWidget::findWidget(os, "highlightingScheme"));
    GTComboBox::checkCurrentValue(os, colorScheme, "UGENE");
    GTComboBox::checkCurrentValue(os, highlightingScheme, "No highlighting");
}

GUI_TEST_CLASS_DEFINITION(test_4719_3) {
    //    1. Open "data/samples/CLUSTALW/ty3.aln.gz".
    GTFileDialog::openFile(os, dataDir + "samples/CLUSTALW/ty3.aln.gz");
    GTUtilsTaskTreeView::waitTaskFinished(os);

    //    2. Click "Align sequence to this alignment" and select "data/samples/Genbank/PBR322.gb".
    GTUtilsDialog::waitForDialog(os, new GTFileDialogUtils(os, dataDir + "samples/Genbank/PBR322.gb"));
    GTToolbar::clickButtonByTooltipOnToolbar(os, MWTOOLBAR_ACTIVEMDI, "Align sequence to this alignment");
    GTUtilsTaskTreeView::waitTaskFinished(os);

    //    3. Open/close highlighting option panel tab
    GTUtilsOptionPanelMsa::openTab(os, GTUtilsOptionPanelMsa::Highlighting);
    GTUtilsOptionPanelMsa::closeTab(os, GTUtilsOptionPanelMsa::Highlighting);

    //    4. Undo changes
    GTUtilsMsaEditor::undo(os);
    GTGlobals::sleep(500);
    GTUtilsTaskTreeView::waitTaskFinished(os);

    //    5. Open/close highlighting option panel tab
    GTUtilsOptionPanelMsa::openTab(os, GTUtilsOptionPanelMsa::Highlighting);

    //    Expected state: "UGENE" color scheme is selected, "No highlighting" highlight scheme is selected
    QComboBox* colorScheme = qobject_cast<QComboBox*>(GTWidget::findWidget(os, "colorScheme"));
    QComboBox* highlightingScheme = qobject_cast<QComboBox*>(GTWidget::findWidget(os, "highlightingScheme"));

    GTComboBox::checkCurrentValue(os, colorScheme, "UGENE");
    GTComboBox::checkCurrentValue(os, highlightingScheme, "No highlighting");
}

GUI_TEST_CLASS_DEFINITION(test_4728) {
    //1. Open 'fa1.fa'
    GTFileDialog::openFile(os, testDir + "_common_data/fasta", "fa1.fa");
    GTUtilsTaskTreeView::waitTaskFinished(os);
    GTGlobals::sleep(500);

    //2. Select all sequence by mouse
    ADVSingleSequenceWidget* seqWidget = GTUtilsSequenceView::getSeqWidgetByNumber(os);
    CHECK_SET_ERR(NULL != seqWidget, "Can not find ADVSingleSequenceWidget");

    QPoint startPos, endPos;
    int indent = 50;
    qreal widgetCenterHeight = seqWidget->rect().height() / 2;
    startPos = seqWidget->mapToGlobal(QPoint(indent, widgetCenterHeight));
    endPos = seqWidget->mapToGlobal(QPoint(seqWidget->rect().width() - indent, widgetCenterHeight));

    GTMouseDriver::moveTo(startPos);
    GTMouseDriver::press();
    GTMouseDriver::moveTo(endPos);
    GTMouseDriver::release();
    GTThread::waitForMainThread();
    GTGlobals::sleep(200);

    //Expected state: all 4 symbols are selected
    QVector<U2Region> selection = GTUtilsSequenceView::getSelection(os);
    CHECK_SET_ERR(selection.size() == 1, "Incorrect number of regions in selection is detected");
    CHECK_SET_ERR(selection.at(0).length == 4, "Incorrect selection length is detected");
}


GUI_TEST_CLASS_DEFINITION(test_4732) {
    QFile::copy(dataDir + "samples/FASTA/human_T1.fa", sandBoxDir + "test_4732.fa");
    //1. Open "data/samples/FASTA/human_T1.fa".
    GTFileDialog::openFile(os, sandBoxDir + "test_4732.fa");
    GTUtilsTaskTreeView::waitTaskFinished(os);

    //2. Document context menu -> Export / Import -> Export sequences.
    //Expected: "Export selected sequences" dialog appears.
    GTUtilsDialog::waitForDialog(os, new PopupChooser(os, QStringList() << ACTION_PROJECT__EXPORT_IMPORT_MENU_ACTION << ACTION_EXPORT_SEQUENCE));
    class Scenario : public CustomScenario {
    public:
        Scenario() : filler(NULL) {}
        void setFiller(ExportSelectedRegionFiller *value) { filler = value; }
        void run(HI::GUITestOpStatus &os) {
            //3. Delete "human_T1.fa" document from the file system.
            bool removed = QFile::remove(sandBoxDir + "test_4732.fa");
            CHECK_SET_ERR(removed, "Can't remove the file");

            //Expected: the dialog about external modification of documents does not appear.
            GTGlobals::sleep(5000);
            CHECK_SET_ERR(NULL != filler, "NULL filler");
            filler->setPath(sandBoxDir);
            filler->setName("test_4732_out.fa");

            //4. Click "Export".
            filler->commonScenario();
        }
    private:
        ExportSelectedRegionFiller *filler;
    };
    //Expected: the dialog about external modification of documents appears.
    //5. Click "No".
    //Expected: UGENE does not crash.
    GTUtilsDialog::waitForDialog(os, new MessageBoxDialogFiller(os, QMessageBox::No));
    Scenario *scenario = new Scenario();
    ExportSelectedRegionFiller *filler = new ExportSelectedRegionFiller(os, scenario);
    scenario->setFiller(filler);
    GTUtilsDialog::waitForDialog(os, filler);
    GTUtilsProjectTreeView::click(os, "test_4732.fa", Qt::RightButton);
    GTGlobals::sleep(5000);
}

GUI_TEST_CLASS_DEFINITION(test_4734) {
    //    1. Open file {data/samples/FASTA/human_T1.fa}
    GTFileDialog::openFile(os, dataDir + "samples/FASTA", "human_T1.fa");
    GTUtilsTaskTreeView::waitTaskFinished(os);
    GTUtilsTaskTreeView::waitTaskFinished(os);
    //    2. Open {Context menu -> Analyze menu} and check menu item "Show circular view" is not present there

    class AllPopupChecker : public CustomScenario {
        void run(HI::GUITestOpStatus &os) {
            QMenu *activePopupMenu = qobject_cast<QMenu *>(QApplication::activePopupWidget());
            CHECK_SET_ERR(NULL != activePopupMenu, "Active popup menu is NULL");
            GTMenu::clickMenuItemByText(os, activePopupMenu, QStringList() << "Analyze");
            activePopupMenu = qobject_cast<QMenu *>(QApplication::activePopupWidget());
            QAction* showCircular = GTMenu::getMenuItem(os, activePopupMenu, "globalToggleViewAction", false);
            CHECK_SET_ERR(showCircular == NULL, "'Toggle circular view' menu item should be NULL");

            GTKeyboardDriver::keyClick( Qt::Key_Escape);
            GTGlobals::sleep(200);
            GTKeyboardDriver::keyClick( Qt::Key_Escape);
        }
    };
    GTUtilsDialog::waitForDialog(os, new PopupChecker(os, new AllPopupChecker));
    GTMenu::showContextMenu(os, GTWidget::findWidget(os, "ADV_single_sequence_widget_0"));
}

GUI_TEST_CLASS_DEFINITION(test_4735) {
    //1. Open "_common_data/fasta/empty.fa" as msa.
    GTFileDialog::openFile(os, testDir + "_common_data/fasta/empty.fa");
    GTUtilsTaskTreeView::waitTaskFinished(os);
    GTUtilsTaskTreeView::waitTaskFinished(os);

    //2. Open "Simple overview"
    GTUtilsDialog::waitForDialog(os, new PopupChooser(os, QStringList() << "Show simple overview"));
    GTMenu::showContextMenu(os, GTWidget::findWidget(os, "msa_overview_area"));
    GTGlobals::sleep();
    GTThread::waitForMainThread();
    QWidget* simple = GTWidget::findWidget(os, "msa_overview_area_simple");
    CHECK_SET_ERR(simple->isVisible(), "simple overveiw is not visiable");

    //Check empty simple overview gray color
    QPixmap pixmap = GTWidget::getPixmap(os, simple);
    QImage img = pixmap.toImage();
    QRgb rgb = img.pixel(simple->rect().topLeft() + QPoint(5, 5));
    QColor c(rgb);
    CHECK_SET_ERR(c.name() == "#ededed", "First check: simple overview has wrong color. Expected: #ededed, Found: " + c.name());
    //3. Add sequence eas.fastq to alignment
    GTUtilsDialog::waitForDialog(os, new PopupChooser(os, QStringList() << MSAE_MENU_LOAD << "Sequence from file"));
    GTFileDialogUtils *ob = new GTFileDialogUtils(os, testDir + "_common_data/fastq/", "eas.fastq");
    GTUtilsDialog::waitForDialog(os, ob);
    GTMenu::showContextMenu(os, GTUtilsMdi::activeWindow(os));
    GTUtilsTaskTreeView::waitTaskFinished(os);

    //check not empty overview color
    pixmap = GTWidget::getPixmap(os, simple);
    img = pixmap.toImage();
    rgb = img.pixel(simple->rect().topLeft() + QPoint(5, 5));
    c = QColor(rgb);
    CHECK_SET_ERR(c.name() == "#c3ebc3", "simple overview has wrong color. Expected: #c3ebc3, Found: " + c.name());

    //4. Undo changes
    GTUtilsMsaEditor::undo(os);
    GTGlobals::sleep();
    GTThread::waitForMainThread();

    //Check empty simple overview gray color again
    pixmap = GTWidget::getPixmap(os, simple);
    img = pixmap.toImage();
    rgb = img.pixel(simple->rect().topLeft() + QPoint(5, 5));
    c = QColor(rgb);
    CHECK_SET_ERR(c.name() == "#ededed", "Second check: simple overview has wrong color. Expected: #ededed, Found: " + c.name());
}

GUI_TEST_CLASS_DEFINITION(test_4764_1) {
    //1. Open "COI.aln"
    GTFileDialog::openFile(os, dataDir + "samples/CLUSTALW/COI.aln");
    GTUtilsTaskTreeView::waitTaskFinished(os);

    //2. Add some gaps
    GTUtilsMSAEditorSequenceArea::clickToPosition(os, QPoint(5, 5));
    GTKeyboardDriver::keyClick(' ');
    GTUtilsMSAEditorSequenceArea::clickToPosition(os, QPoint(5, 6));
    GTKeyboardDriver::keyClick(' ');
    GTKeyboardDriver::keyClick(' ');
    GTKeyboardDriver::keyClick(' ');

    //3. Select region with edited sequences, one of sequences should starts with gap
    GTUtilsMSAEditorSequenceArea::selectArea(os, QPoint(5, 5), QPoint(16, 9));

    //4. Copy this subalignment
    GTUtilsDialog::waitForDialog(os, new PopupChooserByText(os, QStringList() << "Copy/Paste" << "Copy formatted"));
    GTUtilsMSAEditorSequenceArea::callContextMenu(os);
    GTGlobals::sleep(500);

    QMainWindow *mw = AppContext::getMainWindow()->getQMainWindow();
    MSAEditor *editor = mw->findChild<MSAEditor *>();
    QWidget *nameListWidget = editor->getUI()->getEditorNameList();

    //5. Open conext menu by right clicking "Name list area". Paste this subaliment throu context menu {Copy/Paste->Paste}
    GTUtilsDialog::waitForDialog(os, new PopupChooserByText(os, QStringList() << "Copy/Paste" << "Paste"));
    GTWidget::click(os, nameListWidget, Qt::RightButton);
    GTGlobals::sleep(500);

    CHECK_SET_ERR(GTUtilsMSAEditorSequenceArea::getNameList(os).size() == 23, "Number of sequences should be 23");

    GTUtilsMSAEditorSequenceArea::selectArea(os, QPoint(0, 18), QPoint(11, 27), GTGlobals::UseMouse);

    QString expectedClipboard = "-CTACTAATTCG\n---TTATTAATT\nTTGCTAATTCGA\nTTATTAATCCGG\nCTATTAATTCGA";

    GTUtilsDialog::waitForDialog(os, new PopupChooserByText(os, QStringList() << "Copy/Paste" << "Copy selection"));
    GTUtilsMSAEditorSequenceArea::callContextMenu(os);
    GTGlobals::sleep(500);

    QString clipboardText = GTClipboard::text(os);
    CHECK_SET_ERR(clipboardText == expectedClipboard, "expected test didn't equal to actual");

    //Expected state subalignment pasted correctly
    GTKeyboardUtils::copy(os);
    GTGlobals::sleep(200);
    clipboardText = GTClipboard::text(os);
    GTWidget::click(os, GTWidget::findWidget(os, "msa_editor_sequence_area"));
    CHECK_SET_ERR(clipboardText == expectedClipboard, "expected test didn't equal to actual");
}

GUI_TEST_CLASS_DEFINITION(test_4764_2) {
    //1. Select one sequence in the alignment
    //2. Copy and paste it
    //3. Expected state : sequence added to the end of file
    GTFileDialog::openFile(os, testDir + "_common_data/scenarios/_regression/4764", "4764.aln");
    GTUtilsTaskTreeView::waitTaskFinished(os);

    QMainWindow* mw = AppContext::getMainWindow()->getQMainWindow();
    MSAEditor* editor = mw->findChild<MSAEditor*>();
    QWidget *sequenceAreaWidget = editor->getUI()->getSequenceArea();

    GTUtilsMSAEditorSequenceArea::selectArea(os, QPoint(0, 0), QPoint(15, 0), GTGlobals::UseMouse);
    GTUtilsDialog::waitForDialog(os, new PopupChooserByText(os, QStringList() << "Copy/Paste" << "Copy selection"));
    GTWidget::click(os, sequenceAreaWidget, Qt::RightButton);
    GTGlobals::sleep();

    GTUtilsDialog::waitForDialog(os, new PopupChooserByText(os, QStringList() << "Copy/Paste" << "Paste"));
    GTWidget::click(os, sequenceAreaWidget, Qt::RightButton);
    GTGlobals::sleep();

    CHECK_SET_ERR(GTUtilsMsaEditor::getSequencesCount(os) == 7, "Sequence count should be 7");
}

GUI_TEST_CLASS_DEFINITION(test_4764_3) {
    //1. Select sub - alignment with a few lines full of gaps
    //2. Copy and paste it
    //3. Expected state : gapped only sequences not added to msa
    GTFileDialog::openFile(os, testDir + "_common_data/scenarios/_regression/4764", "4764.aln");
    GTUtilsTaskTreeView::waitTaskFinished(os);

    QMainWindow* mw = AppContext::getMainWindow()->getQMainWindow();
    MSAEditor* editor = mw->findChild<MSAEditor*>();
    QWidget *sequenceAreaWidget = editor->getUI()->getSequenceArea();

    GTUtilsMSAEditorSequenceArea::selectArea(os, QPoint(3, 0), QPoint(5, 4));
    GTUtilsDialog::waitForDialog(os, new PopupChooserByText(os, QStringList() << "Copy/Paste" << "Copy selection"));
    GTWidget::click(os, sequenceAreaWidget, Qt::RightButton);
    GTGlobals::sleep();

    GTUtilsDialog::waitForDialog(os, new PopupChooserByText(os, QStringList() << "Copy/Paste" << "Paste"));
    GTWidget::click(os, sequenceAreaWidget, Qt::RightButton);
    GTGlobals::sleep();

    CHECK_SET_ERR(GTUtilsMsaEditor::getSequencesCount(os) == 8, "Sequence count should be 7");
}

GUI_TEST_CLASS_DEFINITION(test_4782) {
//    1. Open "data/samples/genbank/murine.gb".
    GTFileDialog::openFile(os, dataDir + "samples/Genbank/murine.gb");
    GTUtilsTaskTreeView::waitTaskFinished(os);

//    2. Open "data/samples/Genbank/sars.gb".
    GTFileDialog::openFile(os, dataDir + "samples/Genbank/sars.gb");
    GTUtilsTaskTreeView::waitTaskFinished(os);

//    Expected state: a Sequence View for "sars.gb" is active.
    const QString sarsMdiTitle = "sars [s] NC_004718";
    QString activeMdiTitle = GTUtilsMdi::activeWindowTitle(os);
    CHECK_SET_ERR(sarsMdiTitle == activeMdiTitle, QString("An incorrect MDI is active: expected '%1', got '%2'").arg(sarsMdiTitle).arg(activeMdiTitle));

//    3. Click "Build dotplot" button on the toolbar.
//    4. Click "OK" button in the opened dialog.
    GTUtilsDialog::waitForDialog(os, new DefaultDialogFiller(os, "DotPlotDialog"));
    GTToolbar::clickButtonByTooltipOnToolbar(os, MWTOOLBAR_ACTIVEMDI, "Build dotplot");

//    Expected state: a Sequence View for "sars.gb" is active, it contains a dotplot and two sequences.
    CHECK_SET_ERR(sarsMdiTitle == activeMdiTitle, QString("An incorrect MDI is active: expected '%1', got '%2'").arg(sarsMdiTitle).arg(activeMdiTitle));
    int sequenceWidgetsNumber = GTUtilsSequenceView::getSeqWidgetsNumber(os);
    CHECK_SET_ERR(2 == sequenceWidgetsNumber, QString("Expected 2 sequence widgets, got %2").arg(sequenceWidgetsNumber));
    GTWidget::findWidget(os, "dotplot widget", GTUtilsMdi::activeWindow(os));

//    5. Activate the Sequence View for "murine.gb", that was opened on the file opening.
    const QString murineMdiTitle = "murine [s] NC_001363";
    GTUtilsMdi::activateWindow(os, murineMdiTitle);
    GTGlobals::sleep(500);

//    Expected state: active view is "murine.gb" sequence view (without dotplot).
    activeMdiTitle = GTUtilsMdi::activeWindowTitle(os);

    CHECK_SET_ERR(murineMdiTitle == activeMdiTitle, QString("An incorrect MDI is active: expected '%1', got '%2'").arg(murineMdiTitle).arg(activeMdiTitle));
    sequenceWidgetsNumber = GTUtilsSequenceView::getSeqWidgetsNumber(os);
    CHECK_SET_ERR(1 == sequenceWidgetsNumber, QString("Expected 1 sequence widget, got %2").arg(sequenceWidgetsNumber));
    GTGlobals::FindOptions findOptions(false);
    QWidget *dotplotWidget = GTWidget::findWidget(os, "dotplot widget", GTUtilsMdi::activeWindow(os), findOptions);
    CHECK_SET_ERR(NULL == dotplotWidget, "A dotplot widget unexpectedly found");

//    6. Select all documents in project. Press delete.
    GTWidget::click(os, GTUtilsProjectTreeView::getTreeView(os));
    GTKeyboardDriver::keyClick('a', Qt::ControlModifier);
    GTGlobals::sleep(100);
    GTKeyboardDriver::keyClick(Qt::Key_Delete);

//    Expected state: UGENE doesn't crash, all views are closed, all documents are removed from the project.
    GTUtilsTaskTreeView::waitTaskFinished(os);

    GTUtilsProject::checkProject(os, GTUtilsProject::Empty);

    findOptions.matchPolicy = Qt::MatchContains;
    QWidget *sarsMdi = GTUtilsMdi::findWindow(os, sarsMdiTitle, findOptions);
    CHECK_SET_ERR(NULL == sarsMdi, "'sars.gb' Sequence View is not closed");

    QWidget *murineMdi = GTUtilsMdi::findWindow(os, murineMdiTitle, findOptions);
    CHECK_SET_ERR(NULL == murineMdi, "'murine.gb' Sequence View is not closed");
}

GUI_TEST_CLASS_DEFINITION(test_4784_1) {
    QFile::copy(testDir + "_common_data/fasta/chr6.fa", sandBoxDir + "regression_test_4784_1.fa");

    //1. Click the menu Tools -> BLAST-> BLAST Search...
    //2. Select "_common_data/fasta/chr6,fa" as input file.
    //3. Press "Select a database file".
    //4. Choose "_common_data/cmdline/external-tool-support/blastplus/human_T1/human_T1.nhr".
    //6. Press "Search".
    BlastAllSupportDialogFiller::Parameters settings;
    settings.runBlast = true;
    settings.withInputFile = true;
    settings.inputPath = sandBoxDir + "regression_test_4784_1.fa";
    settings.dbPath = testDir + "_common_data/cmdline/external-tool-support/blastplus/human_T1/human_T1.nhr";
    GTUtilsDialog::waitForDialog(os, new BlastAllSupportDialogFiller(settings, os));
    GTMenu::clickMainMenuItem(os, QStringList() << "Tools" << "BLAST" << "BLAST search...");
    GTGlobals::sleep(3000);
    //5. Delete "chr6.fa" in file browser.
    //7. Click "No" in the appeared message box.
    //Expected result: An error notification appears - "A problem occurred during doing BLAST. The sequence is no more available".
    GTUtilsDialog::waitForDialog(os, new MessageBoxDialogFiller(os, QMessageBox::No, "was removed from"));
    GTUtilsNotifications::waitForNotification(os, true, "The sequence is no more available");
    QFile::remove(sandBoxDir + "regression_test_4784_1.fa");
    GTGlobals::sleep(5000);
}

GUI_TEST_CLASS_DEFINITION(test_4784_2) {
    QFile::copy(testDir + "_common_data/fasta/chr6.fa", sandBoxDir + "regression_test_4784_2.fa");

    //1. Open "_common_data/fasta/chr6.fa".
    GTFileDialog::openFile(os, sandBoxDir + "regression_test_4784_2.fa");
    GTUtilsTaskTreeView::waitTaskFinished(os);

    //2. Sequence context menu Analyze -> Query with local BLAST+...
    //3. Press "Select a database file".
    //4. Choose "_common_data/cmdline/external-tool-support/blastplus/human_T1/human_T1.nhr".
    //6. Press "Search".
    BlastAllSupportDialogFiller::Parameters settings;
    settings.runBlast = true;
    settings.inputPath = sandBoxDir + "regression_test_4784_2.fa";
    settings.dbPath = testDir + "_common_data/cmdline/external-tool-support/blastplus/human_T1/human_T1.nhr";
    GTUtilsDialog::waitForDialog(os, new BlastAllSupportDialogFiller(settings, os));
    GTMenu::clickMainMenuItem(os, QStringList() << "Actions" << "Analyze" << "Query with local BLAST+...", GTGlobals::UseMouse);

    //5. Delete "chr6.fa" in file browser.
    //7. Click "No" in the appeared message box.
    //Expected result: An error notification appears - "A problem occurred during doing BLAST. The sequence is no more available".
    GTUtilsDialog::waitForDialog(os, new MessageBoxDialogFiller(os, QMessageBox::No, "was removed from"));
    GTUtilsNotifications::waitForNotification(os, true, "The sequence is no more available");
    QFile::remove(sandBoxDir + "regression_test_4784_2.fa");
    GTGlobals::sleep(5000);
}

GUI_TEST_CLASS_DEFINITION(test_4784_3) {
    QFile::copy(testDir + "_common_data/fasta/chr6.fa", sandBoxDir + "regression_test_4784_3.fa");

    //1. Open "_common_data/fasta/chr6.fa".
    GTFileDialog::openFile(os, sandBoxDir + "regression_test_4784_3.fa");
    GTUtilsTaskTreeView::waitTaskFinished(os);

    //2. Sequence context menu Analyze -> Query with local BLAST...
    //3. Press "Select a database file".
    //4. Choose "_common_data/cmdline/external-tool-support/blastplus/human_T1/human_T1.nhr".
    //5. Press "Search".
    BlastAllSupportDialogFiller::Parameters settings;
    settings.runBlast = true;
    settings.dbPath = testDir + "_common_data/cmdline/external-tool-support/blastplus/human_T1/human_T1.nhr";
    GTUtilsDialog::waitForDialog(os, new BlastAllSupportDialogFiller(settings, os));
    GTMenu::clickMainMenuItem(os, QStringList() << "Actions" << "Analyze" << "Query with local BLAST...", GTGlobals::UseMouse);

    //6. Remove "chr6.fa" from project.
    //Expected result: An error notification appears - "A problem occurred during doing BLAST. The sequence is no more available".
    GTUtilsNotifications::waitForNotification(os, true, "The sequence is no more available");
    GTUtilsDocument::removeDocument(os, "regression_test_4784_3.fa");
    GTGlobals::sleep(5000);
}

GUI_TEST_CLASS_DEFINITION(test_4784_4) {
    QFile::copy(testDir + "_common_data/fasta/chr6.fa", sandBoxDir + "regression_test_4784_4.fa");

    //1. Click the menu Tools -> BLAST-> BLAST+ Search...
    //2. Select "_common_data/fasta/chr6" as input file.
    //3. Press "Select a database file".
    //4. Choose "_common_data/cmdline/external-tool-support/blastplus/human_T1/human_T1.nhr".
    //5. Press "Search".
    BlastAllSupportDialogFiller::Parameters settings;
    settings.runBlast = true;
    settings.withInputFile = true;
    settings.inputPath = sandBoxDir + "regression_test_4784_4.fa";
    settings.dbPath = testDir + "_common_data/cmdline/external-tool-support/blastplus/human_T1/human_T1.nhr";
    GTUtilsDialog::waitForDialog(os, new BlastAllSupportDialogFiller(settings, os));
    GTMenu::clickMainMenuItem(os, QStringList() << "Tools" << "BLAST" << "BLAST+ search...");

    //6. Remove "chr6.fa" from project.
    //Expected result: An error notification appears - "A problem occurred during doing BLAST. The sequence is no more available".
    GTUtilsNotifications::waitForNotification(os, true, "The sequence is no more available");
    GTUtilsDocument::removeDocument(os, "regression_test_4784_4.fa");
    GTUtilsTaskTreeView::waitTaskFinished(os);
    GTGlobals::sleep();
}

GUI_TEST_CLASS_DEFINITION(test_4785_1) {
    //1. Open "COI.aln"
    //Expected state : a file browser appeared
    GTFile::copy(os, testDir + "_common_data/clustal/3000_sequences.aln", sandBoxDir + "test_4785.aln");
    GTFileDialog::openFile(os, sandBoxDir, "test_4785.aln");
    GTUtilsTaskTreeView::waitTaskFinished(os);
    GTGlobals::sleep();

    //2. Use context menu { Align->Align profile to profile with MUSCLE }
    //3. Select any alignment and press "Ok"
    GTUtilsDialog::waitForDialog(os, new PopupChooser(os, QStringList() << MSAE_MENU_ALIGN << "Align profile to profile with MUSCLE"));
    GTUtilsDialog::waitForDialog(os, new GTFileDialogUtils(os, dataDir + "samples/CLUSTALW", "COI.aln"));
    GTUtilsMSAEditorSequenceArea::callContextMenu(os);
    GTGlobals::sleep(500);

    //4. Delete "test_4785.aln"
    //Expected result : An error notification appears :
    //A problem occurred during aligning profile to profile with MUSCLE.The original alignment is no more available.
    GTUtilsDialog::waitForDialog(os, new MessageBoxDialogFiller(os, QMessageBox::No, "was removed from"));
    GTUtilsNotifications::waitForNotification(os, true, "A problem occurred during aligning profile to profile with MUSCLE. The original alignment is no more available.");
    QFile::remove(sandBoxDir + "test_4785.aln");
    GTUtilsTaskTreeView::waitTaskFinished(os);
    GTGlobals::sleep();
}

GUI_TEST_CLASS_DEFINITION(test_4785_2) {
    //Difference with previous scenario is to delete alignment before alignment, selected in dialog box, will be loaded.
    //1. Open "1000_sequences.aln"
    //Expected state : a file browser appeared
    GTFile::copy(os, testDir + "_common_data/clustal/1000_sequences.aln", sandBoxDir + "test_4785.aln");
    GTFileDialog::openFile(os, sandBoxDir, "test_4785.aln");
    GTUtilsTaskTreeView::waitTaskFinished(os);
    GTGlobals::sleep();

    //2. Use context menu { Align->Align profile to profile with MUSCLE }
    //3. Select any alignment and press "Ok"
    GTUtilsDialog::waitForDialog(os, new PopupChooser(os, QStringList() << MSAE_MENU_ALIGN << "Align profile to profile with MUSCLE"));
    GTUtilsDialog::waitForDialog(os, new GTFileDialogUtils(os, testDir + "_common_data/clustal/","1000_sequences.aln"));
    GTUtilsMSAEditorSequenceArea::callContextMenu(os);
    GTGlobals::sleep(500);

    //4. Delete "test_4785.aln"
    //Expected result : An error notification appears :
    //A problem occurred during aligning profile to profile with MUSCLE.The original alignment is no more available.
    GTUtilsDialog::waitForDialog(os, new MessageBoxDialogFiller(os, QMessageBox::No, "was removed from"));
    GTUtilsNotifications::waitForNotification(os, true, "A problem occurred during aligning profile to profile with MUSCLE. The original alignment is no more available.");
    QFile::remove(sandBoxDir + "test_4785.aln");
    GTUtilsTaskTreeView::waitTaskFinished(os);
}


GUI_TEST_CLASS_DEFINITION(test_4795) {
    //    1. Open "_common_data/clustal/amino_ext.fa".
    GTFileDialog::openFile(os, testDir + "_common_data/fasta/amino_ext.fa");
    GTUtilsTaskTreeView::waitTaskFinished(os);
    //    2. Open COI.aln
    GTFileDialog::openFile(os, dataDir + "samples/CLUSTALW", "COI.aln");
    GTUtilsTaskTreeView::waitTaskFinished(os);
    GTUtilsTaskTreeView::waitTaskFinished(os);
    QModelIndex aminoExtIdx = GTUtilsProjectTreeView::findIndex(os, "amino_ext");
    GTUtilsProjectTreeView::dragAndDrop(os, aminoExtIdx, GTWidget::findWidget(os, "msa_editor_sequence_area"));

    //    3. Open highlighting option panel tab
    GTUtilsOptionPanelMsa::openTab(os, GTUtilsOptionPanelMsa::Highlighting);

    //    Expected state: "UGENE" color scheme is selected, "No highlighting" highlight scheme is selected
    QComboBox* colorScheme = qobject_cast<QComboBox*>(GTWidget::findWidget(os, "colorScheme"));
    QComboBox* highlightingScheme = qobject_cast<QComboBox*>(GTWidget::findWidget(os, "highlightingScheme"));
    GTComboBox::checkCurrentValue(os, colorScheme, "UGENE    ");
    GTComboBox::checkCurrentValue(os, highlightingScheme, "No highlighting    ");
}

GUI_TEST_CLASS_DEFINITION(test_4803_1) {
    //1. Open COI.aln
    GTFileDialog::openFile(os, dataDir + "samples/CLUSTALW", "COI.aln");
    GTUtilsTaskTreeView::waitTaskFinished(os);

    //2. Build tree, display it with msa.
    GTUtilsDialog::waitForDialog(os, new BuildTreeDialogFiller(os, sandBoxDir + "test_4803/COI.nwk", 0, 0, true));
    GTWidget::click(os, GTAction::button(os, "Build Tree"));
    GTUtilsTaskTreeView::waitTaskFinished(os);

    //3. Call context menu on tree tab.Press "Close tab" menu item
    //bug state : tab is colsed, but tree view is empty, and tree settings on options panel still present.Any change of tree settings causes crash
    GTUtilsDialog::waitForDialog(os, new PopupChooser(os, QStringList() << "Close tab"));
    GTTabWidget::clickTab(os, GTWidget::findExactWidget<QTabWidget *>(os, "MsaEditorTreeTab"), 0, Qt::RightButton);
    GTGlobals::sleep();
    CHECK_SET_ERR(NULL == GTWidget::findExactWidget<QTabWidget *>(os, "MsaEditorTreeTab", NULL, GTGlobals::FindOptions(false)), "Msa editor tree tab widget is not closed");
}

GUI_TEST_CLASS_DEFINITION(test_4803_2) {
    //1. Open COI.aln
    GTFileDialog::openFile(os, dataDir + "samples/CLUSTALW", "COI.aln");
    GTUtilsTaskTreeView::waitTaskFinished(os);

    //2. Build tree, display it with msa.
    GTUtilsDialog::waitForDialog(os, new BuildTreeDialogFiller(os, sandBoxDir + "test_4803/COI.nwk", 0, 0, true));
    GTWidget::click(os, GTAction::button(os, "Build Tree"));
    GTUtilsTaskTreeView::waitTaskFinished(os);

    //3. Call context menu on tree tab. Check that there are not items "Add horizontal splitter" or "Add vertical splitter"
    GTUtilsDialog::waitForDialog(os, new PopupCheckerByText(os, QStringList() << "Add horizontal splitter", PopupChecker::CheckOptions(PopupChecker::NotExists)));
    GTTabWidget::clickTab(os, GTWidget::findExactWidget<QTabWidget *>(os, "MsaEditorTreeTab"), 0, Qt::RightButton);
    GTUtilsDialog::waitForDialog(os, new PopupCheckerByText(os, QStringList() << "Add vertical splitter", PopupChecker::CheckOptions(PopupChecker::NotExists)));
    GTTabWidget::clickTab(os, GTWidget::findExactWidget<QTabWidget *>(os, "MsaEditorTreeTab"), 0, Qt::RightButton);
    //3. Call context menu on tree tab. Check that "Close other tabs" is disabled
    GTUtilsDialog::waitForDialog(os, new PopupCheckerByText(os, QStringList() << "Close other tabs", PopupChecker::CheckOptions(PopupChecker::IsDisabled)));
    GTTabWidget::clickTab(os, GTWidget::findExactWidget<QTabWidget *>(os, "MsaEditorTreeTab"), 0, Qt::RightButton);
}

GUI_TEST_CLASS_DEFINITION(test_4803_3) {
    //1. Open COI.aln
    GTFileDialog::openFile(os, dataDir + "samples/CLUSTALW", "COI.aln");
    GTUtilsTaskTreeView::waitTaskFinished(os);

    //2. Build tree, display it with msa.
    GTUtilsDialog::waitForDialog(os, new BuildTreeDialogFiller(os, sandBoxDir + "test_4803/COI.nwk", 0, 0, true));
    GTWidget::click(os, GTAction::button(os, "Build Tree"));
    GTUtilsTaskTreeView::waitTaskFinished(os);

    //3. Build tree, display it with msa.
    GTUtilsDialog::waitForDialog(os, new BuildTreeDialogFiller(os, sandBoxDir + "test_4803/COI.nwk", 0, 0, true));
    GTWidget::click(os, GTAction::button(os, "Build Tree"));
    GTUtilsTaskTreeView::waitTaskFinished(os);

    //4. Call context menu on tree tab.Press "Close other tabs" menu item
    //bug state : UGENE hangs up
    GTUtilsDialog::waitForDialog(os, new PopupChooser(os, QStringList() << "Close other tabs"));
    GTTabWidget::clickTab(os, GTWidget::findExactWidget<QTabWidget *>(os, "MsaEditorTreeTab"), 0, Qt::RightButton);

    //5. Call context menu on tree tab. Check that "Close other tabs" item is disabled.
    //Bug state : both tabs are closed
    GTUtilsDialog::waitForDialog(os, new PopupCheckerByText(os, QStringList() << "Close other tabs", PopupChecker::CheckOptions(PopupChecker::IsDisabled)));
    GTTabWidget::clickTab(os, GTWidget::findExactWidget<QTabWidget *>(os, "MsaEditorTreeTab"), 0, Qt::RightButton);

    //6. Call context menu on tree tab. Press "Close tab".
    //Expected state: tree tab widget is closed
    GTUtilsDialog::waitForDialog(os, new PopupChooser(os, QStringList() << "Close tab"));
    GTTabWidget::clickTab(os, GTWidget::findExactWidget<QTabWidget *>(os, "MsaEditorTreeTab"), 0, Qt::RightButton);

    GTGlobals::sleep();
    CHECK_SET_ERR(NULL == GTWidget::findExactWidget<QTabWidget *>(os, "MsaEditorTreeTab", NULL, GTGlobals::FindOptions(false)), "Msa editor tree tab widget is not closed");
}

GUI_TEST_CLASS_DEFINITION(test_4803_4) {
    //1. Open COI.aln
    GTFileDialog::openFile(os, dataDir + "samples/CLUSTALW", "COI.aln");
    GTUtilsTaskTreeView::waitTaskFinished(os);

    //2. Build tree, display it with msa.
    GTUtilsDialog::waitForDialog(os, new BuildTreeDialogFiller(os, sandBoxDir + "test_4803/COI.nwk", 0, 0, true));
    GTWidget::click(os, GTAction::button(os, "Build Tree"));
    GTUtilsTaskTreeView::waitTaskFinished(os);

    //3. Call context menu on tree tab. Check that there are not items "Refresh tab" and "Refresh all tabs"
    GTUtilsDialog::waitForDialog(os, new PopupCheckerByText(os, QStringList() << "Refresh tab", PopupChecker::CheckOptions(PopupChecker::NotExists)));
    GTTabWidget::clickTab(os, GTWidget::findExactWidget<QTabWidget *>(os, "MsaEditorTreeTab"), 0, Qt::RightButton);
    GTUtilsDialog::waitForDialog(os, new PopupCheckerByText(os, QStringList() << "Refresh all tabs", PopupChecker::CheckOptions(PopupChecker::NotExists)));
    GTTabWidget::clickTab(os, GTWidget::findExactWidget<QTabWidget *>(os, "MsaEditorTreeTab"), 0, Qt::RightButton);
}

GUI_TEST_CLASS_DEFINITION(test_4804_1) {
    //    1. Open _common_data/scenarios/_regression/4804/standard_dna.aln
    GTFileDialog::openFile(os, testDir + "_common_data/scenarios/_regression/4804", "standard_dna.aln");
    GTUtilsTaskTreeView::waitTaskFinished(os);

    //    2. Add dna extended sequence throu context menu {Add->Sequence from file}
    GTUtilsNotifications::waitForNotification(os, true, "from \"Standard DNA\" to \"Extended DNA\"");
    GTUtilsDialog::waitForDialog(os, new GTFileDialogUtils(os, testDir + "_common_data/scenarios/_regression/4804/ext_dna.fa"));
    GTUtilsDialog::waitForDialog(os, new PopupChooser(os, QStringList() << MSAE_MENU_LOAD << "Sequence from file"));
    GTUtilsMSAEditorSequenceArea::callContextMenu(os);
    GTGlobals::sleep();

    //    3. Add dna extended sequence throu context menu {Add->Sequence from file}
    GTUtilsNotifications::waitForNotification(os, true, "from \"Extended DNA\" to \"Raw\"");
    GTUtilsDialog::waitForDialog(os, new GTFileDialogUtils(os, testDir + "_common_data/scenarios/_regression/4804/ext_rna.fa"));
    GTUtilsDialog::waitForDialog(os, new PopupChooser(os, QStringList() << MSAE_MENU_LOAD << "Sequence from file"));
    GTUtilsMSAEditorSequenceArea::callContextMenu(os);
    GTGlobals::sleep();
}

GUI_TEST_CLASS_DEFINITION(test_4804_2) {
    //    1. Open _common_data/scenarios/_regression/4804/standard_rna.aln
    GTFileDialog::openFile(os, testDir + "_common_data/scenarios/_regression/4804", "standard_rna.aln");
    GTUtilsTaskTreeView::waitTaskFinished(os);

    //    2. Add rna extended sequence throu menu {Actions->Add->Sequence from file}
    GTUtilsDialog::waitForDialog(os, new GTFileDialogUtils(os, testDir + "_common_data/scenarios/_regression/4804/ext_rna.fa"));
    GTUtilsNotifications::waitForNotification(os, true, "from \"Standard RNA\" to \"Extended RNA\"");
    GTMenu::clickMainMenuItem(os, QStringList() << "Actions" << "Add" << "Sequence from file...");
    GTGlobals::sleep();

    //    3. Add dna extended sequence throu context menu {Add->Sequence from file}
    GTUtilsDialog::waitForDialog(os, new GTFileDialogUtils(os, testDir + "_common_data/scenarios/_regression/4804/standard_amino.fa"));
    GTUtilsNotifications::waitForNotification(os, true, "from \"Extended RNA\" to \"Raw\"");
    GTMenu::clickMainMenuItem(os, QStringList() << "Actions" << "Add" << "Sequence from file...");
    GTGlobals::sleep();
}

GUI_TEST_CLASS_DEFINITION(test_4804_3) {
    //    1. Open _common_data/scenarios/_regression/4804/standard_amino.aln
    GTFileDialog::openFile(os, testDir + "_common_data/scenarios/_regression/4804", "ext_amino.fa");
    GTUtilsTaskTreeView::waitTaskFinished(os);
    GTFileDialog::openFile(os, testDir + "_common_data/scenarios/_regression/4804", "ext_dna.fa");
    GTUtilsTaskTreeView::waitTaskFinished(os);
    GTFileDialog::openFile(os, testDir + "_common_data/scenarios/_regression/4804", "standard_amino.aln");
    GTUtilsTaskTreeView::waitTaskFinished(os);

    //    2. Add  extended amino sequence by drag and drop
    QModelIndex toDragNDrop = GTUtilsProjectTreeView::findIndex(os, "ext_amino_seq");
    GTUtilsNotifications::waitForNotification(os, true, "from \"Standard amino acid\" to \"Extended amino acid\"");
    GTUtilsProjectTreeView::dragAndDrop(os, toDragNDrop, GTWidget::findWidget(os, "msa_editor_sequence_area"));
    GTGlobals::sleep();

    //    3. Add  extended DNA sequence by drag and drop
    toDragNDrop = GTUtilsProjectTreeView::findIndex(os, "ext_dna_seq");
    GTUtilsNotifications::waitForNotification(os, true, "from \"Extended amino acid\" to \"Raw\"");
    GTUtilsProjectTreeView::dragAndDrop(os, toDragNDrop, GTWidget::findWidget(os, "msa_editor_sequence_area"));
    GTGlobals::sleep();
}

GUI_TEST_CLASS_DEFINITION(test_4804_4) {
    //    1. Open _common_data/scenarios/_regression/4804/standard_dna.aln
    GTFileDialog::openFile(os, testDir + "_common_data/scenarios/_regression/4804", "standard_dna.aln");
    GTUtilsTaskTreeView::waitTaskFinished(os);
    //    2. Check what MAFFT tool is set up
    //    3. Use 'Align sequence to this alignment' toolbar button to align Extended rna sequence to alignment
    //Expected state: corresponding notification message has appeared
    GTFileDialogUtils *ob = new GTFileDialogUtils(os, testDir + "_common_data/scenarios/_regression/4804", "ext_rna.fa");
    GTUtilsDialog::waitForDialog(os, ob);

    GTUtilsNotifications::waitForNotification(os, true, "from \"Standard DNA\" to \"Raw\"");

    QAbstractButton *align = GTAction::button(os, "Align sequence to this alignment");
    CHECK_SET_ERR(align != NULL, "MSA \"Align sequence to this alignment\" action not found");
    GTWidget::click(os, align);
    GTUtilsTaskTreeView::waitTaskFinished(os);
}

GUI_TEST_CLASS_DEFINITION(test_4804_5) {
    //    1. Check what MAFFT tool is not set up
    //    2. Open _common_data/scenarios/_regression/4804/standard_rna.aln
    GTFileDialog::openFile(os, testDir + "_common_data/scenarios/_regression/4804", "standard_rna.aln");
    GTUtilsTaskTreeView::waitTaskFinished(os);
    //    3. Use 'Align sequence to this alignment' toolbar button to align Extended rna sequence to alignment
    //Expected state: corresponding notification message has appeared
    GTUtilsExternalTools::removeTool(os, "MAFFT");
    GTFileDialogUtils *ob = new GTFileDialogUtils(os, testDir + "_common_data/scenarios/_regression/4804", "ext_dna.fa");
    GTUtilsDialog::waitForDialog(os, ob);

    GTUtilsNotifications::waitForNotification(os, true, "from \"Standard RNA\" to \"Raw\". Use \"Undo\", if you'd like to restore the original alignment.");

    QAbstractButton *align = GTAction::button(os, "Align sequence to this alignment");
    CHECK_SET_ERR(align != NULL, "MSA \"Align sequence to this alignment\" action not found");
    GTWidget::click(os, align);
    GTUtilsTaskTreeView::waitTaskFinished(os);
}

GUI_TEST_CLASS_DEFINITION(test_4804_6) {
    //    1. Open _common_data/scenarios/_regression/4804/standard_dna.aln
    GTFileDialog::openFile(os, testDir + "_common_data/scenarios/_regression/4804", "standard_dna.aln");
    GTUtilsTaskTreeView::waitTaskFinished(os);

    //    2. Add amino extended sequence throu context menu {Add->Sequence from file}
    GTUtilsDialog::waitForDialog(os, new GTFileDialogUtils(os, testDir + "_common_data/scenarios/_regression/4804/ext_amino.fa"));
    GTUtilsDialog::waitForDialog(os, new PopupChooser(os, QStringList() << MSAE_MENU_LOAD << "Sequence from file"));
    GTUtilsMSAEditorSequenceArea::callContextMenu(os);
    GTGlobals::sleep();

    //   4. Undo changes
    GTUtilsMsaEditor::undo(os);
    GTThread::waitForMainThread();
    GTUtilsTaskTreeView::waitTaskFinished(os);

    //   5. Redo changes and check appearing notifications
    GTUtilsNotifications::waitForNotification(os, true, "from \"Standard DNA\" to \"Raw\". Use \"Undo\", if you'd like to restore the original alignment.");
    GTUtilsMsaEditor::redo(os);
    GTThread::waitForMainThread();
    GTUtilsTaskTreeView::waitTaskFinished(os);
}

GUI_TEST_CLASS_DEFINITION(test_4833_1) {
    //Add sequence from curent project by main menu
    GTFileDialog::openFile(os, testDir + "_common_data/scenarios/_regression/4804", "ext_dna.fa");
    GTUtilsTaskTreeView::waitTaskFinished(os);
    GTFileDialog::openFile(os, testDir + "_common_data/scenarios/_regression/4804", "standard_amino.aln");
    GTUtilsTaskTreeView::waitTaskFinished(os);
    GTGlobals::sleep();

    GTUtilsDialog::waitForDialog(os, new ProjectTreeItemSelectorDialogFiller(os, "ext_dna.fa", "ext_dna_seq"));
    GTUtilsNotifications::waitForNotification(os, true, "from \"Standard amino acid\" to \"Raw\"");
    GTMenu::clickMainMenuItem(os, QStringList() << "Actions" << "Add" << "Sequence from current project...");
}

GUI_TEST_CLASS_DEFINITION(test_4833_2) {
    //Add sequence from curent project by context menu
    GTFileDialog::openFile(os, testDir + "_common_data/scenarios/_regression/4804", "ext_amino.fa");
    GTUtilsTaskTreeView::waitTaskFinished(os);
    GTFileDialog::openFile(os, testDir + "_common_data/scenarios/_regression/4804", "standard_amino.aln");
    GTUtilsTaskTreeView::waitTaskFinished(os);
    GTGlobals::sleep();

    GTUtilsDialog::waitForDialog(os, new ProjectTreeItemSelectorDialogFiller(os, "ext_amino.fa", "ext_amino_seq"));
    GTUtilsNotifications::waitForNotification(os, true, "from \"Standard amino acid\" to \"Extended amino acid\"");
    GTUtilsDialog::waitForDialog(os, new PopupChooser(os, QStringList() << "MSAE_MENU_LOAD_SEQ" << "Sequence from current project"));
    GTUtilsMSAEditorSequenceArea::callContextMenu(os);
}

GUI_TEST_CLASS_DEFINITION(test_4833_3) {
    //align sequences to profile by MUSCLE by main menu
    GTFileDialog::openFile(os, testDir + "_common_data/scenarios/_regression/4804", "standard_amino.aln");
    GTUtilsTaskTreeView::waitTaskFinished(os);

    GTUtilsDialog::waitForDialog(os, new GTFileDialogUtils(os, testDir + "_common_data/scenarios/_regression/4804", "ext_amino.fa"));
    GTUtilsNotifications::waitForNotification(os, true, "from \"Standard amino acid\" to \"Extended amino acid\"");
    GTUtilsDialog::waitForDialog(os, new PopupChooser(os, QStringList() << MSAE_MENU_ALIGN << "Align sequences to profile with MUSCLE", GTGlobals::UseMouse));
    GTWidget::click(os, GTUtilsMdi::activeWindow(os), Qt::RightButton);
    GTUtilsTaskTreeView::waitTaskFinished(os);
}

GUI_TEST_CLASS_DEFINITION(test_4833_4) {
    //align sequences to profile by MUSCLE by context menu
    GTFileDialog::openFile(os, testDir + "_common_data/scenarios/_regression/4804", "standard_amino.aln");
    GTUtilsTaskTreeView::waitTaskFinished(os);
    GTGlobals::sleep();

    GTUtilsDialog::waitForDialog(os, new GTFileDialogUtils(os, testDir + "_common_data/scenarios/_regression/4804", "ext_amino.fa"));
    GTUtilsNotifications::waitForNotification(os, true, "from \"Standard amino acid\" to \"Extended amino acid\"");
    GTUtilsDialog::waitForDialog(os, new PopupChooser(os, QStringList() << MSAE_MENU_ALIGN << "Align sequences to profile with MUSCLE", GTGlobals::UseMouse));
    GTUtilsMSAEditorSequenceArea::callContextMenu(os);
    GTUtilsTaskTreeView::waitTaskFinished(os);
}

GUI_TEST_CLASS_DEFINITION(test_4833_5) {
    GTFileDialog::openFile(os, testDir + "_common_data/scenarios/_regression/4804", "standard_amino.aln");
    GTUtilsTaskTreeView::waitTaskFinished(os);
    GTGlobals::sleep();

    GTUtilsDialog::waitForDialog(os, new GTFileDialogUtils(os, testDir + "_common_data/scenarios/_regression/4804", "ext_amino.fa"));
    GTUtilsNotifications::waitForNotification(os, true, "from \"Standard amino acid\" to \"Extended amino acid\"");
    GTUtilsDialog::waitForDialog(os, new PopupChooser(os, QStringList() << "Align sequences to profile with MUSCLE", GTGlobals::UseMouse));
    QAbstractButton* button = GTAction::button(os, "Align");
    GTWidget::click(os, button);
    GTUtilsTaskTreeView::waitTaskFinished(os);
}

GUI_TEST_CLASS_DEFINITION(test_4833_6) {
    //align sequences to profile by MUSCLE by main menu
    GTFileDialog::openFile(os, testDir + "_common_data/scenarios/_regression/4804", "standard_amino.aln");
    GTUtilsTaskTreeView::waitTaskFinished(os);

    GTUtilsDialog::waitForDialog(os, new GTFileDialogUtils(os, testDir + "_common_data/scenarios/_regression/4804", "ext_amino.fa"));
    GTUtilsNotifications::waitForNotification(os, true, "from \"Standard amino acid\" to \"Extended amino acid\"");
    GTUtilsDialog::waitForDialog(os, new PopupChooser(os, QStringList() << MSAE_MENU_ALIGN << "Align profile to profile with MUSCLE", GTGlobals::UseMouse));
    GTWidget::click(os, GTUtilsMdi::activeWindow(os), Qt::RightButton);
    GTUtilsTaskTreeView::waitTaskFinished(os);
}

GUI_TEST_CLASS_DEFINITION(test_4833_7) {
    //align sequences to profile by MUSCLE by context menu
    GTFileDialog::openFile(os, testDir + "_common_data/scenarios/_regression/4804", "standard_amino.aln");
    GTUtilsTaskTreeView::waitTaskFinished(os);
    GTGlobals::sleep();

    GTUtilsDialog::waitForDialog(os, new GTFileDialogUtils(os, testDir + "_common_data/scenarios/_regression/4804", "ext_amino.fa"));
    GTUtilsNotifications::waitForNotification(os, true, "from \"Standard amino acid\" to \"Extended amino acid\"");
    GTUtilsDialog::waitForDialog(os, new PopupChooser(os, QStringList() << MSAE_MENU_ALIGN << "Align profile to profile with MUSCLE", GTGlobals::UseMouse));
    GTUtilsMSAEditorSequenceArea::callContextMenu(os);
    GTUtilsTaskTreeView::waitTaskFinished(os);
}

GUI_TEST_CLASS_DEFINITION(test_4833_8) {
    GTFileDialog::openFile(os, testDir + "_common_data/scenarios/_regression/4804", "standard_amino.aln");
    GTUtilsTaskTreeView::waitTaskFinished(os);
    GTGlobals::sleep();

    GTUtilsDialog::waitForDialog(os, new GTFileDialogUtils(os, testDir + "_common_data/scenarios/_regression/4804", "ext_amino.fa"));
    GTUtilsNotifications::waitForNotification(os, true, "from \"Standard amino acid\" to \"Extended amino acid\"");
    GTUtilsDialog::waitForDialog(os, new PopupChooser(os, QStringList() << "Align profile to profile with MUSCLE", GTGlobals::UseMouse));
    QAbstractButton* button = GTAction::button(os, "Align");
    GTWidget::click(os, button);
    GTUtilsTaskTreeView::waitTaskFinished(os);
}

GUI_TEST_CLASS_DEFINITION(test_4839_1) {
    //1. Open "data/samples/CLUSTALW/COI.aln".
    GTFileDialog::openFile(os, dataDir + "samples/CLUSTALW/", "COI.aln");
    GTUtilsTaskTreeView::waitTaskFinished(os);

    //Expected state: document are opened in the project view; MSA Editor are shown with test_alignment.
    GTUtilsProjectTreeView::findIndex(os, "COI.aln");
    QWidget *msaView = GTUtilsMdi::activeWindow(os);
    CHECK(NULL != msaView, );

    //2. Select some sequences on sequence view.
    GTUtilsMSAEditorSequenceArea::selectArea(os, QPoint(2, 4), QPoint(2, 6));
    QStringList originalNames = GTUtilsMSAEditorSequenceArea::getNameList(os);

    //3. Call context menu on the name list area, select the {Edit -> Remove sequence} menu item.
    GTUtilsDialog::waitForDialog(os, new PopupChooser(os, QStringList() << MSAE_MENU_EDIT << "Remove sequence"));
    GTMouseDriver::click(Qt::RightButton);
    //Expected state: the sequences are removed.
    QStringList modifiedNames = GTUtilsMSAEditorSequenceArea::getNameList(os);

    CHECK_SET_ERR(originalNames.length() - modifiedNames.length() == 3, "The number of sequences remained unchanged.");
}

GUI_TEST_CLASS_DEFINITION(test_4839_2) {
    //1. Open "data/samples/CLUSTALW/COI.aln".
    GTFileDialog::openFile(os, dataDir + "samples/CLUSTALW/", "COI.aln");
    GTUtilsTaskTreeView::waitTaskFinished(os);

    //Expected state: document are opened in the project view; MSA Editor are shown with test_alignment.
    GTUtilsProjectTreeView::findIndex(os, "COI.aln");
    QWidget *msaView = GTUtilsMdi::activeWindow(os);
    CHECK(NULL != msaView, );

    //2. Select some sequences on sequence view.
    GTUtilsMSAEditorSequenceArea::selectArea(os, QPoint(2, 4), QPoint(2, 6));
    QStringList originalNames = GTUtilsMSAEditorSequenceArea::getNameList(os);

    //3. Use main menu item {Actions -> Edit -> Remove sequence}.
    GTMenu::clickMainMenuItem(os, QStringList() << "Actions" << "Edit" << "Remove sequence(s)");
    GTUtilsTaskTreeView::waitTaskFinished(os);
    GTGlobals::sleep();
    //Expected state: the sequences are removed.
    QStringList modifiedNames = GTUtilsMSAEditorSequenceArea::getNameList(os);

    CHECK_SET_ERR(originalNames.length() - modifiedNames.length() == 3, "The number of sequences remained unchanged.");
}

GUI_TEST_CLASS_DEFINITION(test_4852) {
    //1. Open _common_data/genome_aligner/chrY.fa
    GTFileDialog::openFile(os, testDir + "_common_data/genome_aligner", "chrY.fa");
    GTUtilsTaskTreeView::waitTaskFinished(os);

    //2. Run Find repeats with default parameters
    QDir().mkpath(sandBoxDir + "test_4852");
    GTUtilsDialog::waitForDialog(os, new FindRepeatsDialogFiller(os, sandBoxDir + "test_4852"));
    GTWidget::click(os, GTToolbar::getWidgetForActionTooltip(os, GTToolbar::getToolbar(os, MWTOOLBAR_ACTIVEMDI), "Find repeats"));

    //3. Delete chrY.fa document from project view
    GTUtilsProjectTreeView::click(os, "chrY.fa");
    GTKeyboardDriver::keyClick( Qt::Key_Delete);

    //Expected state: 'find repeats' task cancelled
    GTGlobals::sleep(1000);
    CHECK_SET_ERR(GTUtilsTaskTreeView::getTopLevelTasksCount(os) == 0, "Running task count should be 0");
}

GUI_TEST_CLASS_DEFINITION(test_4860) {
    // 1. Open murine.gb
    // 2. Open Find Pattern tab
    // 3. Input pattern
    // 4. Click Next a few times
    // Expected state: the results are selected one by one from left to right, no random selection

    GTFileDialog::openFile(os, dataDir + "samples/Genbank", "murine.gb");

    GTUtilsOptionPanelSequenceView::openTab(os, GTUtilsOptionPanelSequenceView::Search);
    GTUtilsOptionPanelSequenceView::enterPattern(os, "AAAAA");
    GTUtilsTaskTreeView::waitTaskFinished(os);

    QWidget* next = GTWidget::findWidget(os, "nextPushButton");
    CHECK_SET_ERR(GTUtilsSequenceView::getSelection(os).size() == 1, "Incorrect selection: selected region should be only one");
    int startPosPrev = GTUtilsSequenceView::getSelection(os).first().startPos;
    int startPosNext = -1;
    for (int i = 0; i < 10; i++) {
        GTWidget::click(os, next);

        CHECK_SET_ERR(GTUtilsSequenceView::getSelection(os).size() == 1, "Incorrect selection: selected region should be only one");
        startPosNext = GTUtilsSequenceView::getSelection(os).first().startPos;

        CHECK_SET_ERR(startPosPrev < startPosNext, "Search results are disordered");
        startPosPrev = startPosNext;
    }
}

GUI_TEST_CLASS_DEFINITION(test_4871) {
    //1. Open COI.aln
    GTFileDialog::openFile(os, dataDir + "samples/CLUSTALW", "COI.aln");
    GTUtilsTaskTreeView::waitTaskFinished(os);
    //2. Open OP and select pairwice alignment tab, select sequences to align, set "in new window" parameter to "false"
    GTUtilsOptionPanelMsa::openTab(os, GTUtilsOptionPanelMsa::PairwiseAlignment);
    //3. Set pairwise algorithm "Smith-Waterman"
    GTUtilsOptionPanelMsa::setPairwiseAlignmentAlgorithm(os, "Smith-Waterman");
    GTUtilsOptionPanelMsa::addFirstSeqToPA(os, "Phaneroptera_falcata");
    GTGlobals::sleep(500);
    GTUtilsOptionPanelMsa::addSecondSeqToPA(os, "Isophya_altaica_EF540820");

    QWidget* widget = GTWidget::findWidget(os, "outputContainerWidget");
    CHECK_SET_ERR(widget != NULL, QString("%1 not found").arg("outputContainerWidget"));
    if (widget->isHidden()) {
        GTWidget::click(os, GTWidget::findWidget(os, "ArrowHeader_Output settings"));
    }
    QCheckBox* inNewWindowCheckBox = qobject_cast<QCheckBox*>(GTWidget::findWidget(os, "inNewWindowCheckBox"));
    CHECK_SET_ERR(inNewWindowCheckBox != NULL, "inNewWindowCheckBox not found");
    GTCheckBox::setChecked(os, inNewWindowCheckBox, false);
    GTWidget::click(os, GTWidget::findWidget(os, "alignButton"));

    //4. Undo changes
    GTKeyboardDriver::keyClick( 'z', Qt::ControlModifier);
    GTGlobals::sleep(500);
    GTUtilsTaskTreeView::waitTaskFinished(os);
    //Expected state "Undo" button is disabled
    QAbstractButton *undo = GTAction::button(os, "msa_action_undo");
    CHECK_SET_ERR(!undo->isEnabled(), "Button should be disabled");
}

GUI_TEST_CLASS_DEFINITION(test_4885_1) {
//    1. Open "data/samples/CLUSTALW/ty3.aln.gz".
    GTFileDialog::openFile(os, dataDir + "samples/CLUSTALW/ty3.aln.gz");
    GTUtilsTaskTreeView::waitTaskFinished(os);

//    2. Wait until overview finishes rendering.
    GTUtilsTaskTreeView::waitTaskFinished(os);

//    3. Doubleclick the first symbol of the first sequence.
//    Expected state: overview doesn't start recalculation.
    GTUtilsMSAEditorSequenceArea::moveTo(os, QPoint(0, 0));
    GTMouseDriver::doubleClick();

    QWidget *graphOverview = GTUtilsMsaEditor::getGraphOverview(os);
    CHECK_SET_ERR(NULL != graphOverview, "Graph overview is NULL");
    const QColor actualColor = GTUtilsMsaEditor::getGraphOverviewPixelColor(os, QPoint(graphOverview->width() / 2, 2));
    CHECK_SET_ERR("#ffffff" == actualColor.name(), QString("Incorrect color of the graph overview ('%1'). Does it render now?").arg(actualColor.name()));
}

GUI_TEST_CLASS_DEFINITION(test_4885_2) {
//    1. Open "data/samples/CLUSTALW/COI.aln".
    GTFileDialog::openFile(os, dataDir + "samples/CLUSTALW/COI.aln");
    GTUtilsTaskTreeView::waitTaskFinished(os);

//    2. Build a tree. The result tree should be synchronised with the msa.
    GTUtilsMsaEditor::buildPhylogeneticTree(os, sandBoxDir + "test_4885_2.nwk");

//    3. Doubleclick the first symbol of the first sequence.
//    Expected state: UGENE doesn't ask about confirmation of the modification.
    GTUtilsDialog::waitForDialogWhichMustNotBeRun(os, new MessageBoxDialogFiller(os, QMessageBox::Cancel, "The alignment has been modified"));

    GTUtilsMSAEditorSequenceArea::moveTo(os, QPoint(0, 0));
    GTMouseDriver::doubleClick();

    GTGlobals::sleep(500);
}

GUI_TEST_CLASS_DEFINITION(test_4885_3) {
//    1. Open "data/samples/CLUSTALW/COI.aln".
    GTFile::copy(os, dataDir + "samples/CLUSTALW/COI.aln", sandBoxDir + "test_4885_3.aln");
    GTFileDialog::openFile(os, sandBoxDir + "test_4885_3.aln");
    GTUtilsTaskTreeView::waitTaskFinished(os);

//    2. Build a tree. The result tree should be synchronised with the msa.
    GTUtilsMsaEditor::buildPhylogeneticTree(os, sandBoxDir + "test_4885_3.nwk");

//    3. Save the project.
    GTUtilsProject::saveProjectAs(os, sandBoxDir + "test_4885_3.uprj");
    GTUtilsTaskTreeView::waitTaskFinished(os);

//    4. Close the project.
    GTUtilsProject::closeProject(os);
    GTUtilsTaskTreeView::waitTaskFinished(os);

//    5. Open the saved project.
//    Expected state: there are two unloaded documents in a project: COI.aln and its tree.
    GTFileDialog::openFile(os, sandBoxDir + "test_4885_3.uprj");
    GTUtilsTaskTreeView::waitTaskFinished(os);

//    6. Doubleclick the COI.aln document.
    GTUtilsProjectTreeView::doubleClickItem(os, "test_4885_3.aln");
    GTUtilsTaskTreeView::waitTaskFinished(os);

//    Expected state: MSA Editor opens, there is an attached tree in it. The msa object in the project view is not modified.
    GTUtilsProjectTreeView::itemModificationCheck(os, "test_4885_3", false);
}

GUI_TEST_CLASS_DEFINITION(test_4886) {
    GTFileDialog::openFile(os, dataDir + "samples/SCF/", "90-JRI-07.scf");
    GTUtilsTaskTreeView::waitTaskFinished(os);
    GTLogTracer lt;
    QTreeView *treeView = GTUtilsProjectTreeView::getTreeView(os);
    CHECK_SET_ERR(NULL != treeView, "Invalid project tree view");

    GTMouseDriver::moveTo(GTUtilsProjectTreeView::getItemCenter(os, "90-JRI-07.scf"));
    GTUtilsDialog::waitForDialog(os, new PopupChooser(os, QStringList() << ACTION_PROJECT__EXPORT_IMPORT_MENU_ACTION << ACTION_EXPORT_CHROMATOGRAM));
    GTUtilsDialog::waitForDialog(os, new ExportChromatogramFiller(os, testDir + "_common_data/scenarios/sandbox/", "90-JRI-07.scf",
        ExportChromatogramFiller::SCF, false, false, true));
    GTMouseDriver::click(Qt::RightButton);
    GTGlobals::sleep(5000);

    GTWidget::findWidget(os, "ADV_single_sequence_widget_0");
    CHECK_OP(os, );
    CHECK_SET_ERR(!lt.hasError(), "errors in log");
}

GUI_TEST_CLASS_DEFINITION(test_4908) {
    //1. Open s file with multiple sequences
    GTFileDialog::openFile(os, testDir + "_common_data/fasta/", "seq5.fa");
    GTUtilsTaskTreeView::waitTaskFinished(os);

    GTFileDialog::openFile(os, testDir + "_common_data/fasta/", "seq2.fa");
    GTUtilsTaskTreeView::waitTaskFinished(os);

    QAction* editMode = GTAction::findActionByText(os, "Edit sequence", GTUtilsSequenceView::getSeqWidgetByNumber(os));
    CHECK_SET_ERR(editMode != NULL, "Cannot find Edit mode action");
    GTWidget::click(os, GTAction::button(os, editMode));

    GTUtilsProjectTreeView::click(os, "SEQUENCE_WITH_A_ENTRY_2", Qt::LeftButton);

    MWMDIWindow *mdiWindow = AppContext::getMainWindow()->getMDIManager()->getActiveWindow();
    QPoint detPos = mdiWindow->mapToGlobal(mdiWindow->rect().center());

    GTMouseDriver::dragAndDrop(GTMouseDriver::getMousePosition(), detPos);

    GTGlobals::sleep();

    //2. Select the first sequence and add data to the clipboard
    ADVSingleSequenceWidget *firstSeqWidget = GTUtilsSequenceView::getSeqWidgetByNumber(os, 0);
    GTWidget::click(os, firstSeqWidget);
    GTClipboard::setUrls(os, QList<QString>() << dataDir + "samples/FASTA/human_T1.fa");

    GTKeyboardDriver::keyClick( 'v', Qt::ControlModifier);

    //3. While the data is been pasted, select the second sequence
    ADVSingleSequenceWidget *secondSeqWidget = GTUtilsSequenceView::getSeqWidgetByNumber(os, 1);
    GTWidget::click(os, secondSeqWidget);
    GTGlobals::sleep();
    GTUtilsTaskTreeView::waitTaskFinished(os);

    //4. Check if the data is pasted to the first sequence
    int len = GTUtilsSequenceView::getSequenceAsString(os, 0).length();
    CHECK_SET_ERR(len > 199950, "No sequences pasted");
}


GUI_TEST_CLASS_DEFINITION(test_4913) {
    /* 1. Open an amino acid sequence: data/samples/Swiss-Prot/P16152.txt
    * 2. Open the NCBI BLAST dialog.
    *   Expected result: the "blastp" tool is set up.
    * 3. Open the "Advanced options" tab.
    *   Expected result: The "Word size" parameter is set to "6".
    * 4. Press "Esc" button.
    */
    GTUtilsDialog::waitForDialog(os, new SelectDocumentFormatDialogFiller(os));
    GTFileDialog::openFile(os, dataDir + "samples/Swiss-Prot", "P16152.txt");
    GTUtilsTaskTreeView::waitTaskFinished(os);
    GTUtilsTaskTreeView::waitTaskFinished(os);

    class CheckWordSizeScenario : public CustomScenario {
    public:
        CheckWordSizeScenario() {}
        void run(HI::GUITestOpStatus &os) {
            QComboBox* comboAlg = qobject_cast<QComboBox*>(GTWidget::findWidget(os, "dataBase"));
            CHECK_SET_ERR(comboAlg != NULL, "dataBase not found!");
            CHECK_SET_ERR(comboAlg->currentText() == "blastp", QString("Value of dataBase not equal blastp, it has other default value: %1!").arg(comboAlg->currentText()));

            GTTabWidget::setCurrentIndex(os, GTWidget::findExactWidget<QTabWidget *>(os, "optionsTab"), 1);
            GTGlobals::sleep(200);
            QComboBox* combo = qobject_cast<QComboBox*>(GTWidget::findWidget(os, "wordSizeComboBox"));
            CHECK_SET_ERR(combo != NULL, "wordSizeComboBox not found!");
            CHECK_SET_ERR(combo->currentText() == "6", QString("Value of wordSizeComboBox not equal 6, it has other default value: %1!").arg(combo->currentText()));

            GTKeyboardDriver::keyClick( Qt::Key_Escape);
        }
    };

    CheckWordSizeScenario *scenario = new CheckWordSizeScenario();
    RemoteBLASTDialogFiller *filler = new RemoteBLASTDialogFiller(os, scenario);

    GTUtilsDialog::waitForDialog(os, filler);
    GTUtilsDialog::waitForDialog(os, new PopupChooser(os, QStringList() << "ADV_MENU_ANALYSE"
        << "Query NCBI BLAST database"));
    GTMenu::showContextMenu(os, GTUtilsSequenceView::getSeqWidgetByNumber(os));
}

GUI_TEST_CLASS_DEFINITION(test_4918) {
    //1. Open "COI.aln"
    GTFileDialog::openFile(os, dataDir + "samples/CLUSTALW", "COI.aln");
    GTUtilsTaskTreeView::waitTaskFinished(os);
    GTGlobals::sleep();

    //2. Select "Align->Align profile to profile with MUSCLE" in the MSAEditor context menu
    //Expected state : "Select file with alignment" dialog is appeared
    //3. Select file "_common_data\clustal\1000_sequences.aln"
    //Current state : UGENE crashes
    GTUtilsDialog::waitForDialog(os, new PopupChooser(os, QStringList() << MSAE_MENU_ALIGN << "Align profile to profile with MUSCLE"));
    GTUtilsDialog::waitForDialog(os, new GTFileDialogUtils(os, testDir + "_common_data/clustal", "1000_sequences.aln"));
    GTUtilsMSAEditorSequenceArea::callContextMenu(os);
    GTUtilsTaskTreeView::waitTaskFinished(os);
}

GUI_TEST_CLASS_DEFINITION(test_4918_1) {
    //1. Open "COI.aln"
    GTFileDialog::openFile(os, dataDir + "samples/CLUSTALW", "COI.aln");
    GTUtilsTaskTreeView::waitTaskFinished(os);
    GTGlobals::sleep();

    //2. Select "Align->Align profile to profile with MUSCLE" in the MSAEditor context menu
    //Expected state : "Select file with alignment" dialog is appeared
    //3. Select file "_common_data\genbank\DNA.gen"
    //Current state : UGENE crashes
    GTUtilsDialog::waitForDialog(os, new PopupChooser(os, QStringList() << MSAE_MENU_ALIGN << "Align profile to profile with MUSCLE"));
    GTUtilsDialog::waitForDialog(os, new GTFileDialogUtils(os, testDir + "_common_data/genbank", "DNA.gen"));
    GTUtilsMSAEditorSequenceArea::callContextMenu(os);
    GTUtilsTaskTreeView::waitTaskFinished(os);
}

GUI_TEST_CLASS_DEFINITION(test_4934) {
    //1. Open samples/CLUSTALW/ty3.aln.gz
    GTLogTracer l;
    GTFileDialog::openFile(os, dataDir + "samples/CLUSTALW", "ty3.aln.gz");
    GTUtilsTaskTreeView::waitTaskFinished(os);
    //2. Align with Kalign
    GTUtilsDialog::waitForDialog(os, new PopupChooser(os, QStringList() << MSAE_MENU_ALIGN << "align_with_kalign", GTGlobals::UseMouse));
    GTUtilsDialog::waitForDialog(os, new KalignDialogFiller(os));
    GTUtilsMSAEditorSequenceArea::callContextMenu(os);
    //3. while aligning lock document for editing
    GTUtilsDocument::lockDocument(os, "ty3.aln.gz");

    GTUtilsTaskTreeView::waitTaskFinished(os);
    //4. Unlock document after alignment finished
    GTUtilsDocument::unlockDocument(os, "ty3.aln.gz");

    //5. Align with Kalign again
    GTUtilsDialog::waitForDialog(os, new PopupChooser(os, QStringList() << MSAE_MENU_ALIGN << "align_with_kalign", GTGlobals::UseMouse));
    GTUtilsDialog::waitForDialog(os, new KalignDialogFiller(os));
    GTUtilsMSAEditorSequenceArea::callContextMenu(os);
    GTUtilsTaskTreeView::waitTaskFinished(os);

    GTUtilsLog::checkContainsError(os, l, "Object 'ty3.aln.gz' removed");
    int errorNum = GTUtilsLog::getErrors(os, l).size();
    CHECK_SET_ERR(errorNum==1, QString("Too many errors in log: %1").arg(errorNum));
}

GUI_TEST_CLASS_DEFINITION(test_4936) {
    GTLogTracer logTracer;

//    1. Open "data/samples/Swiss-Prot/D0VTW9.txt".
    GTFile::copy(os, dataDir + "samples/Swiss-Prot/D0VTW9.txt", sandBoxDir + "test_4936.sw");
    GTFileDialog::openFile(os, sandBoxDir + "test_4936.sw");

//    2. Edit the file directly.
//    Expected state: UGENE offers to reload the file.
    GTUtilsDialog::waitForDialog(os, new MessageBoxDialogFiller(os, QMessageBox::Yes, "Do you want to reload it?"));

    QByteArray data = GTFile::readAll(os, sandBoxDir + "test_4936.sw");
    data.replace("D0VTW9_9INFA", "00VTW9_9INFA");

    QFile file(sandBoxDir + "test_4936.sw");
    file.open(QFile::WriteOnly);
    file.write(data);
    file.close();

    GTGlobals::sleep(5000);

//    3. Accept the offer.
//    Expected state: the document is successfully reloaded, there are no errors in the log.
    GTUtilsProjectTreeView::findIndex(os, "00VTW9_9INFA");
    GTUtilsLog::check(os, logTracer);
}

GUI_TEST_CLASS_DEFINITION(test_4938) {
    // 1. Open murine.gb
    // 2. Open Annotations Highlighting tab
    // 3. Remove all annotation groups one by one
    // Expected state: annotations table from Options Panel is not visible, no errors
    // 4. Add annotation
    // Expected state: annotation table is visible

    GTFileDialog::openFile(os, dataDir + "samples/Genbank", "murine.gb");

    GTUtilsOptionPanelSequenceView::openTab(os, GTUtilsOptionPanelSequenceView::AnnotationsHighlighting);
    QWidget* annTree = GTWidget::findWidget(os, "OP_ANNOT_HIGHLIGHT_TREE");
    CHECK_SET_ERR(annTree != NULL, "Cannot find OP_ANNOT_HIGHLIGHT_TREE");
    CHECK_SET_ERR(annTree->isVisible(), "OP_ANNOT_HIGHLIGHT_TREE is not visible")

    GTUtilsAnnotationsTreeView::deleteItem(os, "CDS  (0, 4)");
    GTUtilsAnnotationsTreeView::deleteItem(os, "misc_feature  (0, 2)");
    GTUtilsAnnotationsTreeView::deleteItem(os, "comment  (0, 1)");
    GTUtilsAnnotationsTreeView::deleteItem(os, "source  (0, 1)");
    GTGlobals::sleep();
    CHECK_SET_ERR(!annTree->isVisible(), "OP_ANNOT_HIGHLIGHT_TREE is still visible")

    GTUtilsDialog::waitForDialog(os, new CreateAnnotationWidgetFiller(os, false, "group", "feature", "50..60"));
    GTMenu::clickMainMenuItem(os, QStringList() << "Actions" << "Add" << "New annotation...");
    CHECK_SET_ERR(annTree->isVisible(), "OP_ANNOT_HIGHLIGHT_TREE is not visible")
}

GUI_TEST_CLASS_DEFINITION(test_4938_1) {
    // 1. Open murine.gb
    // 2. Open Annotations Highlighting tab
    // 3. Click "Show all annotations"
    // 4. Remove annotation group, e.g. CDS
    // Expected state: CDS is still peresent in annotation table on Options Panel

    GTFileDialog::openFile(os, dataDir + "samples/Genbank", "murine.gb");

    GTUtilsOptionPanelSequenceView::openTab(os, GTUtilsOptionPanelSequenceView::AnnotationsHighlighting);
    QTreeWidget* annTree = qobject_cast<QTreeWidget*>(GTWidget::findWidget(os, "OP_ANNOT_HIGHLIGHT_TREE"));
    CHECK_SET_ERR(annTree != NULL, "Cannot find OP_ANNOT_HIGHLIGHT_TREE");
    CHECK_SET_ERR(annTree->isVisible(), "OP_ANNOT_HIGHLIGHT_TREE is not visible");
    GTWidget::click(os, GTWidget::findWidget(os, "show_all_annotation_types"));
    CHECK_SET_ERR(!annTree->findItems("CDS", Qt::MatchExactly).isEmpty(), "Cannot find CDS item in OP_ANNOT_HIGHLIGHT_TREE");

    GTUtilsAnnotationsTreeView::deleteItem(os, "CDS  (0, 4)");
    GTGlobals::sleep();
    CHECK_SET_ERR(!annTree->findItems("CDS", Qt::MatchExactly).isEmpty(), "CDS item is missing in OP_ANNOT_HIGHLIGHT_TREE");
}

GUI_TEST_CLASS_DEFINITION(test_4965) {
    // 1. Open any assembly
    // 2. Right button click on the assembly object in the project view
    // 3. Export/Import --> Export object
    // Expected state: 'Compress' checkbox is disabled for all assembly formats

    GTFileDialog::openFile(os, testDir + "_common_data/ugenedb/toy.sam.bam.ugenedb");
    GTUtilsTaskTreeView::waitTaskFinished(os);

    class CheckCompressFiller : public Filler {
    public:
        CheckCompressFiller(GUITestOpStatus &os)
            : Filler(os, "ExportDocumentDialog") {}
        virtual void run() {
            QWidget *dialog = QApplication::activeModalWidget();
            CHECK_SET_ERR(dialog != NULL, "dialog not found");

            QComboBox *comboBox = dialog->findChild<QComboBox*>("formatCombo");
            CHECK_SET_ERR(comboBox != NULL, "ComboBox not found");

            QCheckBox *compressCheckBox = dialog->findChild<QCheckBox*>(QString::fromUtf8("compressCheck"));
            CHECK_SET_ERR(compressCheckBox != NULL, "Check box not found");

            QStringList checkFormats;
            checkFormats << "BAM" << "SAM" << "UGENE Database";
            foreach (const QString& format, checkFormats) {
                GTComboBox::setIndexWithText(os, comboBox, format, true);
                CHECK_SET_ERR(!compressCheckBox->isEnabled(),
                              QString("Compress checkbox is unexpectedly enabled for '%1' format!").arg(format));
            }

            GTUtilsDialog::clickButtonBox(os, dialog, QDialogButtonBox::Cancel);
        }

    };

    GTUtilsDialog::waitForDialog(os, new CheckCompressFiller(os));
    GTUtilsDialog::waitForDialog(os, new PopupChooserByText(os, QStringList() << "Export/Import" << "Export object..."));
    GTUtilsProjectTreeView::click(os, "ref", Qt::RightButton);
}

GUI_TEST_CLASS_DEFINITION(test_4966) {
    //GTLogTracer l;
    //    1. Open WD
    GTUtilsWorkflowDesigner::openWorkflowDesigner(os);
    //    2. Open sample "Align sequences with MUSCLE"
    GTUtilsTaskTreeView::waitTaskFinished(os);
    GTUtilsWorkflowDesigner::addSample(os, "Align sequences with MUSCLE");
    //    3. Align "_common_data\clustal\big.aln"
    GTUtilsWorkflowDesigner::click(os, "Read alignment");
    GTUtilsWorkflowDesigner::setDatasetInputFile(os, testDir + "_common_data/clustal/big.aln");
    GTUtilsWorkflowDesigner::runWorkflow(os);
    GTUtilsTaskTreeView::waitTaskFinished(os);
    //    Expected state:
    //    Workflow finished with error "Not enough resources for the task"
    GTUtilsWorkflowDesigner::checkErrorList(os, "Not enough resources for the task");
}

GUI_TEST_CLASS_DEFINITION(test_4969_1) {
    //1. Open "samples/Genbank/murine.gb".
    GTFileDialog::openFile(os, dataDir + "samples/Genbank/murine.gb");
    //2. Open Start Page.
    GTUtilsStartPage::openStartPage(os);
    //3. Click the main menu item: "File" -> "Recent files" -> ".../samples/Genbank/murine.gb".
    GTMenu::clickMainMenuItem(os, QStringList() << "File" << "Recent files" << QFileInfo(dataDir + "samples/Genbank/murine.gb").absoluteFilePath());
    //Expected: sequence view is activated.
    QString title = GTUtilsMdi::activeWindowTitle(os);
    CHECK_SET_ERR(title.contains("NC_"), "Wrong MDI window is active");
}

GUI_TEST_CLASS_DEFINITION(test_4969_2) {
    //1. Open "samples/Genbank/murine.gb".
    GTFileDialog::openFile(os, dataDir + "samples/Genbank/murine.gb");
    //2. Unload the sequence.
    GTUtilsDocument::unloadDocument(os, "murine.gb");
    //3. Click "murine.gb" on Start Page.
    GTUtilsStartPage::clickResentDocument(os, "murine.gb");
    //Expected: The file is loaded, the view is opened.
    GTUtilsTaskTreeView::waitTaskFinished(os);
    CHECK_SET_ERR(GTUtilsDocument::isDocumentLoaded(os, "murine.gb"), "The file is not loaded");
    QString title = GTUtilsMdi::activeWindowTitle(os);
    CHECK_SET_ERR(title.contains("NC_"), "Wrong MDI window is active");
}

GUI_TEST_CLASS_DEFINITION(test_4983) {
    //1. Open file : "data/samples/PDB/1CF7.PDB"
    GTLogTracer l;
    GTFileDialog::openFile(os, dataDir + "samples/PDB/1CF7.PDB");
    GTUtilsTaskTreeView::waitTaskFinished(os);
    GTGlobals::sleep();
    //2. Use context menu on 3D view : {"Coloring schemes"->"Molecular chains"}
    GTUtilsDialog::waitForDialog(os, new PopupChooser(os, QStringList() << "Coloring Scheme" << "Molecular Chains"));
    QWidget *widget3d = GTWidget::findWidget(os, "1-1CF7");
    GTWidget::click(os, widget3d, Qt::RightButton);
    GTGlobals::sleep();

    //Expected: the color scheme is changed without errors.
    GTUtilsLog::check(os, l);
}

GUI_TEST_CLASS_DEFINITION(test_4986) {
//    1. Open "data/samples/Genbank/murine.gb".
//    2. Open "data/samples/GFF/5prime_utr_intron_A20.gff".
//    3. Drag and drop any annotation table object from the GFF document to the sequence.
//    Expected state: you are notified, that some annotations are out of boundaries.
//    4. Select an annotation which is outside the sequence.
//    5. Call a context menu, select "Export > Export sequence of selected annotations".
//    6. Accept the export dialog.
//    Expected state: there is an error in the log

    GTFileDialog::openFile(os, dataDir + "samples/Genbank/murine.gb");
    GTUtilsTaskTreeView::waitTaskFinished(os);

    GTFileDialog::openFile(os, dataDir + "samples/GFF/5prime_utr_intron_A20.gff");
    GTUtilsTaskTreeView::waitTaskFinished(os);

    GTUtilsDialog::waitForDialog(os, new MessageBoxDialogFiller(os, QMessageBox::Yes));
    GTUtilsDialog::waitForDialog(os, new CreateObjectRelationDialogFiller(os));
    GTUtilsProjectTreeView::dragAndDrop(os, GTUtilsProjectTreeView::findIndex(os, "Ca20Chr1 features"), GTWidget::findWidget(os, "render_area_NC_001363"));
    GTGlobals::sleep();

    GTLogTracer l;
    GTUtilsDialog::waitForDialog(os, new ExportSequenceOfSelectedAnnotationsFiller(os, sandBoxDir + "test_4986.fa", ExportSequenceOfSelectedAnnotationsFiller::Fasta,
                                                                                   ExportSequenceOfSelectedAnnotationsFiller::SaveAsSeparate));
    GTUtilsDialog::waitForDialog(os, new PopupChooser(os, QStringList() << ADV_MENU_EXPORT << "action_export_sequence_of_selected_annotations"));
    GTUtilsAnnotationsTreeView::callContextMenuOnItem(os, GTUtilsAnnotationsTreeView::findItem(os, "5_prime_UTR_intron"));

    GTThread::waitForMainThread();
    CHECK_SET_ERR(l.hasError(), "There is no error in the log");
}

GUI_TEST_CLASS_DEFINITION(test_4990) {
    //1. Open file "_common_data/clustal/big.aln"
    GTFileDialog::openFile(os, testDir + "_common_data/clustal/big.aln");
    GTUtilsTaskTreeView::waitTaskFinished(os);
    GTGlobals::sleep();
    GTWidget::click(os, GTAction::button(os, "Show overview"));

    //2. Open "Export Consensus" OP tab
    GTUtilsOptionPanelMsa::openTab(os, GTUtilsOptionPanelMsa::ExportConsensus);

    //3. Press "Export" button 3x times
    for(int i = 0; i < 24; i++){
        GTWidget::click(os, GTWidget::findWidget(os, "exportBtn"));
    }

    //4. Remove "big.aln" document
    GTUtilsDocument::removeDocument(os, "big.aln");
    qDebug()<<QString("");
}

} // namespace GUITest_regression_scenarios

} // namespace U2<|MERGE_RESOLUTION|>--- conflicted
+++ resolved
@@ -26,18 +26,9 @@
 #include <QMainWindow>
 #include <QPlainTextEdit>
 #include <QTableView>
-
-#include <U2Core/BaseDocumentFormats.h>
-#include <U2Core/DocumentModel.h>
-
-#include <U2Gui/ToolsMenu.h>
-
-#include <U2View/ADVConstants.h>
-#include <U2View/ADVSequenceObjectContext.h>
-#include <U2View/DetView.h>
-#include <U2View/MSAEditorNameList.h>
-#include <U2View/MSAEditorTreeViewer.h>
-#include <U2View/MSAGraphOverview.h>
+#include <QWebElement>
+#include <QTextStream>
+#include <QDebug>
 
 #include <base_dialogs/DefaultDialogFiller.h>
 #include <base_dialogs/GTFileDialog.h>
@@ -2438,17 +2429,10 @@
 
 //    3. Use context menu on tree view.
 //    Expected state: there are "Zoom in", "Zoom out" and "Reset zooming" actions in the menu.
-<<<<<<< HEAD
-	//    Expected state: there are "Zoom in", "Zoom out" and "Reset zooming" actions in the menu.
-	GTUtilsDialog::waitForDialog(os, new PopupCheckerByText(os, QStringList() << "Zoom In", PopupChecker::IsEnabled));
-	GTWidget::click(os, GTUtilsMsaEditor::getTreeView(os), Qt::RightButton);
-	GTGlobals::sleep();
-=======
     //    Expected state: there are "Zoom in", "Zoom out" and "Reset zooming" actions in the menu.
     GTUtilsDialog::waitForDialog(os, new PopupCheckerByText(os, QStringList() << "Zoom In", PopupChecker::IsEnabled));
     GTWidget::click(os, GTUtilsMsaEditor::getTreeView(os), Qt::RightButton);
     GTGlobals::sleep();
->>>>>>> 6aad1d6a
 
     GTUtilsDialog::waitForDialog(os, new PopupCheckerByText(os, QStringList() << "Zoom Out", PopupChecker::IsEnabled));
     GTWidget::click(os, GTUtilsMsaEditor::getTreeView(os), Qt::RightButton);
