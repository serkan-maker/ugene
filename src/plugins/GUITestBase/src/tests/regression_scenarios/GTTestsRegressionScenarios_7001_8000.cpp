/**
 * UGENE - Integrated Bioinformatics Tools.
 * Copyright (C) 2008-2021 UniPro <ugene@unipro.ru>
 * http://ugene.net
 *
 * This program is free software; you can redistribute it and/or
 * modify it under the terms of the GNU General Public License
 * as published by the Free Software Foundation; either version 2
 * of the License, or (at your option) any later version.
 *
 * This program is distributed in the hope that it will be useful,
 * but WITHOUT ANY WARRANTY; without even the implied warranty of
 * MERCHANTABILITY or FITNESS FOR A PARTICULAR PURPOSE. See the
 * GNU General Public License for more details.
 *
 * You should have received a copy of the GNU General Public License
 * along with this program; if not, write to the Free Software
 * Foundation, Inc., 51 Franklin Street, Fifth Floor, Boston,
 * MA 02110-1301, USA.
 */

<<<<<<< HEAD

#include <system/GTClipboard.h>

=======
#include <drivers/GTKeyboardDriver.h>
>>>>>>> d2d489f2
#include <primitives/GTAction.h>
#include <primitives/GTMenu.h>
#include <primitives/PopupChooser.h>
#include <system/GTClipboard.h>

#include "GTTestsRegressionScenarios_7001_8000.h"

#include <QFileInfo>

#include "GTUtilsMdi.h"
#include "GTUtilsMsaEditor.h"
#include "GTUtilsMsaEditorSequenceArea.h"
#include "GTUtilsSequenceView.h"
#include "GTUtilsTaskTreeView.h"

#include "primitives/GTMenu.h"
#include "primitives/GTWidget.h"
#include "primitives/PopupChooser.h"

#include "runnables/ugene/corelibs/U2Gui/AppSettingsDialogFiller.h"
#include "runnables/ugene/corelibs/U2View/ov_msa/ExtractSelectedAsMSADialogFiller.h"

#include "utils/GTUtilsDialog.h"

namespace U2 {

namespace GUITest_regression_scenarios {
using namespace HI;

GUI_TEST_CLASS_DEFINITION(test_7003) {
    // 1. Ensure that 'UGENE_EXTERNAL_TOOLS_VALIDATION_BY_PATH_ONLY' is not set to "1"
    // 2. Open "UGENE Application Settings", select "External Tools" tab
    // 3. Add the 'dumb.sh' or 'dumb.cmd' as a Python executable
    // 4. Check that validation fails

    qputenv("UGENE_EXTERNAL_TOOLS_VALIDATION_BY_PATH_ONLY", "0");

    class CheckPythonInvalidation : public CustomScenario {
        void run(GUITestOpStatus &os) override {
            AppSettingsDialogFiller::openTab(os, AppSettingsDialogFiller::ExternalTools);

            QString toolPath = testDir + "_common_data/regression/7003/dumb.";
            toolPath += isOsWindows() ? "cmd" : "sh";

            AppSettingsDialogFiller::setExternalToolPath(os, "python", QFileInfo(toolPath).absoluteFilePath());
            CHECK_SET_ERR(!AppSettingsDialogFiller::isExternalToolValid(os, "python"),
                          "Python module is expected to be invalid, but in fact it is valid")

            GTUtilsDialog::clickButtonBox(os, GTWidget::getActiveModalWidget(os), QDialogButtonBox::Cancel);
        }
    };

    GTUtilsDialog::waitForDialog(os, new AppSettingsDialogFiller(os, new CheckPythonInvalidation()));
    GTMenu::clickMainMenuItem(os, QStringList() << "Settings"
                                                << "Preferences...", GTGlobals::UseMouse);
}

GUI_TEST_CLASS_DEFINITION(test_7014) {
    // The test checks 'Save subalignment' in the collapse (virtual groups) mode.
    GTFileDialog::openFile(os, testDir + "_common_data/nexus", "DQB1_exon4.nexus");
    GTUtilsMsaEditor::checkMsaEditorWindowIsActive(os);

    // Enable collapsing.
    GTUtilsMsaEditor::toggleCollapsingMode(os);

    // Expand collapsed group.
    GTUtilsMsaEditor::toggleCollapsingGroup(os, "LR882519 exotic DQB1");

    GTUtilsMSAEditorSequenceArea::selectArea(os, QPoint(1, 1), QPoint(5, 4));

    GTUtilsDialog::waitForDialog(os, new PopupChooser(os, QStringList() << MSAE_MENU_EXPORT << "Save subalignment", GTGlobals::UseMouse));
    auto saveSubalignmentDialogFiller = new ExtractSelectedAsMSADialogFiller(os, sandBoxDir + "test_7014.aln");
    saveSubalignmentDialogFiller->setUseDefaultSequenceSelection(true);
    GTUtilsDialog::waitForDialog(os, saveSubalignmentDialogFiller);
    GTMenu::showContextMenu(os, GTUtilsMsaEditor::getSequenceArea(os));
    GTUtilsTaskTreeView::waitTaskFinished(os);

    GTUtilsMdi::closeWindow(os, "DQB1_exon4 [DQB1_exon4.nexus]");
    GTUtilsMsaEditor::checkMsaEditorWindowIsActive(os);

    // Expected state: the saved sub-alignment is opened. Check the content.
    QStringList nameList = GTUtilsMSAEditorSequenceArea::getNameList(os);
    QStringList expectedNameList = QStringList() << "LR882519 exotic DQB1"
                                                 << "LR882531 local DQB1"
                                                 << "LR882507 local DQB1"
                                                 << "LR882509 local DQB1";
    CHECK_SET_ERR(nameList == expectedNameList, "Unexpected name list in the exported alignment: " + nameList.join(","));

    int msaLength = GTUtilsMSAEditorSequenceArea::getLength(os);
    CHECK_SET_ERR(msaLength == 5, "Unexpected exported alignment length: " + QString::number(msaLength));
}

GUI_TEST_CLASS_DEFINITION(test_7022) {
    // 1. Open _common_data/scenarios/_regression/7022/test_7022.gb
    GTFileDialog::openFile(os, testDir + "_common_data/scenarios/_regression/7022/test_7022.gb");
    GTUtilsSequenceView::checkSequenceViewWindowIsActive(os);

    // 2. Turn on "Wrap mode" and click on the firts annotation in DetView
    QAction *wrapMode = GTAction::findActionByText(os, "Wrap sequence");
    CHECK_SET_ERR(wrapMode != NULL, "Cannot find Wrap sequence action");
    if (!wrapMode->isChecked()) {
        GTWidget::click(os, GTAction::button(os, wrapMode));
    }
    GTUtilsSequenceView::clickAnnotationDet(os, "Misc. Feature", 2);

    // 3. copy selected annotation
    GTUtilsDialog::waitForDialog(os, new PopupChooserByText(os, QStringList() << "Copy/Paste"
                                                                              << "Copy annotation sequence"));
    GTMenu::showContextMenu(os, GTUtilsSequenceView::getPanOrDetView(os));
    GTUtilsTaskTreeView::waitTaskFinished(os);

    // Expected: TGTCAGATTCACCAAAGTTGAAATGAAGGAAAAAATGCTAAGGGCAGCCAGAGAGAGGTCAGGTTACCCACAAAGGGAAGCCCATCAGAC
    QString expected = "TGTCAGATTCACCAAAGTTGAAATGAAGGAAAAAATGCTAAGGGCAGCCAGAGAGAGGTCAGGTTACCCACAAAGGGAAGCCCATCAGAC";
    QString text = GTClipboard::text(os);
    CHECK_SET_ERR(text == expected, QString("Unexpected annotation, expected: %1, current: %2").arg(expected).arg(text));
}

GUI_TEST_CLASS_DEFINITION(test_7044) {
    // The test checks 'Save subalignment' in the collapse (virtual groups) mode after reordering.
    GTFileDialog::openFile(os, testDir + "_common_data/nexus", "DQB1_exon4.nexus");
    GTUtilsMsaEditor::checkMsaEditorWindowIsActive(os);

    // Enable collapsing.
    GTUtilsMsaEditor::toggleCollapsingMode(os);

    // Rename the last two sequences in 'seqA' and 'seqB'.
    GTUtilsMSAEditorSequenceArea::renameSequence(os, "LR882509 local DQB1", "seqA");
    GTUtilsMSAEditorSequenceArea::renameSequence(os, "LR882503 local DQB1", "seqB");

    // Copy seqA.
    GTUtilsMSAEditorSequenceArea::selectSequence(os, "seqA");
    GTKeyboardDriver::keyClick('c', Qt::ControlModifier);

    // Select first collapsed mode and 'Paste before'.
    GTUtilsMSAEditorSequenceArea::selectSequence(os, "LR882520 exotic DQB1");
    GTKeyboardDriver::keyPress(Qt::Key_Control);
    GTKeyboardDriver::keyClick('v', Qt::AltModifier);
    GTKeyboardDriver::keyRelease(Qt::Key_Control);

    // Cut seqB.
    GTUtilsMSAEditorSequenceArea::selectSequence(os, "seqB");
    GTKeyboardDriver::keyClick('x', Qt::ControlModifier);

    // Select the first sequence and 'Paste before'
    GTUtilsMSAEditorSequenceArea::selectSequence(os, "seqA_1");
    GTKeyboardDriver::keyPress(Qt::Key_Control);
    GTKeyboardDriver::keyClick('v', Qt::AltModifier);
    GTKeyboardDriver::keyRelease(Qt::Key_Control);

    // Select seqB and seqA_1 (a group of seqA_1 and seqA).
    GTUtilsMSAEditorSequenceArea::selectSequence(os, "seqA_1");
    GTKeyboardDriver::keyPress(Qt::Key_Shift);
    GTUtilsMSAEditorSequenceArea::selectSequence(os, "seqB");
    GTKeyboardDriver::keyRelease(Qt::Key_Shift);

    // Export -> Save subalignment.
    GTUtilsDialog::waitForDialog(os, new PopupChooser(os, QStringList() << MSAE_MENU_EXPORT << "Save subalignment", GTGlobals::UseMouse));
    auto saveSubalignmentDialogFiller = new ExtractSelectedAsMSADialogFiller(os, sandBoxDir + "test_7044.aln");
    saveSubalignmentDialogFiller->setUseDefaultSequenceSelection(true);
    GTUtilsDialog::waitForDialog(os, saveSubalignmentDialogFiller);
    GTMenu::showContextMenu(os, GTUtilsMsaEditor::getSequenceArea(os));
    GTUtilsTaskTreeView::waitTaskFinished(os);

    // Expected state: the saved sub-alignment is opened. Check the content.
    QStringList nameList = GTUtilsMSAEditorSequenceArea::getNameList(os);
    QStringList expectedNameList = QStringList() << "seqB"
                                                 << "seqA_1"
                                                 << "seqA";
    CHECK_SET_ERR(nameList == expectedNameList, "Unexpected name list in the exported alignment: " + nameList.join(","));
}

}    // namespace GUITest_regression_scenarios

}    // namespace U2<|MERGE_RESOLUTION|>--- conflicted
+++ resolved
@@ -19,13 +19,7 @@
  * MA 02110-1301, USA.
  */
 
-<<<<<<< HEAD
-
-#include <system/GTClipboard.h>
-
-=======
 #include <drivers/GTKeyboardDriver.h>
->>>>>>> d2d489f2
 #include <primitives/GTAction.h>
 #include <primitives/GTMenu.h>
 #include <primitives/PopupChooser.h>
