--- conflicted
+++ resolved
@@ -19,15 +19,13 @@
  * MA 02110-1301, USA.
  */
 
-<<<<<<< HEAD
-=======
+
 #include <system/GTClipboard.h>
 
 #include <primitives/GTAction.h>
 #include <primitives/GTMenu.h>
 #include <primitives/PopupChooser.h>
 
->>>>>>> f3a21342
 #include "GTTestsRegressionScenarios_7001_8000.h"
 
 #include <QFileInfo>
