/**
 * UGENE - Integrated Bioinformatics Tools.
 * Copyright (C) 2008-2016 UniPro <ugene@unipro.ru>
 * http://ugene.unipro.ru
 *
 * This program is free software; you can redistribute it and/or
 * modify it under the terms of the GNU General Public License
 * as published by the Free Software Foundation; either version 2
 * of the License, or (at your option) any later version.
 *
 * This program is distributed in the hope that it will be useful,
 * but WITHOUT ANY WARRANTY; without even the implied warranty of
 * MERCHANTABILITY or FITNESS FOR A PARTICULAR PURPOSE. See the
 * GNU General Public License for more details.
 *
 * You should have received a copy of the GNU General Public License
 * along with this program; if not, write to the Free Software
 * Foundation, Inc., 51 Franklin Street, Fifth Floor, Boston,
 * MA 02110-1301, USA.
 */

#include <QApplication>
#include <QFile>
#include <QListWidget>
#include <QPlainTextEdit>
#include <QTableView>
#include <QTableWidget>
#include <QWebElement>

#include <U2Core/BaseDocumentFormats.h>
#include <U2Core/DocumentModel.h>

#include <U2Gui/ToolsMenu.h>

#include <U2View/ADVConstants.h>
#include <U2View/ADVSequenceObjectContext.h>
#include <U2View/DetView.h>
#include <U2View/MSAEditorTreeViewer.h>
#include <U2View/MSAGraphOverview.h>

#include <base_dialogs/DefaultDialogFiller.h>
#include <base_dialogs/GTFileDialog.h>
#include <base_dialogs/MessageBoxFiller.h>
#include <drivers/GTKeyboardDriver.h>
#include <drivers/GTMouseDriver.h>
#include <primitives/GTAction.h>
#include <primitives/GTCheckBox.h>
#include <primitives/GTComboBox.h>
#include <primitives/GTLineEdit.h>
#include <primitives/GTListWidget.h>
#include <primitives/GTMenu.h>
#include <primitives/GTRadioButton.h>
#include <primitives/GTSlider.h>
#include <primitives/GTSpinBox.h>
#include <primitives/GTTabWidget.h>
#include <primitives/GTTableView.h>
#include <primitives/GTTextEdit.h>
#include <primitives/GTToolbar.h>
#include <primitives/GTTreeWidget.h>
#include <primitives/GTWidget.h>
#include <primitives/PopupChooser.h>
#include <system/GTClipboard.h>
#include <system/GTFile.h>
#include <utils/GTThread.h>
#include <utils/GTUtilsDialog.h>

#include "GTTestsRegressionScenarios_5001_6000.h"
#include "GTUtilsAnnotationsTreeView.h"
#include "GTUtilsAssemblyBrowser.h"
#include "GTUtilsCircularView.h"
#include "GTUtilsDashboard.h"
#include "GTUtilsDocument.h"
#include "GTUtilsExternalTools.h"
#include "GTUtilsLog.h"
#include "GTUtilsMdi.h"
#include "GTUtilsMsaEditor.h"
#include "GTUtilsMsaEditorSequenceArea.h"
#include "GTUtilsNotifications.h"
#include "GTUtilsOptionPanelMSA.h"
#include "GTUtilsOptionPanelSequenceView.h"
#include "GTUtilsOptionsPanel.h"
#include "GTUtilsPcr.h"
#include "GTUtilsPhyTree.h"
#include "GTUtilsPrimerLibrary.h"
#include "GTUtilsProject.h"
#include "GTUtilsProjectTreeView.h"
#include "GTUtilsSequenceView.h"
#include "GTUtilsSharedDatabaseDocument.h"
#include "GTUtilsStartPage.h"
#include "GTUtilsTask.h"
#include "GTUtilsTaskTreeView.h"
#include "GTUtilsWizard.h"
#include "GTUtilsWorkflowDesigner.h"
#include "runnables/ugene/corelibs/U2Gui/PredictSecondaryStructureDialogFiller.h"
#include "runnables/ugene/corelibs/U2View/ov_msa/DistanceMatrixDialogFiller.h"
#include "runnables/ugene/corelibs/U2View/ov_msa/GenerateAlignmentProfileDialogFiller.h"
#include "runnables/ugene/corelibs/U2View/ov_msa/LicenseAgreementDialogFiller.h"
#include "runnables/ugene/plugins/dna_export/ExportSequencesDialogFiller.h"
#include "runnables/ugene/plugins/enzymes/DigestSequenceDialogFiller.h"
#include "runnables/ugene/plugins/enzymes/FindEnzymesDialogFiller.h"
#include "runnables/ugene/plugins/pcr/ImportPrimersDialogFiller.h"
#include "runnables/ugene/plugins_3rdparty/umuscle/MuscleDialogFiller.h"
#include "runnables/ugene/ugeneui/SaveProjectDialogFiller.h"
#include "runnables/ugene/ugeneui/SequenceReadingModeSelectorDialogFiller.h"

namespace U2 {

namespace GUITest_regression_scenarios {
using namespace HI;

GUI_TEST_CLASS_DEFINITION(test_5004) {
    //1. Open file _common_data/scenarios/_regression/5004/short.fa
    GTFileDialog::openFile(os, testDir + "_common_data/scenarios/_regression/5004", "short.fa");
    GTUtilsTaskTreeView::waitTaskFinished(os);

    QWidget *sequenceWidget = GTWidget::findWidget(os, "ADV_single_sequence_widget_0");
    CHECK_SET_ERR(NULL != sequenceWidget, "sequenceWidget is not present");

    GTWidget::click(os, sequenceWidget);

    GTLogTracer lt;
    // 2. Show DNA Flexibility graph
    // Expected state: no errors in log
    QWidget *graphAction = GTWidget::findWidget(os, "GraphMenuAction", sequenceWidget, false);
    Runnable *chooser = new PopupChooser(os, QStringList() << "DNA Flexibility");
    GTUtilsDialog::waitForDialog(os, chooser);
    GTWidget::click(os, graphAction);

    GTUtilsTaskTreeView::waitTaskFinished(os);
    CHECK_SET_ERR(!lt.hasError(), "There is error in the log");
}

GUI_TEST_CLASS_DEFINITION(test_5012) {
    GTUtilsWorkflowDesigner::openWorkflowDesigner(os);

    GTUtilsWorkflowDesigner::addSample(os, "Call variants with SAMtools");
    GTUtilsWorkflowDesigner::click(os, "Read Assembly (BAM/SAM)");

    GTUtilsWorkflowDesigner::setDatasetInputFile(os, testDir +"_common_data/bam/", "scerevisiae.bam1.sam");

    GTUtilsWorkflowDesigner::createDataset(os);
    GTUtilsWorkflowDesigner::setDatasetInputFile(os, testDir +"_common_data/bam/", "scerevisiae.bam2.sam");

    GTUtilsWorkflowDesigner::createDataset(os);
    GTUtilsWorkflowDesigner::setDatasetInputFile(os, testDir +"_common_data/bam/", "scerevisiae.bam3.sam");

    GTUtilsWorkflowDesigner::click(os, "Read Sequence");

    GTUtilsWorkflowDesigner::setDatasetInputFile(os, testDir +"_common_data/genbank/", "pBR322.gb");

    GTUtilsWorkflowDesigner::createDataset(os);
    GTUtilsWorkflowDesigner::setDatasetInputFile(os, testDir +"_common_data/genbank/", "JQ040024.1.gb");

    GTUtilsWorkflowDesigner::createDataset(os);
    GTUtilsWorkflowDesigner::setDatasetInputFile(os, dataDir + "samples/Assembly/", "chrM.fa");

    GTUtilsWorkflowDesigner::click(os, "Call Variants");
    GTUtilsWorkflowDesigner::setParameter(os, "Output variants file", QDir(sandBoxDir).absoluteFilePath("test_5012.vcf"), GTUtilsWorkflowDesigner::textValue);

    GTUtilsWorkflowDesigner::runWorkflow(os);
}

GUI_TEST_CLASS_DEFINITION(test_5012_1) {
    GTLogTracer l;
    GTUtilsWorkflowDesigner::openWorkflowDesigner(os);

    GTUtilsWorkflowDesigner::addSample(os, "Call variants with SAMtools");
    GTUtilsWorkflowDesigner::click(os, "Read Assembly (BAM/SAM)");

    GTUtilsWorkflowDesigner::setDatasetInputFile(os, testDir +"_common_data/bam/", "scerevisiae.bam1.sam");

    GTUtilsWorkflowDesigner::click(os, "Read Sequence");

    GTUtilsWorkflowDesigner::setDatasetInputFile(os, testDir +"_common_data/genbank/", "pBR322.gb");

    GTUtilsWorkflowDesigner::createDataset(os);
    GTUtilsWorkflowDesigner::setDatasetInputFile(os, testDir +"_common_data/genbank/", "JQ040024.1.gb");

    GTUtilsWorkflowDesigner::createDataset(os);
    GTUtilsWorkflowDesigner::setDatasetInputFile(os, dataDir + "samples/Assembly/", "chrM.fa");

    GTUtilsWorkflowDesigner::click(os, "Call Variants");
    GTUtilsWorkflowDesigner::setParameter(os, "Output variants file", QDir(sandBoxDir).absoluteFilePath("test_5012_1.vcf"), GTUtilsWorkflowDesigner::textValue);

    GTUtilsWorkflowDesigner::runWorkflow(os);
    GTUtilsTaskTreeView::waitTaskFinished(os);
    CHECK_SET_ERR(l.hasError(), "There is no error in the log");
}

GUI_TEST_CLASS_DEFINITION(test_5012_2) {
    GTLogTracer l;
    GTUtilsWorkflowDesigner::openWorkflowDesigner(os);

    GTUtilsWorkflowDesigner::addSample(os, "Call variants with SAMtools");
    GTUtilsWorkflowDesigner::click(os, "Read Assembly (BAM/SAM)");

    GTUtilsWorkflowDesigner::setDatasetInputFile(os, testDir +"_common_data/bam/", "scerevisiae.bam1.sam");

    GTUtilsWorkflowDesigner::createDataset(os);
    GTUtilsWorkflowDesigner::setDatasetInputFile(os, testDir +"_common_data/bam/", "scerevisiae.bam2.sam");

    GTUtilsWorkflowDesigner::click(os, "Read Sequence");

    GTUtilsWorkflowDesigner::setDatasetInputFile(os, testDir +"_common_data/genbank/", "pBR322.gb");

    GTUtilsWorkflowDesigner::click(os, "Call Variants");
    GTUtilsWorkflowDesigner::setParameter(os, "Output variants file", QDir(sandBoxDir).absoluteFilePath("test_5012_2.vcf"), GTUtilsWorkflowDesigner::textValue);

    GTUtilsWorkflowDesigner::runWorkflow(os);
    GTUtilsTaskTreeView::waitTaskFinished(os);
    CHECK_SET_ERR(l.hasError(), "There is no error in the log");
}

GUI_TEST_CLASS_DEFINITION(test_5018) {
#ifdef Q_OS_WIN
    const QString homePlaceholder = "%UserProfile%";
#else
    const QString homePlaceholder = "~";
#endif

//    1. Ensure that there is no "test_5018.fa" file in the home dir.
    const QString homePath = QDir::homePath();
    if (GTFile::check(os, homePath + "/test_5018.fa")) {
        QFile(homePath + "/test_5018.fa").remove();
        CHECK_SET_ERR(!GTFile::check(os, homePath + "/test_5018.fa"), "File can't be removed");
    }

//    2. Open "data/samples/FASTA/human_T1.fa".
    GTFileDialog::openFile(os, dataDir + "samples/FASTA/human_T1.fa");
    GTUtilsTaskTreeView::waitTaskFinished(os);

//    3. Call context menu on the sequence object in the Project View, select {Export/Import -> Export sequences...} item.
//    4. Set output path to "~/test_5018.fa" for *nix and "%HOME_DIR%\test_5018.fa" for Windows. Accept the dialog.
    GTUtilsDialog::waitForDialog(os, new PopupChooserByText(os, QStringList() << "Export/Import" << "Export sequences..."));
    GTUtilsDialog::waitForDialog(os, new ExportSelectedRegionFiller(os, homePlaceholder + "/test_5018.fa"));
    GTUtilsProjectTreeView::click(os, "human_T1 (UCSC April 2002 chr7:115977709-117855134)", Qt::RightButton);

    GTUtilsTaskTreeView::waitTaskFinished(os);

//    Expected state: "test_5018.fa" appears in the home dir.
    CHECK_SET_ERR(GTFile::check(os, homePath + "/test_5018.fa"), "File was not created");
    GTUtilsDialog::waitForDialog(os, new MessageBoxNoToAllOrNo(os));
    QFile(homePath + "/test_5018.fa").remove();
    GTGlobals::sleep(5000);
}

GUI_TEST_CLASS_DEFINITION(test_5027_1) {
    //1. Open preferences and set memory limit per task 500000MB
    //2. Open WD and compose next scheme "File list" -> "SnpEff annotation and filtration"
    //3. Run schema.
    //Expected state : there is problem on dashboard "A problem occurred during allocating memory for running SnpEff."
    class MemorySetter : public CustomScenario {
    public:
        MemorySetter(int memValue)
            : memValue(memValue) {}
        void run(HI::GUITestOpStatus &os) {
            QWidget *dialog = QApplication::activeModalWidget();
            CHECK_SET_ERR(dialog, "activeModalWidget is NULL");

            AppSettingsDialogFiller::openTab(os, AppSettingsDialogFiller::Resourses);

            QSpinBox* memSpinBox = qobject_cast<QSpinBox*>(GTWidget::findWidget(os, "memorySpinBox"));
            CHECK_SET_ERR(memSpinBox != NULL, "No memorySpinBox");
            GTSpinBox::setValue(os, memSpinBox, memValue, GTGlobals::UseKeyBoard);

            GTUtilsDialog::clickButtonBox(os, dialog, QDialogButtonBox::Ok);
        }
    private:
        int memValue;
    };

    GTUtilsDialog::waitForDialog(os, new AppSettingsDialogFiller(os, new MemorySetter(500000)));
    GTMenu::clickMainMenuItem(os, QStringList() << "Settings" << "Preferences...");
    GTGlobals::sleep();

    GTUtilsWorkflowDesigner::openWorkflowDesigner(os);
    GTUtilsWorkflowDesigner::addSample(os, "SnpEff");
    GTThread::waitForMainThread();
    GTUtilsWorkflowDesigner::click(os, "Input Variations File");
    GTUtilsWorkflowDesigner::setDatasetInputFile(os, testDir + "_common_data/vcf", "valid.vcf");
    GTUtilsWorkflowDesigner::runWorkflow(os);
    GTUtilsTaskTreeView::waitTaskFinished(os);

    GTWebView::findElement(os, GTUtilsDashboard::getDashboard(os), "A problem occurred during allocating memory for running SnpEff.");
}

GUI_TEST_CLASS_DEFINITION(test_5027_2) {
    //1. Open preferences and set memory limit per task 512MB
    //2. Open WD and compose next scheme "File list" -> "SnpEff annotation and filtration"
    //3. Run schema.
    //Expected state : there is problem on dashboard "There is not enough memory to complete the SnpEff execution."
    class MemorySetter : public CustomScenario {
    public:
        MemorySetter(int memValue)
            : memValue(memValue) {}
        void run(HI::GUITestOpStatus &os) {
            QWidget *dialog = QApplication::activeModalWidget();
            CHECK_SET_ERR(dialog, "activeModalWidget is NULL");

            AppSettingsDialogFiller::openTab(os, AppSettingsDialogFiller::Resourses);

            QSpinBox* memSpinBox = qobject_cast<QSpinBox*>(GTWidget::findWidget(os, "memorySpinBox"));
            CHECK_SET_ERR(memSpinBox != NULL, "No memorySpinBox");
            GTSpinBox::setValue(os, memSpinBox, memValue, GTGlobals::UseKeyBoard);

            GTUtilsDialog::clickButtonBox(os, dialog, QDialogButtonBox::Ok);
        }
    private:
        int memValue;
    };

    GTUtilsDialog::waitForDialog(os, new AppSettingsDialogFiller(os, new MemorySetter(256)));
    GTMenu::clickMainMenuItem(os, QStringList() << "Settings" << "Preferences...");
    GTGlobals::sleep();

    GTUtilsWorkflowDesigner::openWorkflowDesigner(os);
    GTUtilsWorkflowDesigner::addSample(os, "SnpEff");
    GTThread::waitForMainThread();
    GTUtilsWorkflowDesigner::click(os, "Input Variations File");
    GTUtilsWorkflowDesigner::setDatasetInputFile(os, testDir + "_common_data/vcf", "valid.vcf");
    GTUtilsWorkflowDesigner::runWorkflow(os);
    GTUtilsTaskTreeView::waitTaskFinished(os);

    GTWebView::findElement(os, GTUtilsDashboard::getDashboard(os), "There is not enough memory to complete the SnpEff execution.");
}

GUI_TEST_CLASS_DEFINITION(test_5029) {
    GTMenu::clickMainMenuItem(os, QStringList() << "Settings" << "Plugins...");
    GTGlobals::sleep();
    QTreeWidget* tree = qobject_cast<QTreeWidget*>(GTWidget::findWidget(os,"treeWidget"));
    int numPlugins = tree->topLevelItemCount();
    CHECK_SET_ERR( numPlugins > 10, QString("Not all plugins were loaded. Loaded %1 plugins").arg(numPlugins));
}

GUI_TEST_CLASS_DEFINITION(test_5039) {
    //1. Open "COI.aln".
    GTFileDialog::openFile(os, dataDir + "samples/CLUSTALW", "COI.aln");
    GTUtilsTaskTreeView::waitTaskFinished(os);

    //2. Set the consensus type to "Levitsky".
    GTUtilsOptionPanelMsa::openTab(os, GTUtilsOptionPanelMsa::General);
    GTGlobals::sleep(200);
    QComboBox *consensusCombo = qobject_cast<QComboBox*>(GTWidget::findWidget(os, "consensusType"));
    CHECK_SET_ERR(consensusCombo != NULL, "consensusCombo is NULL");
    GTComboBox::setIndexWithText(os, consensusCombo, "Levitsky");

    //3. Add an additional sequence from file : "test/_common_data/fasta/amino_ext.fa".
    GTUtilsDialog::waitForDialog(os, new GTFileDialogUtils(os, testDir + "_common_data/fasta/amino_ext.fa"));
    GTToolbar::clickButtonByTooltipOnToolbar(os, MWTOOLBAR_ACTIVEMDI, "Align sequence to this alignment");
    GTUtilsTaskTreeView::waitTaskFinished(os);

    //4. Open the "Export consensus" OP tab.
    GTUtilsOptionPanelMsa::openTab(os, GTUtilsOptionPanelMsa::ExportConsensus);

    GTLogTracer l;

    //5. Press "Undo" button.
    GTUtilsMsaEditor::undo(os);
    GTUtilsTaskTreeView::waitTaskFinished(os);

    //6. Press "Redo" button.
    GTUtilsMsaEditor::redo(os);
    GTUtilsTaskTreeView::waitTaskFinished(os);
    //Expected state : the tab is successfully updated. No error in log.
    CHECK_SET_ERR(!l.hasError(), "unexpected errors in log");
}

GUI_TEST_CLASS_DEFINITION(test_5052) {
    //1. Open "samples/Genbank/murine.gb".
    GTFileDialog::openFile(os, dataDir + "samples/Genbank/murine.gb");
    //2. Close the opened sequence view.
    GTGlobals::FindOptions findOptions;
    findOptions.matchPolicy = Qt::MatchContains;
    GTUtilsMdi::closeWindow(os, "NC_", findOptions);
    //3. Click "murine.gb" on Start Page.
    GTUtilsStartPage::clickResentDocument(os, "murine.gb");
    //Expected: The file is loaded, the view is opened.
    GTUtilsTaskTreeView::waitTaskFinished(os);
    CHECK_SET_ERR(GTUtilsDocument::isDocumentLoaded(os, "murine.gb"), "The file is not loaded");
    QString title = GTUtilsMdi::activeWindowTitle(os);
    CHECK_SET_ERR(title.contains("NC_"), "Wrong MDI window is active");
}

GUI_TEST_CLASS_DEFINITION(test_5082) {
    GTLogTracer l;
    // 1. Open "_common_data/clustal/big.aln".
    GTFileDialog::openFile(os, testDir + "_common_data/clustal/big.aln");
    GTUtilsTaskTreeView::waitTaskFinished(os);

    // 2. Align it with MUSCLE.
    GTUtilsDialog::waitForDialog(os, new PopupChooserByText(os, QStringList() << "Align" << "Align with MUSCLE..."));
    GTUtilsDialog::waitForDialog(os, new MuscleDialogFiller(os));
    GTUtilsMSAEditorSequenceArea::callContextMenu(os);

    // Expected: Error notification appears with a correct human readable error. There is a error in log wit memory requirements.
    GTUtilsNotifications::waitForNotification(os, true, "There is not enough memory to align these sequences with MUSCLE.");
    GTUtilsTaskTreeView::waitTaskFinished(os);
    CHECK_SET_ERR(l.checkMessage("Not enough resources for the task, resource name:"), "No default error in log");
}

GUI_TEST_CLASS_DEFINITION(test_5090) {
//    1. Open "_common_data/genbank/join_complement_ann.gb".
//    Expected state: the file is successfully opened;
//                    a warning appears. It contains next message: "The file contains joined annotations with regions, located on different strands. All such joined parts will be stored on the same strand."
//                    there are two annotations: 'just_an_annotation' (40..50) and 'join_complement' (join(10..15,20..25)). // the second one should have another location after UGENE-3423 will be done

    GTLogTracer logTracer;
    GTUtilsNotifications::waitForNotification(os, false, "The file contains joined annotations with regions, located on different strands. All such joined parts will be stored on the same strand.");

    GTFileDialog::openFile(os, testDir + "_common_data/genbank/join_complement_ann.gb");
    GTUtilsTaskTreeView::waitTaskFinished(os);

    GTUtilsLog::checkContainsError(os, logTracer, "The file contains joined annotations with regions, located on different strands. All such joined parts will be stored on the same strand.");

    GTUtilsMdi::activateWindow(os, "join_complement_ann [s] A_SEQ_1");

    const QString simpleAnnRegion = GTUtilsAnnotationsTreeView::getAnnotationRegionString(os, "just_an_annotation");
    CHECK_SET_ERR("40..50" == simpleAnnRegion, QString("An incorrect annotation region: expected '%1', got '%2'").arg("40..50").arg(simpleAnnRegion));
    const QString joinComplementAnnRegion = GTUtilsAnnotationsTreeView::getAnnotationRegionString(os, "join_complement");
    CHECK_SET_ERR("join(10..15,20..25)" == joinComplementAnnRegion, QString("An incorrect annotation region: expected '%1', got '%2'").arg("join(10..15,20..25)").arg(simpleAnnRegion));
}

GUI_TEST_CLASS_DEFINITION(test_5128) {
    //1. Open any 3D structure.
    GTFileDialog::openFile(os, dataDir + "samples/PDB/1CF7.PDB");

    //2. Context menu: { Molecular Surface -> * }.
    //3. Select any model.
    //Current state: crash
    GTUtilsDialog::waitForDialog(os, new PopupChooserByText(os, QStringList() << "Molecular Surface" << "SAS"));
    GTWidget::click(os, GTWidget::findWidget(os, "1-1CF7"), Qt::RightButton);
    GTUtilsTaskTreeView::waitTaskFinished(os);
}

GUI_TEST_CLASS_DEFINITION(test_5137) {
    //    1. Open document test/_common_data/clustal/big.aln
    GTFileDialog::openFile(os, dataDir + "samples/CLUSTALW", "COI.aln");
    GTUtilsTaskTreeView::waitTaskFinished(os);
    //    2. Add big sequence
    GTFileDialogUtils *ob = new GTFileDialogUtils(os, testDir + "_common_data/fasta/", "PF07724_full_family.fa");
    GTUtilsDialog::waitForDialog(os, ob);

    QAbstractButton *align = GTAction::button(os, "Align sequence to this alignment");
    CHECK_SET_ERR(align != NULL, "MSA \"Align sequence to this alignment\" action not found");
    GTWidget::click(os, align);
    GTUtilsNotifications::waitForNotification(os, true, "A problem occurred during adding sequences. The multiple alignment is no more available.");
    GTGlobals::sleep();
    GTUtilsProjectTreeView::click(os, "COI");
    GTKeyboardDriver::keyClick(Qt::Key_Delete);
    GTGlobals::sleep(6000);
}

GUI_TEST_CLASS_DEFINITION(test_5138_1) {
    //1. Open document test/_common_data/scenarios/msa/ma2_gapped.aln
    GTUtilsDialog::waitForDialog(os, new SequenceReadingModeSelectorDialogFiller(os, SequenceReadingModeSelectorDialogFiller::Join));
    GTFileDialog::openFile(os, testDir + "_common_data/scenarios/msa/", "big_aln.fa");
    GTUtilsTaskTreeView::waitTaskFinished(os);
    //2. Do MSA area context menu->Statistics->generate distance matrix
    //    Expected state: notification about low memory has appeared
    Runnable* dis = new DistanceMatrixDialogFiller(os, DistanceMatrixDialogFiller::NONE, testDir + "_common_data/scenarios/sandbox/matrix.html");
    GTUtilsDialog::waitForDialog(os, dis);
    Runnable* pop = new PopupChooser(os, QStringList() << MSAE_MENU_STATISTICS << "Generate distance matrix", GTGlobals::UseKey);
    GTUtilsDialog::waitForDialog(os, pop);
    GTMenu::showContextMenu(os, GTUtilsMdi::activeWindow(os));
    GTUtilsNotifications::waitForNotification(os, true, "not enough memory");
    GTUtilsTaskTreeView::waitTaskFinished(os);
    GTGlobals::sleep();
}

GUI_TEST_CLASS_DEFINITION(test_5138_2) {
    //    1. Open document test/_common_data/clustal/big.aln
    GTFileDialog::openFile(os, testDir + "_common_data/scenarios/_regression/5138", "big_5138.aln");
    GTUtilsTaskTreeView::waitTaskFinished(os);
    //    2. Do MSA area context menu->Statistics->generate grid profile
    //    Expected state: notification about low memory has appeared
    GTUtilsDialog::waitForDialog(os, new PopupChooser(os, QStringList() << MSAE_MENU_STATISTICS << "Generate grid profile", GTGlobals::UseKey));
    GTUtilsDialog::waitForDialog(os, new GenerateAlignmentProfileDialogFiller(os, true, GenerateAlignmentProfileDialogFiller::NONE,
        testDir + "_common_data/scenarios/sandbox/stat.html"));
    GTMenu::showContextMenu(os, GTUtilsMdi::activeWindow(os));
    GTUtilsNotifications::waitForNotification(os, true, "not enough memory");
    GTUtilsTaskTreeView::waitTaskFinished(os);
    GTGlobals::sleep();
}

GUI_TEST_CLASS_DEFINITION(test_5199) {
//    1. Open "data/samples/PDB/1CF7.PDB".
    GTFileDialog::openFile(os, dataDir + "samples/PDB/1CF7.PDB");
    GTUtilsTaskTreeView::waitTaskFinished(os);

//    2. Set focus to the first sequence.
    GTWidget::click(os, GTUtilsSequenceView::getSeqWidgetByNumber(os));

//    3. Click "Predict secondary structure" button on the toolbar;
//    4. Select "PsiPred" algorithm.
//    5. Click "OK" button.
//    Expected state: UGENE doesn't crash, 4 results are found.

    class Scenario : public CustomScenario {
    public:
        void run(HI::GUITestOpStatus &os) {
            QWidget *dialog = QApplication::activeModalWidget();
            CHECK_SET_ERR(NULL != dialog, "Active modal widget is NULL");

            GTComboBox::setIndexWithText(os, GTWidget::findExactWidget<QComboBox *>(os, "algorithmComboBox", dialog), "PsiPred");
            GTUtilsDialog::waitForDialogWhichMayRunOrNot(os, new LicenseAgreementDialogFiller(os));
            GTUtilsDialog::clickButtonBox(os, dialog, QDialogButtonBox::Ok);
            GTUtilsTaskTreeView::waitTaskFinished(os);

            QTableWidget *resultsTable = GTWidget::findExactWidget<QTableWidget *>(os, "resultsTable", dialog);
            CHECK_SET_ERR(NULL != resultsTable, "resultsTable is NULL");
            const int resultsCount = resultsTable->rowCount();
            CHECK_SET_ERR(4 == resultsCount, QString("Unexpected results count: expected %1, got %2").arg(4).arg(resultsCount));
            GTUtilsDialog::clickButtonBox(os, dialog, QDialogButtonBox::Cancel);
        }
    };

    GTUtilsDialog::waitForDialog(os, new PredictSecondaryStructureDialogFiller(os, new Scenario));
    GTToolbar::clickButtonByTooltipOnToolbar(os, MWTOOLBAR_ACTIVEMDI, "Predict secondary structure");
    GTGlobals::sleep();
}

GUI_TEST_CLASS_DEFINITION(test_5208) {
    //    1. Open the library, clear it.
    GTUtilsPrimerLibrary::openLibrary(os);
    GTUtilsPrimerLibrary::clearLibrary(os);

    //    2. Click "Import".
    //    3. Fill the dialog:
    //        Import from: "Local file(s)";
    //        Files: "_common_data/fasta/random_primers.fa"
    //    and accept the dialog.
    class ImportFromMultifasta : public CustomScenario {
        void run(HI::GUITestOpStatus &os) {
            QWidget *dialog = QApplication::activeModalWidget();
            CHECK_SET_ERR(NULL != dialog, "Active modal widget is NULL");
            ImportPrimersDialogFiller::setImportTarget(os, ImportPrimersDialogFiller::LocalFiles);
            ImportPrimersDialogFiller::addFile(os, testDir + "_common_data/fasta/random_primers.fa");
            GTUtilsDialog::clickButtonBox(os, QDialogButtonBox::Ok);
        }
    };
    GTLogTracer lt;
    GTUtilsDialog::waitForDialog(os, new ImportPrimersDialogFiller(os, new ImportFromMultifasta));
    GTUtilsPrimerLibrary::clickButton(os, GTUtilsPrimerLibrary::Import);

    //    4. Check log.
    //    Expected state: the library contains four primers, log contains no errors.
    GTUtilsTaskTreeView::waitTaskFinished(os);
    CHECK_SET_ERR(!lt.hasError(), "There is error in the log");
}

GUI_TEST_CLASS_DEFINITION(test_5216) {
    // 1. Connect to the public database
    //GTUtilsSharedDatabaseDocument::connectToUgenePublicDatabase(os);
    GTUtilsSharedDatabaseDocument::connectToTestDatabase(os);

    GTLogTracer lt;
    // 2. Type to the project filter field "acct" then "acctt"
    GTUtilsProjectTreeView::filterProjectSequental(os, QStringList() << "acct" << "accttt", true);
    GTGlobals::sleep(3500);
    CHECK_SET_ERR(!lt.hasError(), "There is error in the log");
    //GTUtilsProjectTreeView::filterProject(os, "ZZZZZZZZZZZZZZZZZZZZZZZZZZZZZZZZZZZZZZZZZZZZZZZZZZZZZZZZZZZZZZZZZZZZZZZZZ");
}

GUI_TEST_CLASS_DEFINITION(test_5227) {
    GTUtilsPcr::clearPcrDir(os);

    //1. Open "samples/Genbank/CVU55762.gb".
    GTFileDialog::openFile(os, dataDir + "samples/Genbank/", "CVU55762.gb");
    GTUtilsTaskTreeView::waitTaskFinished(os);

    //2. Open the PCR OP.
    GTWidget::click(os, GTWidget::findWidget(os, "OP_IN_SILICO_PCR"));

    //3. Set next parameters:
    // the first primer : TTCTGGATTCA
    // the first primer mismatches : 15
    // the second primer : CGGGTAG
    // the second primer mismatches : 12
    // 3' perfect match: 10
    // Maximum product : 100 bp
    GTUtilsPcr::setPrimer(os, U2Strand::Direct, "TTCTGGATTCA");
    GTUtilsPcr::setPrimer(os, U2Strand::Complementary, "CGGGTAG");

    GTUtilsPcr::setMismatches(os, U2Strand::Direct, 15);
    GTUtilsPcr::setMismatches(os, U2Strand::Complementary, 12);

    QSpinBox *perfectSpinBox = dynamic_cast<QSpinBox*>(GTWidget::findWidget(os, "perfectSpinBox"));
    GTSpinBox::setValue(os, perfectSpinBox, 10, GTGlobals::UseKeyBoard);

    QSpinBox *productSizeSpinBox = dynamic_cast<QSpinBox*>(GTWidget::findWidget(os, "productSizeSpinBox"));
    GTSpinBox::setValue(os, productSizeSpinBox, 100, GTGlobals::UseKeyBoard);

    //4. Find products
    //Expected state: log shouldn't contain errors
    GTLogTracer lt;
    GTWidget::click(os, GTWidget::findWidget(os, "findProductButton"));
    GTUtilsTaskTreeView::waitTaskFinished(os);
    CHECK_SET_ERR(!lt.hasError(), "There is error in the log");
}


GUI_TEST_CLASS_DEFINITION(test_5246) {
    //1. Open file human_t1.fa
    GTFileDialog::openFile(os, dataDir + "samples/FASTA/human_T1.fa");
    GTUtilsTaskTreeView::waitTaskFinished(os);

    //2. Show ORFs
    GTUtilsDialog::waitForDialog(os, new PopupChooserByText(os, QStringList() << "Show ORFs"));
    GTWidget::click(os, GTWidget::findWidget(os, "toggleAutoAnnotationsButton"));
    GTUtilsTaskTreeView::waitTaskFinished(os);

    QTreeWidget *widget = GTUtilsAnnotationsTreeView::getTreeWidget(os);
    QList<QTreeWidgetItem*> treeItems = GTTreeWidget::getItems(widget->invisibleRootItem());
    CHECK_SET_ERR(839 == treeItems.size(), "Unexpected annotation count");

    //3. Change amino translation
    GTWidget::click(os, GTWidget::findWidget(os, "ADV_single_sequence_widget_0"));
    GTWidget::click(os, GTWidget::findWidget(os, "AminoToolbarButton", GTWidget::findWidget(os, "ADV_single_sequence_widget_0")));
    QMenu *menu = qobject_cast<QMenu *>(QApplication::activePopupWidget());
    GTMenu::clickMenuItemByName(os, menu, QStringList() << "14. The Alternative Flatworm Mitochondrial Code");
    GTUtilsTaskTreeView::waitTaskFinished(os);
    //Expected state: orfs recalculated
    treeItems = GTTreeWidget::getItems(widget->invisibleRootItem());
    CHECK_SET_ERR(2023 == treeItems.size(), "Unexpected annotation count");
}

GUI_TEST_CLASS_DEFINITION(test_5249) {
    // 1. Open file "_common_data/pdb/1atp.pdb"
    // Expected state: no crash and no errors in the log
    GTLogTracer l;

    GTFileDialog::openFile(os, testDir + "_common_data/pdb/1atp.pdb");
    GTUtilsTaskTreeView::waitTaskFinished(os);

    CHECK_SET_ERR(!l.hasError(), "Error in the log");
}

GUI_TEST_CLASS_DEFINITION(test_5268) {
//    1. Open "data/samples/CLUSTALW/COI.aln".
    GTFileDialog::openFile(os, dataDir + "samples/CLUSTALW/COI.aln");

//    2. Create a custom color scheme for the alignment with aan ppropriate alphabet.
    GTUtilsDialog::waitForDialog(os, new NewColorSchemeCreator(os, "test_5268", NewColorSchemeCreator::nucl));
    GTMenu::clickMainMenuItem(os, QStringList() << "Settings" << "Preferences...");

//    3. Open "Highlighting" options panel tab.
    GTUtilsOptionPanelMsa::openTab(os, GTUtilsOptionPanelMsa::Highlighting);

//    4. Select the custom color scheme.
    GTUtilsOptionPanelMsa::setColorScheme(os, "test_5268");
    GTUtilsDialog::waitForDialog(os, new PopupCheckerByText(os, QStringList() << "Colors" << "Custom schemes" << "test_5268", PopupChecker::IsChecked));
    GTUtilsMSAEditorSequenceArea::callContextMenu(os);

//    5. Open {Settings -> Preferences -> Alignment Color Scheme}.
//    6. Change color of the custom color scheme and click ok.
    GTUtilsDialog::waitForDialog(os, new NewColorSchemeCreator(os, "test_5268", NewColorSchemeCreator::nucl, NewColorSchemeCreator::Change));
    GTMenu::clickMainMenuItem(os, QStringList() << "Settings" << "Preferences...");

    GTGlobals::sleep(500);

//    Expected state: the settings dialog closed, new colors are applied for the opened MSA.
    const QString opColorScheme = GTUtilsOptionPanelMsa::getColorScheme(os);
    CHECK_SET_ERR(opColorScheme == "test_5268",
                  QString("An incorrect color scheme is set in option panel: expect '%1', got '%2'")
                  .arg("test_5268").arg(opColorScheme));

    GTUtilsDialog::waitForDialog(os, new PopupCheckerByText(os, QStringList() << "Colors" << "Custom schemes" << "test_5268", PopupChecker::IsChecked));
    GTUtilsMSAEditorSequenceArea::callContextMenu(os);

    GTGlobals::sleep(500);
}

GUI_TEST_CLASS_DEFINITION(test_5278) {
    //1. Open file PBR322.gb from samples
    GTFileDialog::openFile(os, dataDir + "samples/Genbank", "PBR322.gb");
    GTUtilsTaskTreeView::waitTaskFinished(os);
    //2. Find next restriction sites "AaaI" and "AagI"
    GTUtilsDialog::waitForDialog(os, new FindEnzymesDialogFiller(os, QStringList() << "AaaI" << "AagI"));
    GTWidget::click(os, GTToolbar::getWidgetForActionName(os, GTToolbar::getToolbar(os, MWTOOLBAR_ACTIVEMDI), "Find restriction sites"));
    GTUtilsTaskTreeView::waitTaskFinished(os);

    GTUtilsNotifications::waitForNotification(os, false);
    //3. Open report and be sure fragments sorted by length (longest first)
    GTUtilsDialog::waitForDialog(os, new DigestSequenceDialogFiller(os));
    GTMenu::clickMainMenuItem(os, QStringList() << "Tools" << "Cloning" << "Digest into fragments...");
    GTUtilsTaskTreeView::waitTaskFinished(os);

    GTGlobals::sleep();
    QTextEdit *textEdit = dynamic_cast<QTextEdit*>(GTWidget::findWidget(os, "reportTextEdit", GTUtilsMdi::activeWindow(os)));
    CHECK_SET_ERR(textEdit->toPlainText().contains("1:    From AaaI (940) To AagI (24) - 3446 bp "), "Expected message is not found in the report text");
}

GUI_TEST_CLASS_DEFINITION(test_5295) {
//    1. Open "_common_data/pdb/Helix.pdb".
    GTFileDialog::openFile(os, testDir + "_common_data/pdb/Helix.pdb");
    GTUtilsTaskTreeView::waitTaskFinished(os);

//    Expected state: UGENE doesn't crash, the 3d structure is shown.
    QWidget *biostructWidget = GTWidget::findWidget(os, "1-");
    const QImage image1 = GTWidget::getImage(os, biostructWidget);
    QSet<QRgb> colors;
    for (int i = 0; i < image1.width(); i++) {
        for (int j = 0; j < image1.height(); j++) {
            colors << image1.pixel(i, j);
        }
    }
    CHECK_SET_ERR(colors.size() > 1, "Biostruct was not drawn");

//    2. Call a context menu, open "Render Style" submenu.
//    Expected state: "Ball-and-Stick" renderer is selected.
    GTUtilsDialog::waitForDialog(os, new PopupCheckerByText(os, QStringList() << "Render Style" << "Ball-and-Stick", PopupChecker::CheckOptions(PopupChecker::IsChecked)));
    GTWidget::click(os, biostructWidget, Qt::RightButton);

//    3. Select "Model" renderer. Select "Ball-and-Stick" again.
    GTUtilsDialog::waitForDialog(os, new PopupChooserByText(os, QStringList() << "Render Style" << "Model"));
    GTWidget::click(os, biostructWidget, Qt::RightButton);
    GTUtilsDialog::waitForDialog(os, new PopupChooserByText(os, QStringList() << "Render Style" << "Ball-and-Stick"));
    GTWidget::click(os, biostructWidget, Qt::RightButton);

//    Expected state: UGENE doesn't crash, the 3d structure is shown.
    const QImage image2 = GTWidget::getImage(os, biostructWidget);
    colors.clear();
    for (int i = 0; i < image2.width(); i++) {
        for (int j = 0; j < image2.height(); j++) {
            colors << image2.pixel(i, j);
        }
    }
    CHECK_SET_ERR(colors.size() > 1, "Biostruct was not drawn after renderer change");
}

<<<<<<< HEAD
GUI_TEST_CLASS_DEFINITION(test_5314) {
    GTFileDialog::openFile(os, testDir + "_common_data/genbank/CVU55762.gb");
    GTUtilsTaskTreeView::waitTaskFinished(os);

    const QStringList defaultEnzymes = QStringList() << "ClaI";
    GTUtilsDialog::waitForDialog(os, new PopupChooser(os, QStringList() << "ADV_MENU_ANALYSE" << "Find restriction sites"));
    GTUtilsDialog::waitForDialog(os, new FindEnzymesDialogFiller(os, defaultEnzymes));
    GTMenu::showContextMenu(os, GTUtilsSequenceView::getSeqWidgetByNumber(os));
    GTUtilsTaskTreeView::waitTaskFinished(os);

    GTFileDialog::openFile(os, testDir + "_common_data/abif/A01.abi");
=======
GUI_TEST_CLASS_DEFINITION(test_5356) {
//    1. Open WD
//    2. Create workflow: "Read FASTQ" --> "Cut Adapter" --> "FastQC"
//       (open _common_data/regression/5356/cutadapter_and_trim.uwl)
//    3. Set input data:
//       reads - _common_data/regression/5356/reads.fastq
//       adapter file -  _common_data/regression/5356/adapter.fa
//    4. Run the workflow
//    Expected state: no errors in the log (empty sequences were skipped by CutAdapter)

    GTLogTracer l;

    GTUtilsWorkflowDesigner::openWorkflowDesigner(os);
    GTUtilsWorkflowDesigner::loadWorkflow(os, testDir + "_common_data/regression/5356/cutadapt_and_trim.uwl");
    GTUtilsTaskTreeView::waitTaskFinished(os);

    GTUtilsWorkflowDesigner::addInputFile(os, "Read FASTQ Files with Reads 1", testDir + "_common_data/regression/5356/reads.fastq");

    GTUtilsWorkflowDesigner::click(os, "Cut Adapter");
    GTUtilsWorkflowDesigner::setParameter(os, "FASTA file with adapters", QDir(testDir + "_common_data/regression/5356/adapter.fa").absolutePath(), GTUtilsWorkflowDesigner::textValue);
    GTUtilsWorkflowDesigner::setParameter(os, "Output directory", "Custom", GTUtilsWorkflowDesigner::comboValue);
    GTUtilsWorkflowDesigner::setParameter(os, "Custom directory", QDir(sandBoxDir).absolutePath(), GTUtilsWorkflowDesigner::textValue);

    GTUtilsWorkflowDesigner::runWorkflow(os);
    GTUtilsTaskTreeView::waitTaskFinished(os);

    CHECK_SET_ERR(!l.hasError(), "There is an error in the log");
}

GUI_TEST_CLASS_DEFINITION(test_5352) {
//    1. Open WD
//    2. Open any sample (e.g. Align with MUSCLE)
//    3. Remove some elements and set input data
//    4. Run the workflow
//    5. Click "Load dashboard workflow"
//    Expected state: message box about workflow modification appears
//    6. Click "Close without saving"
//    Expected state: the launched workflow is loaded successfully, no errors

    GTLogTracer l;

    GTUtilsWorkflowDesigner::openWorkflowDesigner(os);
    GTUtilsWorkflowDesigner::addSample(os, "Align sequences with MUSCLE");
    GTUtilsTaskTreeView::waitTaskFinished(os);

    GTUtilsWorkflowDesigner::removeItem(os, "Align with MUSCLE");

    WorkflowProcessItem* read = GTUtilsWorkflowDesigner::getWorker(os, "Read alignment");
    WorkflowProcessItem* write = GTUtilsWorkflowDesigner::getWorker(os, "Write alignment");
    GTUtilsWorkflowDesigner::connect(os, read, write);

    GTUtilsWorkflowDesigner::click(os, "Read alignment");
    GTUtilsWorkflowDesigner::addInputFile(os, "Read alignment", dataDir + "samples/CLUSTALW/COI.aln");

    GTUtilsWorkflowDesigner::runWorkflow(os);
    GTUtilsTaskTreeView::waitTaskFinished(os);

    GTUtilsDialog::waitForDialog(os, new MessageBoxDialogFiller(os, "Close without Saving"));
    HIWebElement element = GTUtilsDashboard::findElement(os, "", "BUTTON");
    GTUtilsDashboard::click(os, element);

    CHECK_SET_ERR(!l.hasError(), "There is and error in the log");
>>>>>>> c4fa7d17
}

} // namespace GUITest_regression_scenarios

} // namespace U2<|MERGE_RESOLUTION|>--- conflicted
+++ resolved
@@ -728,8 +728,10 @@
     CHECK_SET_ERR(colors.size() > 1, "Biostruct was not drawn after renderer change");
 }
 
-<<<<<<< HEAD
 GUI_TEST_CLASS_DEFINITION(test_5314) {
+    //1. Open "data/samples/Genbank/CVU55762.gb".
+    //2. Search any enzyme on the whole sequence.
+    //3. Open "data/samples/ABIF/A01.abi".
     GTFileDialog::openFile(os, testDir + "_common_data/genbank/CVU55762.gb");
     GTUtilsTaskTreeView::waitTaskFinished(os);
 
@@ -738,9 +740,11 @@
     GTUtilsDialog::waitForDialog(os, new FindEnzymesDialogFiller(os, defaultEnzymes));
     GTMenu::showContextMenu(os, GTUtilsSequenceView::getSeqWidgetByNumber(os));
     GTUtilsTaskTreeView::waitTaskFinished(os);
-
+    GTLogTracer lt;
     GTFileDialog::openFile(os, testDir + "_common_data/abif/A01.abi");
-=======
+    CHECK_SET_ERR(!lt.hasError(), "Log shouldn't contain errors");
+}
+
 GUI_TEST_CLASS_DEFINITION(test_5356) {
 //    1. Open WD
 //    2. Create workflow: "Read FASTQ" --> "Cut Adapter" --> "FastQC"
@@ -803,7 +807,6 @@
     GTUtilsDashboard::click(os, element);
 
     CHECK_SET_ERR(!l.hasError(), "There is and error in the log");
->>>>>>> c4fa7d17
 }
 
 } // namespace GUITest_regression_scenarios
