/**
 * UGENE - Integrated Bioinformatics Tools.
 * Copyright (C) 2008-2019 UniPro <ugene@unipro.ru>
 * http://ugene.net
 *
 * This program is free software; you can redistribute it and/or
 * modify it under the terms of the GNU General Public License
 * as published by the Free Software Foundation; either version 2
 * of the License, or (at your option) any later version.
 *
 * This program is distributed in the hope that it will be useful,
 * but WITHOUT ANY WARRANTY; without even the implied warranty of
 * MERCHANTABILITY or FITNESS FOR A PARTICULAR PURPOSE. See the
 * GNU General Public License for more details.
 *
 * You should have received a copy of the GNU General Public License
 * along with this program; if not, write to the Free Software
 * Foundation, Inc., 51 Franklin Street, Fifth Floor, Boston,
 * MA 02110-1301, USA.
 */

#include <QApplication>
#include <QDir>
#include <QGroupBox>
#include <QPushButton>
#include <QRadioButton>
#include <QSpinBox>
#include <QTableWidget>
#include <QWizard>

#include <base_dialogs/DefaultDialogFiller.h>
#include <base_dialogs/MessageBoxFiller.h>
#include <drivers/GTKeyboardDriver.h>
#include <drivers/GTMouseDriver.h>
#include <primitives/GTAction.h>
#include <primitives/GTCheckBox.h>
#include <primitives/GTComboBox.h>
#include <primitives/GTGroupBox.h>
#include <primitives/GTLineEdit.h>
#include "primitives/GTMainWindow.h"
#include <primitives/GTMenu.h>
#include <primitives/GTRadioButton.h>
#include <primitives/GTSlider.h>
#include <primitives/GTSpinBox.h>
#include <primitives/GTTableView.h>
#include <primitives/GTTabWidget.h>
#include <primitives/GTTextEdit.h>
#include <primitives/GTToolbar.h>
#include <primitives/GTTreeWidget.h>
#include <primitives/PopupChooser.h>
#include <system/GTClipboard.h>
#include <system/GTFile.h>
#include <utils/GTKeyboardUtils.h>
#include <utils/GTThread.h>

#include <U2Core/HttpFileAdapter.h>

#include <U2View/DetView.h>

#include "GTTestsRegressionScenarios_6001_7000.h"
#include "GTUtilsAnnotationsTreeView.h"
#include "GTUtilsAssemblyBrowser.h"
#include "GTUtilsBookmarksTreeView.h"
#include "GTUtilsCircularView.h"
#include "GTUtilsDashboard.h"
#include "GTUtilsDocument.h"
#include "GTUtilsExternalTools.h"
#include "GTUtilsLog.h"
#include "GTUtilsMcaEditor.h"
#include "GTUtilsMcaEditorSequenceArea.h"
#include "GTUtilsMcaEditorStatusWidget.h"
#include "GTUtilsMdi.h"
#include "GTUtilsMsaEditor.h"
#include "GTUtilsMsaEditorSequenceArea.h"
#include "GTUtilsNotifications.h"
#include "GTUtilsOptionPanelMca.h"
#include "GTUtilsOptionPanelMSA.h"
#include "GTUtilsOptionPanelSequenceView.h"
#include "GTUtilsOptionsPanel.h"
#include "GTUtilsPcr.h"
#include "GTUtilsPhyTree.h"
#include "GTUtilsPrimerLibrary.h"
#include "GTUtilsProject.h"
#include "GTUtilsProjectTreeView.h"
#include "GTUtilsSequenceView.h"
#include "GTUtilsSharedDatabaseDocument.h"
#include "GTUtilsStartPage.h"
#include "GTUtilsTask.h"
#include "GTUtilsTaskTreeView.h"
#include "GTUtilsWizard.h"
#include "GTUtilsWorkflowDesigner.h"

#include "../../workflow_designer/src/WorkflowViewItems.h"

#include "runnables/ugene/corelibs/U2Gui/AlignShortReadsDialogFiller.h"
#include "runnables/ugene/corelibs/U2Gui/AppSettingsDialogFiller.h"
#include "runnables/ugene/corelibs/U2Gui/DownloadRemoteFileDialogFiller.h"
#include "runnables/ugene/corelibs/U2Gui/EditAnnotationDialogFiller.h"
#include "runnables/ugene/corelibs/U2Gui/EditSettingsDialogFiller.h"
#include "runnables/ugene/corelibs/U2Gui/FindRepeatsDialogFiller.h"
#include "runnables/ugene/corelibs/U2Gui/ImportAPRFileDialogFiller.h"
#include "runnables/ugene/corelibs/U2View/ov_msa/ExtractSelectedAsMSADialogFiller.h"
#include "runnables/ugene/corelibs/U2View/utils_smith_waterman/SmithWatermanDialogBaseFiller.h"
#include "runnables/ugene/plugins/dna_export/ExportSelectedSequenceFromAlignmentDialogFiller.h"
#include "runnables/ugene/plugins/dna_export/ExportSequencesDialogFiller.h"
#include "runnables/ugene/plugins/enzymes/ConstructMoleculeDialogFiller.h"
#include "runnables/ugene/plugins/enzymes/DigestSequenceDialogFiller.h"
#include "runnables/ugene/plugins/enzymes/FindEnzymesDialogFiller.h"
#include "runnables/ugene/plugins/external_tools/AlignToReferenceBlastDialogFiller.h"
#include "runnables/ugene/plugins/external_tools/TrimmomaticDialogFiller.h"
#include "runnables/ugene/plugins/workflow_designer/WizardFiller.h"
#include "runnables/ugene/ugeneui/DocumentFormatSelectorDialogFiller.h"
#include "runnables/ugene/ugeneui/SaveProjectDialogFiller.h"
#include "runnables/ugene/ugeneui/SequenceReadingModeSelectorDialogFiller.h"
#include "runnables/ugene/plugins/workflow_designer/CreateElementWithCommandLineToolFiller.h"
#include "runnables/ugene/plugins/workflow_designer/StartupDialogFiller.h"

namespace U2 {

namespace GUITest_regression_scenarios {
using namespace HI;

GUI_TEST_CLASS_DEFINITION(test_6031) {
    //1. Open samples/APR/gyrA.apr in read-only mode
    GTUtilsDialog::waitForDialog(os, new ImportAPRFileFiller(os, true));
    GTFileDialog::openFile(os, dataDir + "samples/APR/gyrA.apr");
    GTUtilsTaskTreeView::waitTaskFinished(os);

    //Expected: there is no prefix \27: before name of sequences
    QStringList nameList = GTUtilsMSAEditorSequenceArea::getNameList(os);
    foreach(const QString& name, nameList) {
        CHECK_SET_ERR(!name.startsWith("\27"), QString("Unexpected start of the name"));
    }
}


GUI_TEST_CLASS_DEFINITION(test_6033) {
    //    1. Open 'human_T1.fa'
    GTFileDialog::openFile(os, dataDir + "/samples/FASTA", "human_T1.fa");
    GTUtilsTaskTreeView::waitTaskFinished(os);

    //2. Select the whole sequence.
    GTUtilsSequenceView::selectSequenceRegion(os, 1, 199950);

    //3. Copy translation.
    GTKeyboardDriver::keyClick('t', Qt::ControlModifier);

    //4. Open the Project View, paste the data.
    if (!GTUtilsProjectTreeView::isVisible(os)) {
        GTUtilsProjectTreeView::openView(os);
    }

    GTUtilsProjectTreeView::click(os, "human_T1.fa");
    GTKeyboardDriver::keyClick('v', Qt::ControlModifier);
    GTUtilsTaskTreeView::waitTaskFinished(os);

    bool correct = false;
    foreach(const QString& name, GTUtilsProjectTreeView::getDocuments(os).keys()) {
        if (name.contains("clipboard") && name.contains(".seq")) {
            correct = true;
            break;
        }
    }

    CHECK_SET_ERR(correct, "Incorrect paste operation");
}
GUI_TEST_CLASS_DEFINITION(test_6038_1) {
    //    1. Open WD.
    GTUtilsWorkflowDesigner::openWorkflowDesigner(os);

    //    2. Add 'Improve Reads with Trimmomatic', 'Classify Sequences with CLARK', 'Classify Sequences with Kraken' and 'Filter by Classification' elements to the scene.
    const QString trimmomaticName = "Improve Reads with Trimmomatic";
    WorkflowProcessItem *trimmomaticElement = GTUtilsWorkflowDesigner::addElement(os, trimmomaticName);

    //    3. Each element has 'Input data' parameter. Set it to 'PE reads'.
    //    Expected state: 'Improve Reads with Trimmomatic' element has two input slots ('Input FASTQ URL 1' and 'Input FASTQ URL 2') and two output slots ('Output FASTQ URL 1' and 'Output FASTQ URL 2');
    {
        GTUtilsWorkflowDesigner::click(os, trimmomaticElement);
        GTUtilsWorkflowDesigner::setParameter(os, "Input data", "PE reads", GTUtilsWorkflowDesigner::comboValue);

        QTableWidget *inputPortTable = GTUtilsWorkflowDesigner::getInputPortsTable(os, 0);
        CHECK_SET_ERR(NULL != inputPortTable, "inputPortTable is NULL");

        QStringList inputSlotsNames;
        for (int i = 0; i < GTTableView::rowCount(os, inputPortTable); i++) {
            inputSlotsNames << GTTableView::data(os, inputPortTable, i, 0);
        }

        CHECK_SET_ERR(inputSlotsNames.contains("Input FASTQ URL 1"), QString("'Input FASTQ URL 1' slot not found in element '%1'").arg(trimmomaticName));
        CHECK_SET_ERR(inputSlotsNames.contains("Input FASTQ URL 2"), QString("'Input FASTQ URL 2' slot not found in element '%1'").arg(trimmomaticName));

        QTableWidget *outputPortTable = GTUtilsWorkflowDesigner::getOutputPortsTable(os, 0);
        CHECK_SET_ERR(NULL != outputPortTable, "outputPortTable is NULL");

        QStringList outputSlotsNames;
        for (int i = 0; i < GTTableView::rowCount(os, outputPortTable); i++) {
            outputSlotsNames << GTTableView::data(os, outputPortTable, i, 0);
        }

        CHECK_SET_ERR(outputSlotsNames.contains("Output FASTQ URL 1 (by Improve Reads with Trimmomatic)"), QString("'Output FASTQ URL 1 (by Improve Reads with Trimmomatic)' slot not found in element '%1'").arg(trimmomaticName));
        CHECK_SET_ERR(outputSlotsNames.contains("Output FASTQ URL 2 (by Improve Reads with Trimmomatic)"), QString("'Output FASTQ URL 2 (by Improve Reads with Trimmomatic)' slot not found in element '%1'").arg(trimmomaticName));
    }
    //    4. Set 'Input data' parameter in each element to 'SE reads' in 'Improve Reads with Trimmomatic' element.
    //    Expected state: 'Improve Reads with Trimmomatic' element has one input slot ('Input FASTQ URL 1') and one output slot ('Output FASTQ URL 1');
    //
    {
        GTWidget::click(os, GTWidget::findWidget(os, "sceneView"));
        GTUtilsWorkflowDesigner::click(os, trimmomaticElement);
        GTUtilsWorkflowDesigner::setParameter(os, "Input data", "SE reads", GTUtilsWorkflowDesigner::comboValue);

        QTableWidget *inputPortTable = GTUtilsWorkflowDesigner::getInputPortsTable(os, 0);
        CHECK_SET_ERR(NULL != inputPortTable, "inputPortTable is NULL");

        QStringList inputSlotsNames;
        for (int i = 0; i < GTTableView::rowCount(os, inputPortTable); i++) {
            inputSlotsNames << GTTableView::data(os, inputPortTable, i, 0);
        }

        CHECK_SET_ERR(inputSlotsNames.contains("Input FASTQ URL 1"), QString("'Input FASTQ URL 1' slot not found in element '%1'").arg(trimmomaticName));
        CHECK_SET_ERR(!inputSlotsNames.contains("Input FASTQ URL 2"), QString("'Input FASTQ URL 2' slot unexpectedly found in element '%1'").arg(trimmomaticName));

        QTableWidget *outputPortTable = GTUtilsWorkflowDesigner::getOutputPortsTable(os, 0);
        CHECK_SET_ERR(NULL != outputPortTable, "outputPortTable is NULL");

        QStringList outputSlotsNames;
        for (int i = 0; i < GTTableView::rowCount(os, outputPortTable); i++) {
            outputSlotsNames << GTTableView::data(os, outputPortTable, i, 0);
        }

        CHECK_SET_ERR(outputSlotsNames.contains("Output FASTQ URL 1 (by Improve Reads with Trimmomatic)"), QString("'Output FASTQ URL 1 (by Improve Reads with Trimmomatic)' slot not found in element '%1'").arg(trimmomaticName));
        CHECK_SET_ERR(!outputSlotsNames.contains("Output FASTQ URL 2 (by Improve Reads with Trimmomatic)"), QString("'Output FASTQ URL 2 (by Improve Reads with Trimmomatic)' slot unexpectedly found in element '%1'").arg(trimmomaticName));

    }

    //    5. Click 'Validate workflow' button on the toolbar.
    GTUtilsDialog::waitForDialogWhichMayRunOrNot(os, new MessageBoxDialogFiller(os, QMessageBox::Ok));
    GTUtilsWorkflowDesigner::validateWorkflow(os);

    //    Expected state: there could be errors, but there are neither errors not warnings about not connected slots.
    QSet<QString> acceptableErrors = QSet<QString>()
        << QString("%1: The mandatory \"Input FASTQ URL 1\" slot is not connected.").arg(trimmomaticName)
        << QString("%1: Required parameter is not set: Trimming steps").arg(trimmomaticName);

    QSet<QString> actualErrors = GTUtilsWorkflowDesigner::getErrors(os).toSet();
    CHECK_SET_ERR(acceptableErrors.size() == actualErrors.size(), QString("Unexpected errors number, expected: %1, current: %2").
        arg(acceptableErrors.size()).
        arg(actualErrors.size()));
}

GUI_TEST_CLASS_DEFINITION(test_6038_2) {
    //    1. Open WD.
    GTUtilsWorkflowDesigner::openWorkflowDesigner(os);

    //    2. Add 'Improve Reads with Trimmomatic', 'Classify Sequences with CLARK', 'Classify Sequences with Kraken' and 'Filter by Classification' elements to the scene.
    const QString clarkName = "Classify Sequences with CLARK";

    WorkflowProcessItem *clarkElement = GTUtilsWorkflowDesigner::addElement(os, clarkName);

    //    3. Each element has 'Input data' parameter. Set it to 'PE reads'.
    //    Expected state: 'Classify Sequences with CLARK' elements have two input slots ('Input URL 1' and 'Input URL 2') and some output slots;

        GTUtilsWorkflowDesigner::click(os, clarkElement);
        GTUtilsWorkflowDesigner::setParameter(os, "Input data", "PE reads", GTUtilsWorkflowDesigner::comboValue);

        QTableWidget *inputPortTable = GTUtilsWorkflowDesigner::getInputPortsTable(os, 0);
        CHECK_SET_ERR(NULL != inputPortTable, "inputPortTable is NULL");

        QStringList inputSlotsNames;
        for (int i = 0; i < GTTableView::rowCount(os, inputPortTable); i++) {
            inputSlotsNames << GTTableView::data(os, inputPortTable, i, 0);
        }

        CHECK_SET_ERR(inputSlotsNames.contains("Input URL 1"), QString("'Input URL 1' slot not found in element '%1'").arg(clarkName));
        CHECK_SET_ERR(inputSlotsNames.contains("Input URL 2"), QString("'Input URL 2' slot not found in element '%1'").arg(clarkName));

        //    4. Set 'Input data' parameter in each element to 'SE reads or contigs' ('SE reads' in 'Improve Reads with Trimmomatic' element).
        //    Expected state: 'Classify Sequences with Kraken' and 'Classify Sequences with CLARK' elements have one input slot ('Input URL 1') and some output slots;
        //                    'Improve Reads with Trimmomatic' element has one input slot ('Input FASTQ URL 1') and one output slot ('Output FASTQ URL 1');
        //                    'Filter by Classification' element has two input slots (one of them is 'Input URL 1'), and one output slot ('Output URL 1').
        {
            GTWidget::click(os, GTWidget::findWidget(os, "sceneView"));
            GTUtilsWorkflowDesigner::click(os, clarkElement);
            GTUtilsWorkflowDesigner::setParameter(os, "Input data", "SE reads or contigs", GTUtilsWorkflowDesigner::comboValue);

            QTableWidget *inputPortTable = GTUtilsWorkflowDesigner::getInputPortsTable(os, 0);
            CHECK_SET_ERR(NULL != inputPortTable, "inputPortTable is NULL");

            QStringList inputSlotsNames;
            for (int i = 0; i < GTTableView::rowCount(os, inputPortTable); i++) {
                inputSlotsNames << GTTableView::data(os, inputPortTable, i, 0);
            }

            CHECK_SET_ERR(inputSlotsNames.contains("Input URL 1"), QString("'Input URL 1' slot not found in element '%1'").arg(clarkName));
            CHECK_SET_ERR(!inputSlotsNames.contains("Input URL 2"), QString("'Input URL 2' slot unexpectedly found in element '%1'").arg(clarkName));
        }
    //    5. Click 'Validate workflow' button on the toolbar.
    GTUtilsDialog::waitForDialogWhichMayRunOrNot(os, new MessageBoxDialogFiller(os, QMessageBox::Ok));
    GTUtilsWorkflowDesigner::validateWorkflow(os);

    //    Expected state: there could be errors, but there are neither errors not warnings about not connected slots.
    QSet<QString> acceptableErrors;

#ifdef Q_OS_WIN
    acceptableErrors = QSet<QString>()
        << QString("%1: The mandatory \"Input URL 1\" slot is not connected.").arg(clarkName)
        << QString("%1: External tool \"CLARK\" is not set. You can set it in Settings -> Preferences -> External Tools").arg(clarkName)
        << QString("%1: External tool \"CLARK-l\" is not set. You can set it in Settings -> Preferences -> External Tools").arg(clarkName)
        << QString("%1: Required parameter is not set: Database").arg(clarkName);
#else
    acceptableErrors = QSet<QString>()
        << QString("%1: The mandatory \"Input URL 1\" slot is not connected.").arg(clarkName)
        << QString("%1: Required parameter is not set: Database").arg(clarkName);
#endif

    QSet<QString> actualErrors = GTUtilsWorkflowDesigner::getErrors(os).toSet();
    CHECK_SET_ERR(acceptableErrors.size() == actualErrors.size(), QString("Unexpected errors number, expected: %1, current: %2").
        arg(acceptableErrors.size()).
        arg(actualErrors.size()));
}

GUI_TEST_CLASS_DEFINITION(test_6038_4) {

        //    1. Open WD.
        GTUtilsWorkflowDesigner::openWorkflowDesigner(os);

        //    2. Add 'Filter by Classification' element to the scene.
        const QString filterName = "Filter by Classification";

        WorkflowProcessItem *filterElement = GTUtilsWorkflowDesigner::addElement(os, filterName);

        //    3. Each element has 'Input data' parameter. Set it to 'PE reads'.
        //    Expected state:  'Filter by Classification' element has three input slots (two of them are 'Input URL 1' and 'Input URL 2'), and two output slots ('Output URL 1' and 'Output URL 2').

    {
        GTUtilsWorkflowDesigner::click(os, filterElement);
        GTUtilsWorkflowDesigner::setParameter(os, "Input data", "PE reads", GTUtilsWorkflowDesigner::comboValue);

        QTableWidget *inputPortTable = GTUtilsWorkflowDesigner::getInputPortsTable(os, 0);
        CHECK_SET_ERR(NULL != inputPortTable, "inputPortTable is NULL");

        QStringList inputSlotsNames;
        for (int i = 0; i < GTTableView::rowCount(os, inputPortTable); i++) {
            inputSlotsNames << GTTableView::data(os, inputPortTable, i, 0);
        }

        CHECK_SET_ERR(inputSlotsNames.contains("Input URL 1"), QString("'Input URL 1' slot not found in element '%1'").arg(filterName));
        CHECK_SET_ERR(inputSlotsNames.contains("Input URL 2"), QString("'Input URL 2' slot not found in element '%1'").arg(filterName));

        QTableWidget *outputPortTable = GTUtilsWorkflowDesigner::getOutputPortsTable(os, 0);
        CHECK_SET_ERR(NULL != outputPortTable, "outputPortTable is NULL");

        QStringList outputSlotsNames;
        for (int i = 0; i < GTTableView::rowCount(os, outputPortTable); i++) {
            outputSlotsNames << GTTableView::data(os, outputPortTable, i, 0);
        }

        CHECK_SET_ERR(outputSlotsNames.contains("Output URL 1 (by Filter by Classification)"), QString("'Output URL 1 (by Filter by Classification)' slot not found in element '%1'").arg(filterName));
        CHECK_SET_ERR(outputSlotsNames.contains("Output URL 2 (by Filter by Classification)"), QString("'Output URL 2 (by Filter by Classification)' slot not found in element '%1'").arg(filterName));
    }

    //    4. Set 'Input data' parameter in each element to 'SE reads or contigs' ('SE reads' in 'Improve Reads with Trimmomatic' element).
    //    Expected state: 'Filter by Classification' element has two input slots (one of them is 'Input URL 1'), and one output slot ('Output URL 1').

    {
        GTWidget::click(os, GTWidget::findWidget(os, "sceneView"));
        GTUtilsWorkflowDesigner::click(os, filterElement);
        GTUtilsWorkflowDesigner::setParameter(os, "Input data", "SE reads or contigs", GTUtilsWorkflowDesigner::comboValue);

        QTableWidget *inputPortTable = GTUtilsWorkflowDesigner::getInputPortsTable(os, 0);
        CHECK_SET_ERR(NULL != inputPortTable, "inputPortTable is NULL");

        QStringList inputSlotsNames;
        for (int i = 0; i < GTTableView::rowCount(os, inputPortTable); i++) {
            inputSlotsNames << GTTableView::data(os, inputPortTable, i, 0);
        }

        CHECK_SET_ERR(inputSlotsNames.contains("Input URL 1"), QString("'Input URL 1' slot not found in element '%1'").arg(filterName));
        CHECK_SET_ERR(!inputSlotsNames.contains("Input URL 2"), QString("'Input URL 2' slot unexpectedly found in element '%1'").arg(filterName));

        QTableWidget *outputPortTable = GTUtilsWorkflowDesigner::getOutputPortsTable(os, 0);
        CHECK_SET_ERR(NULL != outputPortTable, "outputPortTable is NULL");

        QStringList outputSlotsNames;
        for (int i = 0; i < GTTableView::rowCount(os, outputPortTable); i++) {
            outputSlotsNames << GTTableView::data(os, outputPortTable, i, 0);
        }

        CHECK_SET_ERR(outputSlotsNames.contains("Output URL 1 (by Filter by Classification)"), QString("'Output URL 1 (by Filter by Classification)' slot not found in element '%1'").arg(filterName));
        CHECK_SET_ERR(!outputSlotsNames.contains("Output URL 2 (by Filter by Classification)"), QString("'Output URL 2 (by Filter by Classification)' slot unexpectedly found in element '%1'").arg(filterName));
    }

    //    5. Click 'Validate workflow' button on the toolbar.
    GTUtilsDialog::waitForDialogWhichMayRunOrNot(os, new MessageBoxDialogFiller(os, QMessageBox::Ok));
    GTUtilsWorkflowDesigner::validateWorkflow(os);

    //    Expected state: there could be errors, but there are neither errors not warnings about not connected slots.
    QSet<QString> acceptableErrors = QSet<QString>()
        << QString("%1: The mandatory \"Input URL 1\" slot is not connected.").arg(filterName)
        << QString("%1: Taxonomy classification data from NCBI are not available").arg(filterName);
    QSet<QString> actualErrors = GTUtilsWorkflowDesigner::getErrors(os).toSet();
    CHECK_SET_ERR(acceptableErrors.size() == actualErrors.size(), QString("Unexpected errors number, expected: %1, current: %2").
        arg(acceptableErrors.size()).
        arg(actualErrors.size()));
}

GUI_TEST_CLASS_DEFINITION(test_6038_3) {

        //    1. Open WD.
        GTUtilsWorkflowDesigner::openWorkflowDesigner(os);

        //    2. Add 'Classify Sequences with Kraken' element to the scene.
        const QString krakenName = "Classify Sequences with Kraken";
        WorkflowProcessItem *krakenElement = GTUtilsWorkflowDesigner::addElement(os, krakenName);


        //    3. Each element has 'Input data' parameter. Set it to 'PE reads'.
        //    Expected state: 'Classify Sequences with Kraken' element has two input slots ('Input URL 1' and 'Input URL 2') and some output slots;

    {
        GTUtilsWorkflowDesigner::click(os, krakenElement);
        GTUtilsWorkflowDesigner::setParameter(os, "Input data", "PE reads", GTUtilsWorkflowDesigner::comboValue);

        QTableWidget *inputPortTable = GTUtilsWorkflowDesigner::getInputPortsTable(os, 0);
        CHECK_SET_ERR(NULL != inputPortTable, "inputPortTable is NULL");

        QStringList inputSlotsNames;
        for (int i = 0; i < GTTableView::rowCount(os, inputPortTable); i++) {
            inputSlotsNames << GTTableView::data(os, inputPortTable, i, 0);
        }

        CHECK_SET_ERR(inputSlotsNames.contains("Input URL 1"), QString("'Input URL 1' slot not found in element '%1'").arg(krakenName));
        CHECK_SET_ERR(inputSlotsNames.contains("Input URL 2"), QString("'Input URL 2' slot not found in element '%1'").arg(krakenName));
    }

    //    4. Set 'Input data' parameter in each element to 'SE reads or contigs
    //    Expected state: 'Classify Sequences with Kraken' and some output slots;

    {
        GTWidget::click(os, GTWidget::findWidget(os, "sceneView"));
        GTUtilsWorkflowDesigner::click(os, krakenElement);
        GTUtilsWorkflowDesigner::setParameter(os, "Input data", "SE reads or contigs", GTUtilsWorkflowDesigner::comboValue);

        QTableWidget *inputPortTable = GTUtilsWorkflowDesigner::getInputPortsTable(os, 0);
        CHECK_SET_ERR(NULL != inputPortTable, "inputPortTable is NULL");

        QStringList inputSlotsNames;
        for (int i = 0; i < GTTableView::rowCount(os, inputPortTable); i++) {
            inputSlotsNames << GTTableView::data(os, inputPortTable, i, 0);
        }

        CHECK_SET_ERR(inputSlotsNames.contains("Input URL 1"), QString("'Input URL 1' slot not found in element '%1'").arg(krakenName));
        CHECK_SET_ERR(!inputSlotsNames.contains("Input URL 2"), QString("'Input URL 2' slot unexpectedly found in element '%1'").arg(krakenName));
    }

    //    5. Click 'Validate workflow' button on the toolbar.
    GTUtilsDialog::waitForDialogWhichMayRunOrNot(os, new MessageBoxDialogFiller(os, QMessageBox::Ok));
    GTUtilsWorkflowDesigner::validateWorkflow(os);

    //    Expected state: there could be errors, but there are neither errors not warnings about not connected slots.
    QSet<QString> acceptableErrors;

#ifdef Q_OS_WIN
    acceptableErrors = QSet<QString>()
        << QString("%1: The mandatory \"Input URL 1\" slot is not connected.").arg(krakenName)
        << QString("%1: External tool \"kraken\" is not set. You can set it in Settings -> Preferences -> External Tools").arg(krakenName)
        << QString("%1: Required parameter is not set: Database").arg(krakenName)
        << QString("%1: The database folder \"\" doesn't exist.").arg(krakenName);
#else
    acceptableErrors = QSet<QString>()
        << QString("%1: The mandatory \"Input URL 1\" slot is not connected.").arg(krakenName)
        << QString("%1: Required parameter is not set: Database").arg(krakenName)
        << QString("%1: The database folder \"\" doesn't exist.").arg(krakenName);
#endif

    QSet<QString> actualErrors = GTUtilsWorkflowDesigner::getErrors(os).toSet();
    CHECK_SET_ERR(acceptableErrors.size() == actualErrors.size(), QString("Unexpected errors number, expected: %1, current: %2").
        arg(acceptableErrors.size()).
        arg(actualErrors.size()));
}

GUI_TEST_CLASS_DEFINITION(test_6043) {
//    1. Open "_common_data/ugenedb/sec1_9_ugenedb.ugenedb".
//    Expected state: the assembly is successfully opened, the coverage calculation finished, UGENE doens't crash
    const QString filePath = sandBoxDir + "test_6043.ugenedb";
    GTFile::copy(os, testDir + "_common_data/ugenedb/sec1_9_ugenedb.ugenedb", filePath);

    GTFileDialog::openFile(os, filePath);
    GTUtilsTaskTreeView::waitTaskFinished(os);
    GTGlobals::sleep();
    GTUtilsTaskTreeView::waitTaskFinished(os);

    const bool assemblyExists = GTUtilsProjectTreeView::checkItem(os, "sec1_and_others");
    CHECK_SET_ERR(assemblyExists, "Assembly object is not found in the project view");
}

GUI_TEST_CLASS_DEFINITION(test_6047) {
    //1. Open and convert APR file
    GTUtilsDialog::waitForDialog(os, new ImportAPRFileFiller(os, false, sandBoxDir + "test_6047", "MSF"));
    GTFileDialog::openFile(os, testDir + "_common_data/apr/HCVtest.apr");
    GTUtilsTaskTreeView::waitTaskFinished(os);

    //Check msa length and number of sequences
    CHECK_SET_ERR(GTUtilsMSAEditorSequenceArea::getLength(os) == 488, "Unexpected length of msa");
    CHECK_SET_ERR(GTUtilsMSAEditorSequenceArea::getNameList(os).size() == 231, "Unexpected quantaty of sequences");
}

GUI_TEST_CLASS_DEFINITION(test_6058_1) {
    //1. Open file human_t1.fa
    GTFileDialog::openFile(os, dataDir + "samples/FASTA/human_T1.fa");
    GTUtilsTaskTreeView::waitTaskFinished(os);

    //2. Check following items in sequence view translations menu
    //"31. Blastocrithidia Nuclear"
    //"28. Condylostoma Nuclear"
    //"30. Peritrich Nuclear"
    //"27. Karyorelict Nuclear"
    //"25. Candidate Division SR1 and Gracilibacteria Code"
    GTWidget::click(os, GTWidget::findWidget(os, "ADV_single_sequence_widget_0"));
    GTWidget::click(os, GTWidget::findWidget(os, "AminoToolbarButton", GTWidget::findWidget(os, "ADV_single_sequence_widget_0")));
    QMenu *menu = qobject_cast<QMenu *>(QApplication::activePopupWidget());
    QStringList actionText;
    foreach(QAction *a, menu->actions()) {
        actionText.append(a->text());
    }
    CHECK_SET_ERR(actionText.contains("31. Blastocrithidia Nuclear"), "expected translation not found");
    CHECK_SET_ERR(actionText.contains("28. Condylostoma Nuclear"), "expected translation not found");
    CHECK_SET_ERR(actionText.contains("30. Peritrich Nuclear"), "expected translation not found");
    CHECK_SET_ERR(actionText.contains("27. Karyorelict Nuclear"), "expected translation not found");
    CHECK_SET_ERR(actionText.contains("25. Candidate Division SR1 and Gracilibacteria Code"), "expected translation not found");

    //just for closing popup menu
    GTMenu::clickMenuItemByName(os, menu, QStringList() << "14. The Alternative Flatworm Mitochondrial Code");
}

GUI_TEST_CLASS_DEFINITION(test_6058_2) {
    //1. Open WD
    GTUtilsWorkflowDesigner::openWorkflowDesigner(os);
    GTUtilsTaskTreeView::waitTaskFinished(os);

    //2. Check "30. Peritrich Nuclear" "Genetic code" parameter option in "Classify Sequences with DIAMOND" WD element
    WorkflowProcessItem *diamondElement = GTUtilsWorkflowDesigner::addElement(os, "Classify Sequences with DIAMOND", true);
    GTGlobals::sleep();
    WorkflowProcessItem *orfMarker = GTUtilsWorkflowDesigner::addElementByUsingNameFilter(os, "ORF Marker");
    GTGlobals::sleep();
    GTUtilsWorkflowDesigner::click(os, diamondElement);
    GTGlobals::sleep();
    GTUtilsWorkflowDesigner::setParameter(os, "Genetic code", "30. Peritrich Nuclear", GTUtilsWorkflowDesigner::comboValue);
    GTGlobals::sleep();

    //3. Check "27. Karyorelict Nuclear" "Genetic code" parameter option in "ORF Marker" WD element
    GTUtilsWorkflowDesigner::click(os, orfMarker);
    GTGlobals::sleep();
    GTUtilsWorkflowDesigner::setParameter(os, "Genetic code", "27. Karyorelict Nuclear", GTUtilsWorkflowDesigner::comboValue);
    GTGlobals::sleep();
}

GUI_TEST_CLASS_DEFINITION(test_6062) {
    class InnerOs : public GUITestOpStatus {
    public:
        void setError(const QString & err) {
            innerError = err;
        }

        QString getError() const {
            return innerError;
        }

        bool hasError() const {
            return !innerError.isEmpty();
        }

        void reset() {
            innerError.clear();
        }

    private:
        QString innerError;
    };

//    1. Open WD.
    GTUtilsWorkflowDesigner::openWorkflowDesigner(os);
    GTUtilsTaskTreeView::waitTaskFinished(os);

//    2. Add 'Map Reads with BWA' element to the scene.
    WorkflowProcessItem *bwaElement = GTUtilsWorkflowDesigner::addElement(os, "Map Reads with BWA", true);

//    3. Click to the element.
    GTUtilsWorkflowDesigner::click(os, bwaElement);

//    Expected state: 'Library' attribute has value 'Single-end'; there is one table in 'Input data' widget, which contains information about input ports.
    const QString actualAttributeValue = GTUtilsWorkflowDesigner::getParameter(os, "Library");
    const QString expectedAttributeValue = "Single-end";
    CHECK_SET_ERR(expectedAttributeValue == actualAttributeValue,
                  QString("An unexpected default value of 'Library' attribute: expected '%1', got '%2'")
                  .arg(expectedAttributeValue).arg(actualAttributeValue));

    InnerOs innerOs;

    QTableWidget *inputPortTable1 = GTUtilsWorkflowDesigner::getInputPortsTable(innerOs, 0);
    CHECK_OP_SET_ERR(innerOs, "Table for the first input port not found");
    CHECK_SET_ERR(NULL != inputPortTable1, "inputPortTable1 is NULL");

    QTableWidget *inputPortTable2 = GTUtilsWorkflowDesigner::getInputPortsTable(innerOs, 1);
    CHECK_SET_ERR(innerOs.hasError(), "Table for the second input port unexpectedly found");
    CHECK_SET_ERR(NULL == inputPortTable2, "Table for the second input port unexpectedly found");

    innerOs.reset();

//    4. Set 'Library' attribute value to 'Paired-end'.
    GTUtilsWorkflowDesigner::setParameter(os, "Library", "Paired-end", GTUtilsWorkflowDesigner::comboValue);

//    Expected state: there are two tables in 'Input data' widget.
    inputPortTable1 = GTUtilsWorkflowDesigner::getInputPortsTable(innerOs, 0);
    CHECK_OP_SET_ERR(innerOs, "Table for the first input port not found");
    CHECK_SET_ERR(NULL != inputPortTable1, "inputPortTable1 is NULL");

    inputPortTable2 = GTUtilsWorkflowDesigner::getInputPortsTable(innerOs, 1);
    CHECK_OP_SET_ERR(innerOs, "Table for the second input port not found");
    CHECK_SET_ERR(NULL != inputPortTable2, "Table for the second input port not found");

//    4. Set 'Library' attribute value to 'Single-end'.
    GTUtilsWorkflowDesigner::clickParameter(os, "Output folder");
    GTUtilsWorkflowDesigner::setParameter(os, "Library", "Single-end", GTUtilsWorkflowDesigner::comboValue);

//    Expected state: there is one table in 'Input data' widget.
    inputPortTable1 = GTUtilsWorkflowDesigner::getInputPortsTable(innerOs, 0);
    CHECK_OP_SET_ERR(innerOs, "Table for the first input port not found");
    CHECK_SET_ERR(NULL != inputPortTable1, "inputPortTable1 is NULL");

    inputPortTable2 = GTUtilsWorkflowDesigner::getInputPortsTable(innerOs, 1);
    CHECK_SET_ERR(innerOs.hasError(), "Table for the second input port unexpectedly found");
    CHECK_SET_ERR(NULL == inputPortTable2, "Table for the second input port unexpectedly found");
}

GUI_TEST_CLASS_DEFINITION(test_6066) {
//    1. Open "data/samples/Genbank/murine.gb".
    GTFileDialog::openFile(os, dataDir + "samples/Genbank/murine.gb");
    GTUtilsTaskTreeView::waitTaskFinished(os);

//    2. Select "Edit" -> "Annotations settings on sequence editing..." menu item in the Details View context menu.
//    3. Choose "Split (separate annotations parts)" and press "OK".
    GTUtilsDialog::waitForDialog(os, new PopupChooserByText(os, QStringList() << "Edit" << "Annotations settings on sequence editing..."));
    GTUtilsDialog::waitForDialog(os, new EditSettingsDialogFiller(os, EditSettingsDialogFiller::SplitSeparateAnnotationParts, false));
    GTWidget::click(os, GTUtilsSequenceView::getDetViewByNumber(os), Qt::RightButton);

//    4. Turn on the editing mode.
    GTUtilsSequenceView::enableEditingMode(os);

//    5. Set cursor after position 60.
    GTUtilsSequenceView::setCursor(os, 60);

//    6. Click Space key.
    GTKeyboardDriver::keyClick(Qt::Key_Space);

//    Expected state: a gap is inserted, the annotation is split.
    // Do not check it here, to avoid view state changing

//    7. Doubleclick the first part if the split annotation and click Delete key.
    GTUtilsSequenceView::clickAnnotationDet(os, "misc_feature", 2, 0, true);
    GTGlobals::sleep(100);
    GTKeyboardDriver::keyClick(Qt::Key_Delete);
    GTGlobals::sleep();

//    Expected state: the annotation is removed from the Details View and from the Annotations Tree View.
    // Do not check it here, to avoid view state changing

//    8. Doubleclick the second part of the split annotation.
    GTUtilsSequenceView::clickAnnotationDet(os, "misc_feature", 3, 0, true);

//    Expected state: UGENE doesn't crash.
}

GUI_TEST_CLASS_DEFINITION(test_6071) {
    //1. Open "data/samples/Genbank/murine.gb".
    GTFileDialog::openFile(os, dataDir + "samples/Genbank/murine.gb");
    GTUtilsTaskTreeView::waitTaskFinished(os);

    //2. Select 2-th CDS annotation in the Zoom view
    GTUtilsSequenceView::clickAnnotationPan(os, "CDS", 2970);

    //3. Scroll to the 3874 coordinate.
    GTUtilsSequenceView::goToPosition(os, 3874);
    GTGlobals::sleep();

    DetView* dw = GTUtilsSequenceView::getDetViewByNumber(os);
    const U2Region firstVisibleRange = dw->getVisibleRange();

    //4. Click on 2-th CDS join annotation
    GTUtilsSequenceView::clickAnnotationDet(os, "CDS", 3412);
    GTGlobals::sleep();

    //Expected: visible range was not changed
    const U2Region secondVisibleRange = dw->getVisibleRange();
    CHECK_SET_ERR(firstVisibleRange == secondVisibleRange, "Visible range was changed after clicking on the annotation");
}

GUI_TEST_CLASS_DEFINITION(test_6078) {
    //1. Open human_T1.fa
    GTFileDialog::openFile(os, dataDir + "samples/FASTA/human_T1.fa");
    GTUtilsTaskTreeView::waitTaskFinished(os);

    //2. Select 1 - 10 chars
    GTUtilsSequenceView::selectSequenceRegion(os, 1, 10);
    GTKeyboardUtils::copy(os);

    //3. Enable edit mode
    GTUtilsSequenceView::enableEditingMode(os);

    //4. Set the cursor to the 5-th pos
    GTUtilsSequenceView::setCursor(os, 5);

    //5. Press paste
    GTKeyboardUtils::paste(os);
    GTGlobals::sleep();

    //Expected: cursor on the 15-th pos
    const qint64 pos = GTUtilsSequenceView::getCursor(os);
    CHECK_SET_ERR(pos == 15, QString("Incorrect cursor position, expected: 15, current: %1").arg(pos));
}

GUI_TEST_CLASS_DEFINITION(test_6083) {
    //    1. open document samples/CLUSTALW/COI.aln
        GTUtilsProject::openFiles(os, dataDir + "samples/CLUSTALW/COI.aln");
    //    2. Select first sequence
        GTUtilsMSAEditorSequenceArea::click(os,QPoint(0,0));
        GTUtilsDialog::waitForDialog(os, new PopupChooser(os,QStringList()<<MSAE_MENU_EXPORT<<"Save sequence",GTGlobals::UseKey));
        Runnable* r = new ExportSelectedSequenceFromAlignment(os,testDir + "_common_data/scenarios/sandbox/",ExportSelectedSequenceFromAlignment::Ugene_db,true);
        GTUtilsDialog::waitForDialog(os, r);

        GTMenu::showContextMenu(os,GTUtilsMdi::activeWindow(os));
        GTGlobals::sleep();
        GTUtilsTaskTreeView::waitTaskFinished(os);

        GTUtilsProjectTreeView::click(os, "Phaneroptera_falcata.ugenedb");
        GTKeyboardDriver::keyClick( Qt::Key_Delete);
        GTGlobals::sleep();
}


GUI_TEST_CLASS_DEFINITION(test_6087) {
    //1. Open  samples/MMDB/1CRN.prt
    GTFileDialog::openFile(os, dataDir + "samples/MMDB/1CRN.prt");
    GTUtilsTaskTreeView::waitTaskFinished(os);

    //2. Try to select a region.
    GTUtilsSequenceView::selectSequenceRegion(os, 10, 20);

    //Expected: ugene was not crashed
    QVector<U2Region> regions = GTUtilsSequenceView::getSelection(os);
    CHECK_SET_ERR(regions.size() == 1, "Unexpected selection");
}

GUI_TEST_CLASS_DEFINITION(test_6102) {
    // 1. Open "data/samples/Genbank/murine.gb".
    GTFileDialog::openFile(os, dataDir + "samples/Genbank/murine.gb");
    GTUtilsTaskTreeView::waitTaskFinished(os);

    //    2) Run Smith-waterman search using:
        class Scenario : public CustomScenario {
            void run(HI::GUITestOpStatus &os) {
                QWidget *dialog = QApplication::activeModalWidget();
                CHECK_SET_ERR(NULL != dialog, "Active modal widget is NULL");
                GTTextEdit::setText(os, GTWidget::findExactWidget<QTextEdit *>(os, "teditPattern", dialog), "RPHP*VAS*LK*RHFARHGKIHN*E*KSSDQGQ");

                GTRadioButton::click(os, "radioTranslation", dialog);

                GTTabWidget::setCurrentIndex(os, GTWidget::findExactWidget<QTabWidget *>(os, "tabWidget", dialog), 1);
                //    3. Open tab "Input and output"
                            GTTabWidget::setCurrentIndex(os, GTWidget::findExactWidget<QTabWidget *>(os, "tabWidget", dialog), 1);

                //    4. Chose in the combobox "Multiple alignment"
                            GTComboBox::setIndexWithText(os, GTWidget::findExactWidget<QComboBox *>(os, "resultViewVariants", dialog), "Multiple alignment");
                GTUtilsDialog::clickButtonBox(os, dialog, QDialogButtonBox::Ok);
            }
        };

        GTUtilsDialog::waitForDialog(os, new SmithWatermanDialogFiller(os, new Scenario));
        GTMenu::clickMainMenuItem(os, QStringList() << "Actions" << "Analyze" << "Find pattern [Smith-Waterman]...", GTGlobals::UseMouse);
        GTUtilsTaskTreeView::waitTaskFinished(os);

        GTUtilsProjectTreeView::doubleClickItem(os, "P1_NC_1.aln");
        GTUtilsTaskTreeView::waitTaskFinished(os);

        const bool isAlphabetAmino = GTUtilsMsaEditor::getEditor(os)->getMaObject()->getAlphabet()->isAmino();
        CHECK_SET_ERR(isAlphabetAmino, "Alphabet is not amino");
}

GUI_TEST_CLASS_DEFINITION(test_6118) {
    //1. Open WD
    GTUtilsWorkflowDesigner::openWorkflowDesigner(os);

    //2. Make workflow "Read FASTQ File with SE Reads" -> "Improve Reads with Trimmomatic"
    const QString readSEName = "Read FASTQ File with SE Reads";
    const QString trimmomaticName = "Improve Reads with Trimmomatic";

    WorkflowProcessItem *readSEElement = GTUtilsWorkflowDesigner::addElement(os, readSEName);
    WorkflowProcessItem *trimmomaticElement = GTUtilsWorkflowDesigner::addElement(os, trimmomaticName);
    GTUtilsWorkflowDesigner::connect(os, readSEElement, trimmomaticElement);


    class Scenario : public CustomScenario {
        void run(HI::GUITestOpStatus &os) {
            QWidget *dialog = QApplication::activeModalWidget();
            CHECK_SET_ERR(NULL != dialog, "Active modal widget is NULL");

            //3. Add two "ILLUMINACLIP" steps with adapters with similar filenames located in different directories to Trimmomatic worker.
            GTWidget::click(os, GTWidget::findWidget(os, "buttonAdd"));
            QMenu *menu = qobject_cast<QMenu*>(GTWidget::findWidget(os, "stepsMenu"));
            GTMenu::clickMenuItemByName(os, menu, QStringList() << "ILLUMINACLIP");
            GTKeyboardDriver::keyClick(Qt::Key_Escape);
            GTGlobals::sleep(500);

            GTUtilsDialog::waitForDialog(os, new GTFileDialogUtils(os, testDir + "_common_data/regression/6118/TruSeq3-SE.fa"));
            GTWidget::click(os, GTWidget::findWidget(os, "tbBrowse", dialog));
            GTGlobals::sleep(500);

            GTWidget::click(os, GTWidget::findWidget(os, "buttonAdd"));
            menu = qobject_cast<QMenu*>(GTWidget::findWidget(os, "stepsMenu"));
            GTMenu::clickMenuItemByName(os, menu, QStringList() << "ILLUMINACLIP");
            GTKeyboardDriver::keyClick(Qt::Key_Escape);
            GTGlobals::sleep(500);

            GTUtilsDialog::waitForDialog(os, new GTFileDialogUtils(os, testDir + "_common_data/regression/6118/deeperDir/TruSeq3-SE.fa"));
            GTWidget::click(os, GTWidget::findWidget(os, "tbBrowse", dialog));

            GTUtilsDialog::clickButtonBox(os, dialog, QDialogButtonBox::Ok);
        }
    };

    GTUtilsWorkflowDesigner::click(os, readSEElement);
    GTUtilsWorkflowDesigner::setDatasetInputFile(os, dataDir + "samples/FASTQ/eas.fastq");

    GTUtilsWorkflowDesigner::click(os, trimmomaticElement);
    GTUtilsDialog::waitForDialog(os, new DefaultDialogFiller(os, "TrimmomaticPropertyDialog", QDialogButtonBox::Ok, new Scenario()));
    QTableView* table = GTWidget::findExactWidget<QTableView*>(os, "table");
    GTMouseDriver::moveTo(GTTableView::getCellPoint(os, table, 1, 1));
    GTMouseDriver::click();
    GTGlobals::sleep();
    GTWidget::click(os, GTWidget::findWidget(os, "trimmomaticPropertyToolButton", table));
    GTGlobals::sleep(500);

    //4. Run this workflow.
    //Expected state : there are no errors during execution.
    GTLogTracer l;
    GTUtilsWorkflowDesigner::runWorkflow(os);
    GTUtilsTaskTreeView::waitTaskFinished(os);
    CHECK_SET_ERR(!l.hasError(), "Errors in the log");
}

GUI_TEST_CLASS_DEFINITION(test_6135) {

    // Open "COI.aln".
    // Rename the second sequence to "Phaneroptera_falcata".
    // Current state: There are two sequences with name "Phaneroptera_falcata" (the first and the second one).
    // Select "Export -> Save subalignment" in the context menu.
    // Select only one "Phaneroptera_falcata" sequence and click "Extract".
    // Expected state: one selected sequence was exported.

    GTUtilsProject::openFiles(os, dataDir + "samples/CLUSTALW/COI.aln");

    class custom: public CustomScenario{
    public:
        virtual void run(HI::GUITestOpStatus &os){
            QWidget *dialog = QApplication::activeModalWidget();

            GTUtilsDialog::clickButtonBox(os, dialog, QDialogButtonBox::Ok);
        }
    };

    GTUtilsMSAEditorSequenceArea::renameSequence(os, "Isophya_altaica_EF540820", "Phaneroptera_falcata");

    GTUtilsDialog::waitForDialog(os, new PopupChooser(os, QStringList()<<MSAE_MENU_EXPORT<<"Save subalignment"));
    GTUtilsDialog::waitForDialog(os,new ExtractSelectedAsMSADialogFiller(os, new custom()));

    GTMenu::showContextMenu(os,GTWidget::findWidget(os,"msa_editor_sequence_area"));

    GTMouseDriver::moveTo(GTUtilsProjectTreeView::getItemCenter(os, "COI.aln"));;
    GTMouseDriver::click();

    GTUtilsDialog::waitForDialog(os, new MessageBoxDialogFiller(os, QMessageBox::No));

    GTKeyboardDriver::keyClick(Qt::Key_Delete);
    GTUtilsTaskTreeView::waitTaskFinished(os);
    const QStringList sequencesNameList = GTUtilsMSAEditorSequenceArea::getNameList(os);

    CHECK_SET_ERR(sequencesNameList.length() == 1, "Length of namelist is not 1! Length: " + QString::number(sequencesNameList.length()));
}



GUI_TEST_CLASS_DEFINITION(test_6136) {
    // 1. Open "test/scenarios/_common_data/genbank/target_gene_new.gb".
    GTFileDialog::openFile(os, testDir + "_common_data/genbank/target_gene_new.gb");
    GTUtilsTaskTreeView::waitTaskFinished(os);

    //2. Open "In Silico PCR" tab
    GTUtilsOptionPanelSequenceView::openTab(os, GTUtilsOptionPanelSequenceView::InSilicoPcr);

    //3. Fill values:
    //Forward: primer - TTTGGATCCAGCATCACCATCACCATCACGATCAAATAGAAGCAATG, mismathches - 27
    //Reverse: primer - AAACCTAGGTACGTAGTGGTAGTGGTAGTGCTAGTTTATCTTCGTTAC, mismathches - 27
    GTUtilsOptionPanelSequenceView::setForwardPrimer(os, "TTTGGATCCAGCATCACCATCACCATCACGATCAAATAGAAGCAATG");
    GTUtilsOptionPanelSequenceView::setForwardPrimerMismatches(os, 27);
    GTUtilsOptionPanelSequenceView::setReversePrimer(os, "AAACCTAGGTACGTAGTGGTAGTGGTAGTGCTAGTTTATCTTCGTTAC");
    GTUtilsOptionPanelSequenceView::setReversePrimerMismatches(os, 27);

    //4. Press "find product(s)"
    GTUtilsOptionPanelSequenceView::pressFindProducts(os);
    GTUtilsTaskTreeView::waitTaskFinished(os);

    //Expected: there is one product was found
    const int count = GTUtilsOptionPanelSequenceView::productsCount(os);
    CHECK_SET_ERR(count == 1, QString("Unexpected products quantity, expected: 1, current: %1").arg(count));

    //5. Press "Extract product"
    GTUtilsOptionPanelSequenceView::pressExtractProduct(os);
    GTUtilsTaskTreeView::waitTaskFinished(os);

    //Expected: Sequence length = 423
    const int length = GTUtilsSequenceView::getLengthOfSequence(os);
    CHECK_SET_ERR(length == 423, QString("Unexpected sequence length, expected: 423, current: %1").arg(length));
    GTGlobals::sleep(200);

    //Check annotaions
    foreach(const int i, QList<int>() << 30 << 376) {
        GTUtilsSequenceView::clickAnnotationPan(os, "Misc. Feature", i, 0, true);
        GTGlobals::sleep();
        QVector<U2Region> sel = GTUtilsSequenceView::getSelection(os);
        CHECK_SET_ERR(sel.size() == 1, QString("Unexpected selection annotation regions, expected: 1, current: %1").arg(sel.size()));
    }

    foreach(const int i, QList<int>() << 1 << 376) {
        GTUtilsSequenceView::clickAnnotationPan(os, "misc_feature", i, 0, true);
        QVector<U2Region> sel = GTUtilsSequenceView::getSelection(os);
        CHECK_SET_ERR(sel.size() == 1, QString("Unexpected selection primer annotation regions, expected: 1, current: %1").arg(sel.size()));
    }
}

GUI_TEST_CLASS_DEFINITION(test_6167) {
    //1. Change workflow designer output folder to sandbox
    class Custom : public CustomScenario {
    void run(HI::GUITestOpStatus &os){
        QWidget *dialog = QApplication::activeModalWidget();

        QTreeWidget* tree = GTWidget::findExactWidget<QTreeWidget*>(os, "tree", dialog);
        CHECK_SET_ERR(tree != NULL, "QTreeWidget unexpectedly not found");

        AppSettingsDialogFiller::openTab(os, AppSettingsDialogFiller::WorkflowDesigner);

        QLineEdit* workflowOutputEdit = GTWidget::findExactWidget<QLineEdit*>(os, "workflowOutputEdit", dialog);
        CHECK_SET_ERR(workflowOutputEdit != NULL, "QLineEdit unexpectedly not found");

        GTLineEdit::setText(os, workflowOutputEdit, sandBoxDir);

        GTUtilsDialog::clickButtonBox(os, dialog, QDialogButtonBox::Ok);
    }
    };

    GTUtilsDialog::waitForDialog(os, new AppSettingsDialogFiller(os, new Custom()));
    GTMenu::clickMainMenuItem(os, QStringList() << "Settings" << "Preferences...", GTGlobals::UseMouse);
    GTUtilsTaskTreeView::waitTaskFinished(os);

    //2. Open "test\_common_data\regression\6167\6167.uwl" and run
    GTUtilsWorkflowDesigner::openWorkflowDesigner(os);
    GTUtilsWorkflowDesigner::loadWorkflow(os, testDir + "_common_data/regression/6167/6167.uwl");
    GTUtilsTaskTreeView::waitTaskFinished(os);

    GTUtilsWorkflowDesigner::addInputFile(os, "Read File URL(s)", dataDir + "samples/FASTQ/eas.fastq");

    class TrimmomaticCustomScenario : public CustomScenario {
    void run(HI::GUITestOpStatus& os) {
        QWidget *dialog = QApplication::activeModalWidget();

        QToolButton* addButton = GTWidget::findExactWidget<QToolButton*>(os, "buttonAdd", dialog);
        CHECK_SET_ERR(addButton != NULL, "addButton unexpectedly not found");

        GTWidget::click(os, addButton);
        GTGlobals::sleep(200);
        for (int i = 0; i < 4; i++) {
            GTKeyboardDriver::keyClick(Qt::Key_Down);
            GTGlobals::sleep(200);
        }

        GTKeyboardDriver::keyClick(Qt::Key_Enter);
        GTGlobals::sleep(500);
        GTKeyboardDriver::keyClick(Qt::Key_Enter);
        GTGlobals::sleep(200);
        GTKeyboardDriver::keyClick(Qt::Key_Escape);
        GTGlobals::sleep(200);

        GTUtilsDialog::clickButtonBox(os, dialog, QDialogButtonBox::Ok);
    }
    };

    GTUtilsDialog::waitForDialog(os, new TrimmomaticDialogFiller(os, new TrimmomaticCustomScenario()));
    GTUtilsWorkflowDesigner::click(os, "Trimmomatic 1");
    GTUtilsWorkflowDesigner::setParameter(os, "Trimming steps", "", GTUtilsWorkflowDesigner::customDialogSelector);
    GTUtilsTaskTreeView::waitTaskFinished(os);
    GTGlobals::sleep();

    GTUtilsDialog::waitForDialog(os, new TrimmomaticDialogFiller(os, new TrimmomaticCustomScenario()));
    GTUtilsWorkflowDesigner::click(os, "Trimmomatic 2");
    GTUtilsWorkflowDesigner::setParameter(os, "Trimming steps", "", GTUtilsWorkflowDesigner::customDialogSelector);
    GTUtilsTaskTreeView::waitTaskFinished(os);
    GTGlobals::sleep();

    GTUtilsWorkflowDesigner::runWorkflow(os);
    GTUtilsTaskTreeView::waitTaskFinished(os);

    //Expected: There are no adapter files in the output directory
    QDir sandbox(sandBoxDir);
    QStringList filter = QStringList() << "????.??.??_?\?-??";
    QStringList sandboxEntry = sandbox.entryList(filter, QDir::AllEntries);
    CHECK_SET_ERR(sandboxEntry.size() == 1, QString("Unexpected nomber of folders, expected: 1, current62: %1").arg(sandboxEntry.size()));

    QString insideSandbox(sandBoxDir + sandboxEntry.first());
    QDir insideSandboxDir(insideSandbox);
    QStringList resultDirs = insideSandboxDir.entryList();
    CHECK_SET_ERR(resultDirs.size() == 5, QString("Unexpected number of result folders, expected: 5, current: %1").arg(resultDirs.size()));
}

GUI_TEST_CLASS_DEFINITION(test_6204) {
    //1. Open the WD.
    GTUtilsWorkflowDesigner::openWorkflowDesigner(os);
    GTUtilsWorkflowDesigner::loadWorkflow(os, testDir + "_common_data/scenarios/_regression/6204/6204.uwl");

    //2. add 3 big alignments to "Read Alignment 1" worker ""_common_data/clustal/100_sequences.aln", ""_common_data/clustal/non_unique_row_names.aln"
    GTUtilsWorkflowDesigner::addInputFile(os, "Read Alignment 1", testDir + "_common_data/clustal/100_sequences.aln");
    GTUtilsWorkflowDesigner::addInputFile(os, "Read Alignment 1", testDir + "_common_data/clustal/non_unique_row_names.aln");
    GTUtilsWorkflowDesigner::addInputFile(os, "Read Alignment", testDir + "_common_data/clustal/COI na.aln");
    GTUtilsWorkflowDesigner::runWorkflow(os);

    // There is no message "Task is in progress.." after finished task where 2 notifications are present
    GTUtilsTaskTreeView::waitTaskFinished(os);
    GTGlobals::sleep(100);
    HI::HIWebElement el = GTUtilsDashboard::findElement(os, "The workflow task has been finished");
    CHECK_SET_ERR(el.geometry() != QRect(), QString("Element with desired text not found"));
}

GUI_TEST_CLASS_DEFINITION(test_6207) {
    //1. Open the WD.
    GTUtilsWorkflowDesigner::openWorkflowDesigner(os);
    //2. Compose scheme read fastq with PE reads -> Filter by Classification
    GTUtilsWorkflowDesigner::addElement(os, "Read FASTQ File with SE Reads", true);
    GTUtilsWorkflowDesigner::addElement(os, "Filter by Classification", true);
    GTUtilsWorkflowDesigner::connect(os, GTUtilsWorkflowDesigner::getWorker(os, "Read FASTQ File with SE Reads"),
                                         GTUtilsWorkflowDesigner::getWorker(os, "Filter by Classification"));
    //3. Set eas.fastq as input data
    //GTUtilsWorkflowDesigner::click(os, "Read FASTQ File with PE Reads");
    GTUtilsWorkflowDesigner::addInputFile(os, "Read FASTQ File with SE Reads", dataDir + "samples/FASTQ/eas.fastq");

    //4. Validate scheme. Count errors
    GTUtilsWorkflowDesigner::validateWorkflow(os);
    int errorCount = GTUtilsWorkflowDesigner::getErrors(os).size();
    GTGlobals::sleep();
    GTKeyboardDriver::keyClick(Qt::Key_Enter);
    GTUtilsWorkflowDesigner::click(os, "Filter by Classification");
    GTWidget::click(os, GTWidget::findExactWidget<QGroupBox*>(os, "inputPortBox"), Qt::LeftButton, QPoint(7,7));

    //6. In the Property Editor change value of the "Input URL 1" slot to empty. Don't change focus.
    QTableWidget* table1 = GTUtilsWorkflowDesigner::getInputPortsTable(os, 0);
    //GTUtilsWorkflowDesigner::setTableValue(os, "Source URL", "<empty>", GTUtilsWorkflowDesigner::comboValue, table1);
    GTUtilsWorkflowDesigner::setTableValue(os, "Input URL 1", "<empty>", GTUtilsWorkflowDesigner::comboValue, table1);

    //7. Validate workflow, count errors
    GTUtilsWorkflowDesigner::validateWorkflow(os);
    GTKeyboardDriver::keyClick(Qt::Key_Enter);

    //Expected state: error counter contains 1 error more
    CHECK_SET_ERR(GTUtilsWorkflowDesigner::getErrors(os).size() == 1 + errorCount, QString("Workflow validation error count doesn't match. Expected error count %1, actual %2.")
                  .arg(QString::number(1 + errorCount)).arg(QString::number(GTUtilsWorkflowDesigner::getErrors(os).size())));
    GTGlobals::sleep(500);
}

GUI_TEST_CLASS_DEFINITION(test_6212) {
    //1. Open the WD.
    GTUtilsWorkflowDesigner::openWorkflowDesigner(os);

    //2. Add "Read File URL data" and "Improve Reads with Trimmomatic" elements and connect them.
    const QString readFileName = "Read File URL(s)";
    const QString trimmomaticName = "Improve Reads with Trimmomatic";
    WorkflowProcessItem* readFileNameElement = GTUtilsWorkflowDesigner::addElement(os, readFileName);
    WorkflowProcessItem* trimmomaticElement = GTUtilsWorkflowDesigner::addElement(os, trimmomaticName);
    GTUtilsWorkflowDesigner::addInputFile(os, readFileName, dataDir + "samples/FASTQ/eas.fastq");
    GTUtilsWorkflowDesigner::connect(os, readFileNameElement, trimmomaticElement);
    GTUtilsWorkflowDesigner::click(os, trimmomaticName);
    QTableWidget* table1 = GTUtilsWorkflowDesigner::getInputPortsTable(os, 0);
    CHECK_SET_ERR(table1 != NULL, "QTableWidget isn't found");

    GTUtilsWorkflowDesigner::setTableValue(os, "Input FASTQ URL 1", "Dataset name (by Read File URL(s))", GTUtilsWorkflowDesigner::comboValue, table1);

    //3. Click on the Trimmomatic element, then click on the "Configure steps" parameter in the Property Editor, click on the appeared browse button in the value field.
    class TrimmomaticCustomScenario : public CustomScenario {
        void run(HI::GUITestOpStatus& os) {
            QWidget *dialog = QApplication::activeModalWidget();

            QDialogButtonBox* buttonBox = GTWidget::findExactWidget<QDialogButtonBox*>(os, "buttonBox", dialog);
            CHECK_SET_ERR(buttonBox != NULL, "QDialogButtonBox unexpectedly not found");

            QPushButton* buttonOk =  buttonBox->button(QDialogButtonBox::Ok);
            CHECK_SET_ERR(buttonOk != NULL, "buttonOk unexpectedly not found");
            CHECK_SET_ERR(!buttonOk->isEnabled(), "buttonOk should be disabled");

            //4. Close the dialog
            GTUtilsDialog::clickButtonBox(os, dialog, QDialogButtonBox::Cancel);
        }
    };

    GTUtilsDialog::waitForDialog(os, new TrimmomaticDialogFiller(os, new TrimmomaticCustomScenario()));
    GTUtilsWorkflowDesigner::click(os, trimmomaticName);
    GTUtilsWorkflowDesigner::setParameter(os, "Trimming steps", "", GTUtilsWorkflowDesigner::customDialogSelector);
    GTUtilsTaskTreeView::waitTaskFinished(os);
    GTGlobals::sleep();

    //5. Click "Validate workflow".
    GTUtilsDialog::waitForDialog(os, new MessageBoxDialogFiller(os, QMessageBox::Ok));
    GTUtilsWorkflowDesigner::validateWorkflow(os);
    GTGlobals::sleep();

    //Expected state: Validation doesn't pass, there is an error about absent steps.
    QStringList errors = GTUtilsWorkflowDesigner::getErrors(os);
    CHECK_SET_ERR(errors.size() == 1, QString("Unexpected errors number, expected: 1, current: %1").arg(errors.size()));
    CHECK_SET_ERR(errors.first() == "Improve Reads with Trimmomatic: Required parameter is not set: Trimming steps", "Unexpected error in the log. Is should be something about Trimming steps");

    GTKeyboardDriver::keyClick(Qt::Key_Enter);
    GTGlobals::sleep(1000);
}

GUI_TEST_CLASS_DEFINITION(test_6225) {
    QString filePath = testDir + "_common_data/sanger/alignment_short.ugenedb";
    QString fileName = "sanger_alignment_short.ugenedb";

    //1. Copy to 'sandbox' and open alignment_short.ugenedb
    GTFile::copy(os, filePath, sandBoxDir + "/" + fileName);
    GTFileDialog::openFile(os, sandBoxDir, fileName);

    //2. Open Consensus tab
    GTUtilsOptionPanelMca::openTab(os, GTUtilsOptionPanelMca::Consensus);

    //3. Choose FASTA as file format
    GTUtilsOptionPanelMca::setFileFormat(os, GTUtilsOptionPanelMca::FASTA);

    //4. Click Export
    GTUtilsOptionPanelMca::pushExportButton(os);
    GTUtilsTaskTreeView::waitTaskFinished(os);

    const int size = GTUtilsProjectTreeView::getDocuments(os).size();
    CHECK_SET_ERR(size == 2, QString("Unexpected documents number; expected: 2, current: %1").arg(size));
}

GUI_TEST_CLASS_DEFINITION(test_6226) {

    GTUtilsDialog::waitForDialog(os, new SequenceReadingModeSelectorDialogFiller(os, SequenceReadingModeSelectorDialogFiller::Align));
    AlignShortReadsFiller::UgeneGenomeAlignerParams parameters(testDir + "_common_data/fasta/reference.fa", QStringList());
    parameters.samOutput = false;
    GTUtilsDialog::waitForDialog(os, new AlignShortReadsFiller(os, &parameters));
    GTFileDialog::openFile(os, testDir + "_common_data/fasta/reads.fa");
    GTUtilsTaskTreeView::waitTaskFinished(os);
    GTGlobals::sleep();
}

GUI_TEST_CLASS_DEFINITION(test_6229) {

    GTUtilsDialog::waitForDialog(os, new SequenceReadingModeSelectorDialogFiller(os, SequenceReadingModeSelectorDialogFiller::Align));
    AlignShortReadsFiller::UgeneGenomeAlignerParams parameters(testDir + "_common_data/fasta/reference.fa", QStringList());
    parameters.samOutput = false;
    GTUtilsDialog::waitForDialog(os, new AlignShortReadsFiller(os, &parameters));
    GTFileDialog::openFile(os, testDir + "_common_data/fasta/reads.fa");
    GTUtilsTaskTreeView::waitTaskFinished(os);
    GTGlobals::sleep();

    GTUtilsDialog::waitForDialog(os, new PopupChecker(os, QStringList() << "unassociateReferenceAction", PopupChecker::IsEnabled));
    GTWidget::click(os, GTWidget::findWidget(os, "Assembly reference sequence area"), Qt::RightButton);
}

GUI_TEST_CLASS_DEFINITION(test_6230) {

    //    2. Select "Tools" -> Sanger data analysis" -> "Map reads to reference...".
    //    3. Set "_common_data/sanger/reference.gb" as reference, "_common_data/sanger/sanger_*.ab1" as reads. Accept the dialog.
    //    Expected state: the task fails.
    //    4. After the task finish open the report.
    //    Expected state: there is an error message in the report: "The task uses a temporary folder to process the data. The folder path is required not to have spaces. Please set up an appropriate path for the "Temporary files" parameter on the "Directories" tab of the UGENE Application Settings.".
        class Scenario : public CustomScenario {
            void run(HI::GUITestOpStatus &os) {
                QWidget *dialog = QApplication::activeModalWidget();
                CHECK_SET_ERR(NULL != dialog, "activeModalWidget is NULL");

                AlignToReferenceBlastDialogFiller::setReference(os, testDir + "_common_data/sanger/reference.gb", dialog);

                QStringList reads;
                for (int i = 1; i < 21; i++) {
                    reads << QString(testDir + "_common_data/sanger/sanger_%1.ab1").arg(i, 2, 10, QChar('0'));
                }
                AlignToReferenceBlastDialogFiller::setReads(os, reads, dialog);
                AlignToReferenceBlastDialogFiller::setDestination(os, sandBoxDir + "test_6230/test_6230.ugenedb", dialog);

                GTUtilsDialog::clickButtonBox(os, QDialogButtonBox::Ok);
            }
        };

        GTUtilsDialog::waitForDialog(os, new AlignToReferenceBlastDialogFiller(os, new Scenario));
        GTMenu::clickMainMenuItem(os, QStringList() << "Tools" << "Sanger data analysis" << "Map reads to reference...");
        GTUtilsTaskTreeView::waitTaskFinished(os);

        GTUtilsTaskTreeView::waitTaskFinished(os);
        GTUtilsProjectTreeView::checkItem(os, "test_6230.ugenedb");

}

GUI_TEST_CLASS_DEFINITION(test_6232_1) {
    //1. Open "STEP1_pFUS2_a2a_5.gb" sequence.
    GTFileDialog::openFile(os, testDir + "_common_data/regression/6232/STEP1_pFUS2_a2a_5.gb");
    GTUtilsTaskTreeView::waitTaskFinished(os);

    //2. Select "Actions > Analyze > Find restriction sites", check "Esp3I" enzyme in the appeared dialog, click "OK".
    GTUtilsDialog::waitForDialog(os, new FindEnzymesDialogFiller(os, QStringList() << "Esp3I"));
    GTMenu::clickMainMenuItem(os, QStringList() << "Actions" << "Analyze" << "Find restriction sites...", GTGlobals::UseMouse);
    GTUtilsTaskTreeView::waitTaskFinished(os);

    //3. Select "Actions > Cloning > Digest into fragments".Add "Esp3I" to the "Selected enzymes" in the appeared dialog, click "OK".
    GTUtilsDialog::waitForDialog(os, new DigestSequenceDialogFiller(os));
    GTMenu::clickMainMenuItem(os, QStringList() << "Tools" << "Cloning" << "Digest into fragments...");
    GTUtilsTaskTreeView::waitTaskFinished(os);

    //Expected state : the corresponding "Fragment" annotations have been created
    QStringList groupNames = GTUtilsAnnotationsTreeView::getGroupNames(os);
    CHECK_SET_ERR(groupNames.contains("fragments  (0, 2)"), "The group \"fragments  (0, 2)\" is unexpectedly absent");
}

GUI_TEST_CLASS_DEFINITION(test_6232_2) {
    //1. Open "STEP1_pFUS2_a2a_5_2.gb" sequence.
    GTFileDialog::openFile(os, testDir + "_common_data/regression/6232/STEP1_pFUS2_a2a_5_2.gb");
    GTUtilsTaskTreeView::waitTaskFinished(os);

    //2. Select "Actions > Analyze > Find restriction sites", check "Esp3I" enzyme in the appeared dialog, click "OK".
    GTUtilsDialog::waitForDialog(os, new FindEnzymesDialogFiller(os, QStringList() << "Esp3I"));
    GTMenu::clickMainMenuItem(os, QStringList() << "Actions" << "Analyze" << "Find restriction sites...", GTGlobals::UseMouse);
    GTUtilsTaskTreeView::waitTaskFinished(os);

    //3. Select "Actions > Cloning > Digest into fragments".Add "Esp3I" to the "Selected enzymes" in the appeared dialog, click "OK".
    GTUtilsDialog::waitForDialog(os, new DigestSequenceDialogFiller(os));
    GTMenu::clickMainMenuItem(os, QStringList() << "Tools" << "Cloning" << "Digest into fragments...");
    GTUtilsTaskTreeView::waitTaskFinished(os);

    //Expected state: "left_end_seq" qualifier of the first fragment and "right_end_seq" of the second fragment should have "TGAC" value
    /*QTreeWidgetItem* fragment1 = GTUtilsAnnotationsTreeView::findItem(os, "Fragment 1");
    CHECK_SET_ERR(fragment1 != NULL, "Fragment 1 is not found");
*/
    QString firstValue = GTUtilsAnnotationsTreeView::getQualifierValue(os, "left_end_seq", "Fragment 1");
    CHECK_SET_ERR(firstValue == "TGAC", QString("Unexpected qualifier value of the first fragment, expected: TGAC, current: %1").arg(firstValue));

    QString secondValue = GTUtilsAnnotationsTreeView::getQualifierValue(os, "right_end_seq", "Fragment 2");
    CHECK_SET_ERR(secondValue == "TGAC", QString("Unexpected qualifier value of the first fragment, expected: TGAC, current: %1").arg(secondValue));
}

GUI_TEST_CLASS_DEFINITION(test_6232_3) {
    //1. Open "STEP1_pFUS2_a2a_5.gb" sequence.
    GTFileDialog::openFile(os, testDir + "_common_data/regression/6232/STEP1_pFUS2_a2a_5.gb");
    GTUtilsTaskTreeView::waitTaskFinished(os);

    //2. Select "Actions > Analyze > Find restriction sites", check "Esp3I" enzyme in the appeared dialog, click "OK".
    GTUtilsDialog::waitForDialog(os, new FindEnzymesDialogFiller(os, QStringList() << "Esp3I"));
    GTMenu::clickMainMenuItem(os, QStringList() << "Actions" << "Analyze" << "Find restriction sites...", GTGlobals::UseMouse);
    GTUtilsTaskTreeView::waitTaskFinished(os);

    //3. Select "Actions > Cloning > Digest into fragments".Add "Esp3I" to the "Selected enzymes", disable "Circular Molecule" checkBox and click "OK".
    class Scenario : public CustomScenario {
        void run(GUITestOpStatus& os) {
            QWidget *dialog = QApplication::activeModalWidget();
            CHECK_SET_ERR(NULL != dialog, "activeModalWidget is NULL");

            GTCheckBox::setChecked(os, "circularBox", false, dialog);
            GTWidget::click(os, GTWidget::findWidget(os, "addAllButton", dialog));
            GTUtilsDialog::clickButtonBox(os, dialog, QDialogButtonBox::Ok);
        }
    };

    GTUtilsDialog::waitForDialog(os, new DigestSequenceDialogFiller(os, new Scenario));
    GTMenu::clickMainMenuItem(os, QStringList() << "Tools" << "Cloning" << "Digest into fragments...");
    GTUtilsTaskTreeView::waitTaskFinished(os);

    //Expected: despite the sequence is circular, fragments were found without the gap it the junction  point
    //Expected: there are two annotations with the following regions were created - U2Region(2, 2467) and U2Region(2473, 412)
    QList<U2Region> regions = GTUtilsAnnotationsTreeView::getAnnotatedRegionsOfGroup(os, "fragments  (0, 2)");
    CHECK_SET_ERR(regions.size() == 2, QString("Unexpected number of fragments, expected: 2, current: %1").arg(regions.size()));
    CHECK_SET_ERR(regions.first() == U2Region(2, 2467), QString("Unexpected fragment region, expected: start = 2, length = 2467; current: start = %1, length = %2").arg(regions.first().startPos).arg(regions.first().length));
    CHECK_SET_ERR(regions.last() == U2Region(2473, 412), QString("Unexpected fragment region, expected: start = 2473, length = 412; current: start = %1, length = %2").arg(regions.last().startPos).arg(regions.last().length));
}

GUI_TEST_CLASS_DEFINITION(test_6232_4) {
    //1. Open "STEP1_pFUS2_a2a_5_not_circular.gb" sequence.
    GTFileDialog::openFile(os, testDir + "_common_data/regression/6232/STEP1_pFUS2_a2a_5_not_circular.gb");
    GTUtilsTaskTreeView::waitTaskFinished(os);

    //2. Select "Actions > Analyze > Find restriction sites", check "Esp3I" enzyme in the appeared dialog, click "OK".
    GTUtilsDialog::waitForDialog(os, new FindEnzymesDialogFiller(os, QStringList() << "Esp3I"));
    GTMenu::clickMainMenuItem(os, QStringList() << "Actions" << "Analyze" << "Find restriction sites...", GTGlobals::UseMouse);
    GTUtilsTaskTreeView::waitTaskFinished(os);

    //3. Select "Actions > Cloning > Digest into fragments".Add "Esp3I" to the "Selected enzymes" checkBox and click "OK".
    GTUtilsDialog::waitForDialog(os, new DigestSequenceDialogFiller(os));
    GTMenu::clickMainMenuItem(os, QStringList() << "Tools" << "Cloning" << "Digest into fragments...");
    GTUtilsTaskTreeView::waitTaskFinished(os);

    //4. Select "Actions > Cloning > Construct molecule...". Click "Add all" button, click "OK".
    QList<ConstructMoleculeDialogFiller::Action> actions;
    actions << ConstructMoleculeDialogFiller::Action(ConstructMoleculeDialogFiller::AddAllFragments, "");
    actions << ConstructMoleculeDialogFiller::Action(ConstructMoleculeDialogFiller::ClickOk, "");
    GTUtilsDialog::waitForDialog(os, new ConstructMoleculeDialogFiller(os, actions));
    GTMenu::clickMainMenuItem(os, QStringList() << "Actions" << "Cloning" << "Construct molecule...");
    GTUtilsTaskTreeView::waitTaskFinished(os);

    //Expected state: the first fragment begins from 3 base, there are "AC" bases before it
    QList<U2Region> regions = GTUtilsAnnotationsTreeView::getAnnotatedRegionsOfGroup(os, "STEP1_pFUS2_a2a_5 Fragment 1  (0, 1)");
    CHECK_SET_ERR(regions.size() == 1, QString("Unexpected number of fragments, expected: 1, current: %1").arg(regions.size()));
    CHECK_SET_ERR(regions.first().startPos == 2, QString("Unexpected fragment startPos, expected: 2; current: %1").arg(regions.first().startPos));

    QString beginning = GTUtilsSequenceView::getBeginOfSequenceAsString(os, 2);
    CHECK_SET_ERR(beginning == "AC", QString("Unexpected beginning, expected: AC, currecnt: %1").arg(beginning));
}

GUI_TEST_CLASS_DEFINITION(test_6233) {
    //1. Find the link to the ET downloadp page in the application settings
    class Custom : public CustomScenario {
        void run(HI::GUITestOpStatus &os){
            QWidget *dialog = QApplication::activeModalWidget();

            AppSettingsDialogFiller::openTab(os, AppSettingsDialogFiller::ExternalTools);
            QLabel* selectToolPackLabel = GTWidget::findExactWidget<QLabel*>(os, "selectToolPackLabel");
            CHECK_SET_ERR(selectToolPackLabel != NULL, "selectToolPackLabel unexpectedly not found");

            QPoint pos(selectToolPackLabel->pos().x(), selectToolPackLabel->pos().y());
            QPoint globalPos = selectToolPackLabel->mapToGlobal(pos);
#ifdef Q_OS_LINUX
            globalPos.setY(globalPos.y() - 20);
#endif
            GTMouseDriver::moveTo(globalPos);
            const int xpos = globalPos.x();
            GTClipboard::clear(os);
            for (int i = 0; i < 7; i++) {
                for (int j = 0; j < 20; j++) {
                    GTGlobals::sleep(100);
                    QPoint mousePos(GTMouseDriver::getMousePosition());
#ifdef Q_OS_WIN
                    globalPos = QPoint(mousePos.x() + 11, mousePos.y() + 1);
#else
                    globalPos = QPoint(mousePos.x() + 10, mousePos.y());
#endif
                    GTMouseDriver::moveTo(globalPos);
                    Qt::CursorShape shape = selectToolPackLabel->cursor().shape();
                    if (shape != Qt::ArrowCursor) {
                        GTMouseDriver::click(Qt::RightButton);
                        GTGlobals::sleep(200);
                        GTKeyboardDriver::keyClick(Qt::Key_Down);
                        GTGlobals::sleep(200);
                        GTKeyboardDriver::keyClick(Qt::Key_Enter);
                        clip = GTClipboard::text(os);
                        if (!clip.isEmpty()) {
                            break;
                        }
                    }
                }
                if (!clip.isEmpty()) {
                    break;
                }
                GTGlobals::sleep(25);
                globalPos = QPoint(xpos, globalPos.y() + 5);
                GTMouseDriver::moveTo(globalPos);
            }
            GTUtilsDialog::clickButtonBox(os, dialog, QDialogButtonBox::Ok);
        }

    public:
        QString clip;
    };

    Custom* c = new Custom();
    GTUtilsDialog::waitForDialog(os, new AppSettingsDialogFiller(os, c));
    GTMenu::clickMainMenuItem(os, QStringList() << "Settings" << "Preferences...", GTGlobals::UseMouse);

    //2. Pull html by the link
    HttpFileAdapterFactory* factory = new HttpFileAdapterFactory;
    IOAdapter* adapter = factory->createIOAdapter();
    bool isOpened = adapter->open(GUrl(c->clip), IOAdapterMode_Read);
    CHECK_SET_ERR(isOpened, "HttpFileAdapter unexpectedly wasn't opened");

    char* data = new char[128];
    bool isNotFound = false;
    bool eof = false;

    while (!isNotFound && !eof) {
        int read = adapter->readLine(data, 128);
        QString d(data);
        isNotFound = d.contains("Page not found");
        eof = read == 0;
    }

    CHECK_SET_ERR(!isNotFound, "The External Tools page is not found");
}

GUI_TEST_CLASS_DEFINITION(test_6235_1) {
    //1. Open "_common_data/regression/6235/6235_1.gb" sequence.
    GTFileDialog::openFile(os, testDir + "_common_data/regression/6235/6235_1.gb");
    GTUtilsTaskTreeView::waitTaskFinished(os);

    //2. Select "Actions > Analyze > Find restriction sites", check "Esp3I" enzyme in the appeared dialog, click "OK".
    GTUtilsDialog::waitForDialog(os, new FindEnzymesDialogFiller(os, QStringList() << "Esp3I"));
    GTMenu::clickMainMenuItem(os, QStringList() << "Actions" << "Analyze" << "Find restriction sites...", GTGlobals::UseMouse);
    GTUtilsTaskTreeView::waitTaskFinished(os);

    //3. Select "Actions > Cloning > Digest into fragments". Add "Esp3I" to the "Selected enzymes" in the appeared dialog, check "Circular molecule", click "OK".
    class Scenario : public CustomScenario {
    public:
        void run(HI::GUITestOpStatus& os) {
            QWidget *dialog = QApplication::activeModalWidget();
            CHECK_SET_ERR(NULL != dialog, "activeModalWidget is NULL");

            GTWidget::click(os, GTWidget::findWidget(os, "addAllButton", dialog));

            GTCheckBox::setChecked(os, "circularBox", true, dialog);

            GTUtilsDialog::clickButtonBox(os, dialog, QDialogButtonBox::Ok);
        }
    };

    GTUtilsDialog::waitForDialog(os, new DigestSequenceDialogFiller(os, new Scenario));
    GTMenu::clickMainMenuItem(os, QStringList() << "Tools" << "Cloning" << "Digest into fragments...");
    GTUtilsTaskTreeView::waitTaskFinished(os);

    //Expected state: there are two annotations with the following regions were created - U2Region(2, 2467) and U2Region(2473, 410)
    QList<U2Region> regions = GTUtilsAnnotationsTreeView::getAnnotatedRegionsOfGroup(os, "fragments  (0, 2)");
    CHECK_SET_ERR(regions.size() == 2, QString("Unexpected number of fragments, expected: 2, current: %1").arg(regions.size()));
    CHECK_SET_ERR(regions.first() == U2Region(2, 2467), QString("Unexpected fragment region, expected: start = 2, length = 2467; current: start = %1, length = %2").arg(regions.first().startPos).arg(regions.first().length));
    CHECK_SET_ERR(regions.last() == U2Region(2473, 410), QString("Unexpected fragment region, expected: start = 2473, length = 410; current: start = %1, length = %2").arg(regions.last().startPos).arg(regions.last().length));
}

GUI_TEST_CLASS_DEFINITION(test_6235_2) {
    //1. Open "_common_data/regression/6235/6235_1.gb" sequence.
    GTFileDialog::openFile(os, testDir + "_common_data/regression/6235/6235_1.gb");
    GTUtilsTaskTreeView::waitTaskFinished(os);

    //2. Select "Actions > Analyze > Find restriction sites", check "Esp3I" enzyme in the appeared dialog, click "OK".
    GTUtilsDialog::waitForDialog(os, new FindEnzymesDialogFiller(os, QStringList() << "Esp3I"));
    GTMenu::clickMainMenuItem(os, QStringList() << "Actions" << "Analyze" << "Find restriction sites...", GTGlobals::UseMouse);
    GTUtilsTaskTreeView::waitTaskFinished(os);

    //3. Select "Actions > Cloning > Digest into fragments". Add "Esp3I" to the "Selected enzymes" in the appeared dialog, uncheck "Circular molecule", click "OK".
    class Scenario : public CustomScenario {
    public:
        void run(HI::GUITestOpStatus& os) {
            QWidget *dialog = QApplication::activeModalWidget();
            CHECK_SET_ERR(NULL != dialog, "activeModalWidget is NULL");

            GTWidget::click(os, GTWidget::findWidget(os, "addAllButton", dialog));

            GTCheckBox::setChecked(os, "circularBox", false, dialog);

            GTUtilsDialog::clickButtonBox(os, dialog, QDialogButtonBox::Ok);
        }
    };

    GTUtilsDialog::waitForDialog(os, new DigestSequenceDialogFiller(os, new Scenario));
    GTMenu::clickMainMenuItem(os, QStringList() << "Tools" << "Cloning" << "Digest into fragments...");
    GTUtilsTaskTreeView::waitTaskFinished(os);

    //Expected state: there are two annotations with the following regions were created - U2Region(2, 2467) and U2Region(2473, 412)
    QList<U2Region> regions = GTUtilsAnnotationsTreeView::getAnnotatedRegionsOfGroup(os, "fragments  (0, 2)");
    CHECK_SET_ERR(regions.size() == 2, QString("Unexpected number of fragments, expected: 2, current: %1").arg(regions.size()));
    CHECK_SET_ERR(regions.first() == U2Region(2, 2467), QString("Unexpected fragment region, expected: start = 2, length = 2467; current: start = %1, length = %2").arg(regions.first().startPos).arg(regions.first().length));
    CHECK_SET_ERR(regions.last() == U2Region(2473, 412), QString("Unexpected fragment region, expected: start = 2473, length = 412; current: start = %1, length = %2").arg(regions.last().startPos).arg(regions.last().length));
}

GUI_TEST_CLASS_DEFINITION(test_6235_3) {
    //1. Open "_common_data/regression/6235/6235_2.gb" sequence.
    GTFileDialog::openFile(os, testDir + "_common_data/regression/6235/6235_2.gb");
    GTUtilsTaskTreeView::waitTaskFinished(os);

    //2. Select "Actions > Analyze > Find restriction sites", check "Esp3I" enzyme in the appeared dialog, click "OK".
    GTUtilsDialog::waitForDialog(os, new FindEnzymesDialogFiller(os, QStringList() << "Esp3I"));
    GTMenu::clickMainMenuItem(os, QStringList() << "Actions" << "Analyze" << "Find restriction sites...", GTGlobals::UseMouse);
    GTUtilsTaskTreeView::waitTaskFinished(os);

    //3. Select "Actions > Cloning > Digest into fragments". Add "Esp3I" to the "Selected enzymes" in the appeared dialog, check "Circular molecule", click "OK".
    class Scenario : public CustomScenario {
    public:
        void run(HI::GUITestOpStatus& os) {
            QWidget *dialog = QApplication::activeModalWidget();
            CHECK_SET_ERR(NULL != dialog, "activeModalWidget is NULL");

            GTWidget::click(os, GTWidget::findWidget(os, "addAllButton", dialog));

            GTCheckBox::setChecked(os, "circularBox", true, dialog);

            GTUtilsDialog::clickButtonBox(os, dialog, QDialogButtonBox::Ok);
        }
    };

    GTUtilsDialog::waitForDialog(os, new DigestSequenceDialogFiller(os, new Scenario));
    GTMenu::clickMainMenuItem(os, QStringList() << "Tools" << "Cloning" << "Digest into fragments...");
    GTUtilsTaskTreeView::waitTaskFinished(os);

    //Expected state: there are two annotations with the following regions were created - U2Region(2, 2467) and U2Region(2473, 412)
    QList<U2Region> regions = GTUtilsAnnotationsTreeView::getAnnotatedRegionsOfGroup(os, "fragments  (0, 2)");
    CHECK_SET_ERR(regions.size() == 2, QString("Unexpected number of fragments, expected: 2, current: %1").arg(regions.size()));
    CHECK_SET_ERR(regions.first() == U2Region(416, 2467), QString("Unexpected fragment region, expected: start = 416, length = 2467; current: start = %1, length = %2").arg(regions.first().startPos).arg(regions.first().length));
    CHECK_SET_ERR(regions.last() == U2Region(2, 410), QString("Unexpected fragment region, expected: start = 2, length = 410; current: start = %1, length = %2").arg(regions.last().startPos).arg(regions.last().length));
}

GUI_TEST_CLASS_DEFINITION(test_6235_4) {
    //1. Open "_common_data/regression/6235/6235_2.gb" sequence.
    GTFileDialog::openFile(os, testDir + "_common_data/regression/6235/6235_2.gb");
    GTUtilsTaskTreeView::waitTaskFinished(os);

    //2. Select "Actions > Analyze > Find restriction sites", check "Esp3I" enzyme in the appeared dialog, click "OK".
    GTUtilsDialog::waitForDialog(os, new FindEnzymesDialogFiller(os, QStringList() << "Esp3I"));
    GTMenu::clickMainMenuItem(os, QStringList() << "Actions" << "Analyze" << "Find restriction sites...", GTGlobals::UseMouse);
    GTUtilsTaskTreeView::waitTaskFinished(os);

    //3. Select "Actions > Cloning > Digest into fragments". Add "Esp3I" to the "Selected enzymes" in the appeared dialog, uncheck "Circular molecule", click "OK".
    class Scenario : public CustomScenario {
    public:
        void run(HI::GUITestOpStatus& os) {
            QWidget *dialog = QApplication::activeModalWidget();
            CHECK_SET_ERR(NULL != dialog, "activeModalWidget is NULL");

            GTWidget::click(os, GTWidget::findWidget(os, "addAllButton", dialog));

            GTCheckBox::setChecked(os, "circularBox", false, dialog);

            GTUtilsDialog::clickButtonBox(os, dialog, QDialogButtonBox::Ok);
        }
    };

    GTUtilsDialog::waitForDialog(os, new DigestSequenceDialogFiller(os, new Scenario));
    GTMenu::clickMainMenuItem(os, QStringList() << "Tools" << "Cloning" << "Digest into fragments...");
    GTUtilsTaskTreeView::waitTaskFinished(os);

    //Expected state: there are two annotations with the following regions were created - U2Region(2, 2467) and U2Region(2473, 412)
    QList<U2Region> regions = GTUtilsAnnotationsTreeView::getAnnotatedRegionsOfGroup(os, "fragments  (0, 2)");
    CHECK_SET_ERR(regions.size() == 2, QString("Unexpected number of fragments, expected: 2, current: %1").arg(regions.size()));
    CHECK_SET_ERR(regions.first() == U2Region(416, 2467), QString("Unexpected fragment region, expected: start = 416, length = 2467; current: start = %1, length = %2").arg(regions.first().startPos).arg(regions.first().length));
    CHECK_SET_ERR(regions.last() == U2Region(0, 412), QString("Unexpected fragment region, expected: start = 0, length = 412; current: start = %1, length = %2").arg(regions.last().startPos).arg(regions.last().length));
}

GUI_TEST_CLASS_DEFINITION(test_6236) {
    //1. Open WD
    GTUtilsWorkflowDesigner::openWorkflowDesigner(os);
    //2. Compose workflow read sequence -> Remote blase
    WorkflowProcessItem *readElement = GTUtilsWorkflowDesigner::addElement(os, "Read Sequence", true);
    WorkflowProcessItem *remoteBlast = GTUtilsWorkflowDesigner::addElementByUsingNameFilter(os, "Remote BLAST");
    GTUtilsWorkflowDesigner::connect(os, readElement, remoteBlast);

    //3. Set the input sequence file: "data/samples/Genbank/NC_014267.1.gb".
    GTMouseDriver::moveTo(GTUtilsWorkflowDesigner::getItemCenter(os, "Read Sequence"));
    GTMouseDriver::click();
    GTGlobals::sleep(300);
    GTUtilsWorkflowDesigner::setDatasetInputFile(os, dataDir + "samples/Genbank/NC_014267.1.gb");

    GTLogTracer l;
    //4. run workflow
    GTUtilsWorkflowDesigner::runWorkflow(os);
    GTGlobals::sleep(60000);
    GTUtilsWorkflowDesigner::stopWorkflow(os);

    //5. Check id of the blast job in log
    bool desiredMessage = l.checkMessage("Downloading from https://blast.ncbi.nlm.nih.gov/Blast.cgi?CMD=Get&FORMAT_TYPE=XML&RID");
    CHECK_SET_ERR(desiredMessage, "No expected message in the log");
}

GUI_TEST_CLASS_DEFINITION(test_6238) {
    QString fastqFile = testDir + "_common_data/regression/6238/eas.fastq";
    QString sandboxFastqFile = sandBoxDir + "eas.fastq";
    QString badFastqFile = testDir + "_common_data/regression/6238/6238.fastq";
    //1. Open "data/samples/FASTQ/eas.fastq".
    GTFile::copy(os, fastqFile, sandboxFastqFile);

    GTUtilsProject::openMultiSequenceFileAsSequences(os, sandboxFastqFile);
    GTUtilsTaskTreeView::waitTaskFinished(os);

    //2. Open the file in some external text editor.
    QFile file(sandboxFastqFile);
    QFile badFile(badFastqFile);
    file.open(QFile::ReadWrite);
    badFile.open(QFile::ReadOnly);

    //3. Replace the file content with the content if the file "_common_data/regression/6238/6238.fastq".
    //Expected state : UGENE offers to reload the modified file.
    //4. Accept the offering.
    //Expected state: the file reloading failed, an error notification appeared, there are error messages in the log.
    GTUtilsDialog::waitForDialog(os, new MessageBoxDialogFiller(os, QMessageBox::YesAll));
    GTUtilsDialog::waitForDialog(os, new SequenceReadingModeSelectorDialogFiller(os, SequenceReadingModeSelectorDialogFiller::Separate));
    GTUtilsNotifications::waitForNotification(os, false, "The text file can't be read. Check the file encoding and make sure the file is not corrupted");
    QByteArray badData = badFile.readAll();
    file.write(badData);
    file.close();
    badFile.close();
    GTGlobals::sleep(10000);
}

GUI_TEST_CLASS_DEFINITION(test_6240) {
    //1. Open WD. This step allows us to prevent a bad case, when, at the first opening of WD, the dialog "Choose output directory" appears and the filler below is catching it
    class Scenario : public CustomScenario {
    public:
        void run(HI::GUITestOpStatus& os) {
            QWidget *wizard = GTWidget::getActiveModalWidget(os);
            CHECK_SET_ERR(wizard != NULL, "Wizard isn't found");

            GTUtilsWizard::setParameter(os, "Input file(s)", dataDir + "samples/Assembly/chrM.sam");
            GTUtilsWizard::clickButton(os, GTUtilsWizard::Run);
        }
    };
    //2. Open "Tools" -> "NGS data analysis" -> "Reads quality control..." workflow
    //3. Choose "samples/Assembly/chrM.sam" as input and click "Run"
    GTUtilsDialog::waitForDialogWhichMayRunOrNot(os, new StartupDialogFiller(os));
    GTUtilsDialog::waitForDialog(os, new WizardFiller(os, "Quality Control by FastQC Wizard", new Scenario()));
    GTMenu::clickMainMenuItem(os, QStringList() << "Tools" << "NGS data analysis" << "Reads quality control...");
    GTGlobals::sleep();

    //Expected: The dashboard appears
    QWebView* dashboard = GTUtilsDashboard::getDashboard(os);
    CHECK_SET_ERR(dashboard != NULL, "Dashboard isn't found");
}

GUI_TEST_CLASS_DEFINITION(test_6243) {
    //1. Select "File" -> "Access remove database...".
    //2 Select "ENSEMBL" database. Use any sample ID as "Resource ID". Accept the dialog.
    //Do it twice, for two different ids
    QList<QString> ensemblyIds = QList<QString>() << "ENSG00000205571" << "ENSG00000146463";
    foreach(const QString& id, ensemblyIds) {
        QList<DownloadRemoteFileDialogFiller::Action> actions;
        actions << DownloadRemoteFileDialogFiller::Action(DownloadRemoteFileDialogFiller::SetResourceIds, QStringList() << id);
        actions << DownloadRemoteFileDialogFiller::Action(DownloadRemoteFileDialogFiller::SetDatabase, "ENSEMBL");
        actions << DownloadRemoteFileDialogFiller::Action(DownloadRemoteFileDialogFiller::EnterSaveToDirectoryPath, sandBoxDir);
        actions << DownloadRemoteFileDialogFiller::Action(DownloadRemoteFileDialogFiller::ClickOk, "");

        GTUtilsDialog::waitForDialog(os, new DownloadRemoteFileDialogFiller(os, actions));
        GTMenu::clickMainMenuItem(os, QStringList() << "File" << "Access remote database...", GTGlobals::UseMouse);
        GTUtilsTaskTreeView::waitTaskFinished(os);
        GTGlobals::sleep();
    }

    //Expected state: the sequences are downloaded. The files names contain the sequence ID.
    QString first = QString("%1.fa").arg(ensemblyIds.first());
    QString second = QString("%1.fa").arg(ensemblyIds.last());
    CHECK_SET_ERR(GTUtilsProjectTreeView::checkItem(os, first), QString("The sequence %1 is absent in the project tree view").arg(first));
    CHECK_SET_ERR(GTUtilsProjectTreeView::checkItem(os, second), QString("The sequence %1 is absent in the project tree view").arg(second));
}

GUI_TEST_CLASS_DEFINITION(test_6247) {
    class Scenario : public CustomScenario {
        void run(HI::GUITestOpStatus& os) {
            QWidget *dialog = GTWidget::getActiveModalWidget(os);
            CHECK_SET_ERR(dialog != NULL, "Dialog isn't found");

            GTUtilsDialog::clickButtonBox(os, dialog, QDialogButtonBox::Ok);
        }
    };
    //1. Open "_common_data/sanger/alignment.ugenedb".
    const QString filePath = sandBoxDir + "alignment.ugenedb";
    GTFile::copy(os, testDir + "_common_data/sanger/alignment.ugenedb", filePath);
    GTFileDialog::openFile(os, filePath);
    GTUtilsTaskTreeView::waitTaskFinished(os);

    //2. Open "Export consensus" tab, set "../sandbox/Mapped reads_consensus.txt" to the "Export to file" field and click export
    QString exportToFile = sandBoxDir + "Aligned reads_consensus.txt";
    GTUtilsOptionPanelMca::setExportFileName(os, exportToFile);
    GTUtilsDialog::waitForDialog(os, new DocumentFormatSelectorDialogFiller(os, new Scenario));
    GTUtilsOptionPanelMca::pushExportButton(os);
    GTUtilsTaskTreeView::waitTaskFinished(os);

    //3. Open "alignment.ugenedb" again
    GTUtilsProjectTreeView::doubleClickItem(os, "alignment.ugenedb");

    //4. And again open "Export consensus" tab, and click export
    GTUtilsDialog::waitForDialog(os, new DocumentFormatSelectorDialogFiller(os, new Scenario));
    GTUtilsOptionPanelMca::pushExportButton(os);
    GTUtilsTaskTreeView::waitTaskFinished(os);

    //Expected: there are 3 documents in the project tree: "alignment.ugenedb", "Aligned reads_consensus.txt" and "Aligned reads_consensus_1.txt"
    QMap<QString, QStringList> docs = GTUtilsProjectTreeView::getDocuments(os);
    CHECK_SET_ERR(docs.size() == 3, QString("Unexpected docs number, expected: 3, current: %1").arg(docs.size()));
    CHECK_SET_ERR(docs.keys().contains("alignment.ugenedb"), "alignment.ugenedb in unexpectably absent");
    CHECK_SET_ERR(docs.keys().contains("Aligned reads_consensus.txt"), "alignment.ugenedb in unexpectably absent");
    CHECK_SET_ERR(docs.keys().contains("Aligned reads_consensus_1.txt"), "alignment.ugenedb in unexpectably absent");
}

GUI_TEST_CLASS_DEFINITION(test_6249_1) {
    //1. Open WD
    GTUtilsWorkflowDesigner::openWorkflowDesigner(os);
    //2. Compose workflow read file urls -> Fastqc quality control
    GTUtilsWorkflowDesigner::addElement(os, "Read File URL(s)", true);
    GTUtilsWorkflowDesigner::addElement(os, "FastQC Quality Control", true);
    GTUtilsWorkflowDesigner::connect(os, GTUtilsWorkflowDesigner::getWorker(os, "Read File URL(s)"),
                                         GTUtilsWorkflowDesigner::getWorker(os, "FastQC Quality Control"));

    //3. Set the input sequence files: "data\samples\FASTQ\eas.fastq" and "data\samples\Assembly\chrM.sam"
    GTMouseDriver::moveTo(GTUtilsWorkflowDesigner::getItemCenter(os, "Read File URL(s)"));
    GTMouseDriver::click();
    GTGlobals::sleep(300);
    GTUtilsWorkflowDesigner::setDatasetInputFile(os, dataDir + "samples/FASTQ/eas.fastq");
    GTGlobals::sleep(300);
    GTUtilsWorkflowDesigner::setDatasetInputFile(os, dataDir + "samples/Assembly/chrM.sam");

    //4. Run workflow, and check result files on dashboard
    GTUtilsWorkflowDesigner::runWorkflow(os);
    GTUtilsTaskTreeView::waitTaskFinished(os);

    QStringList outFiles = GTUtilsDashboard::getOutputFiles(os);

    CHECK_SET_ERR(outFiles.contains("eas_fastqc.html"), QString("Output files not contains desired file eas_fastqc.html"));
    CHECK_SET_ERR(outFiles.contains("chrM_fastqc.html"), QString("Output files not contains desired file chrM_fastqc.html"));
}

GUI_TEST_CLASS_DEFINITION(test_6249_2) {
    //1. Open WD
    GTUtilsWorkflowDesigner::openWorkflowDesigner(os);
    //2. Compose workflow read file urls -> Fastqc quality control
    GTUtilsWorkflowDesigner::addElement(os, "Read File URL(s)", true);
    GTUtilsWorkflowDesigner::addElement(os, "FastQC Quality Control", true);
    GTUtilsWorkflowDesigner::connect(os,    GTUtilsWorkflowDesigner::getWorker(os, "Read File URL(s)"),
                                            GTUtilsWorkflowDesigner::getWorker(os, "FastQC Quality Control"));

    //3. Set the input sequence files: "data\samples\FASTQ\eas.fastq" and "data\samples\FASTQ\eas.fastq"
    GTMouseDriver::moveTo(GTUtilsWorkflowDesigner::getItemCenter(os, "Read File URL(s)"));
    GTMouseDriver::click();
    GTGlobals::sleep(300);
    GTUtilsWorkflowDesigner::setDatasetInputFile(os, dataDir + "samples/FASTQ/eas.fastq");
    GTGlobals::sleep(300);
    GTUtilsWorkflowDesigner::setDatasetInputFile(os, dataDir + "samples/Assembly/chrM.sam");

    //4. Set parameter "Output file" to any location
    GTMouseDriver::moveTo(GTUtilsWorkflowDesigner::getItemCenter(os, "FastQC Quality Control"));
    GTMouseDriver::click();
    GTGlobals::sleep(300);
    GTUtilsWorkflowDesigner::setParameter(os, "Output file", QDir(sandBoxDir).absolutePath() + "/test_6249_2_zzzz.html", GTUtilsWorkflowDesigner::textValue);

    //5. Run workflow, and check result files on dashboard
    GTUtilsWorkflowDesigner::runWorkflow(os);
    GTUtilsTaskTreeView::waitTaskFinished(os);

    QStringList outFiles = GTUtilsDashboard::getOutputFiles(os);

    CHECK_SET_ERR(outFiles.contains("test_6249_2_zzzz.html"), QString("Output files not contains desired file test_6249_2_zzzz.html"));
    CHECK_SET_ERR(outFiles.contains("test_6249_2_zzzz_1.html"), QString("Output files not contains desired file test_6249_2_zzzz_1.html"));
}

GUI_TEST_CLASS_DEFINITION(test_6249_3) {
    //1. Open WD
    GTUtilsWorkflowDesigner::openWorkflowDesigner(os);
    //2. Compose workflow read file urls -> Fastqc quality control x2
    GTUtilsWorkflowDesigner::addElement(os, "Read File URL(s)", true);
    GTUtilsWorkflowDesigner::addElement(os, "FastQC Quality Control", true);
    GTUtilsWorkflowDesigner::addElement(os, "FastQC Quality Control", true);
    GTUtilsWorkflowDesigner::connect(os, GTUtilsWorkflowDesigner::getWorker(os, "Read File URL(s)"),
        GTUtilsWorkflowDesigner::getWorker(os, "FastQC Quality Control"));
    GTUtilsWorkflowDesigner::connect(os, GTUtilsWorkflowDesigner::getWorker(os, "Read File URL(s)"),
        GTUtilsWorkflowDesigner::getWorker(os, "FastQC Quality Control 1"));

    //3. Set the input sequence files: "data\samples\FASTQ\eas.fastq" and "data\samples\Assembly\chrM.sam"
    GTMouseDriver::moveTo(GTUtilsWorkflowDesigner::getItemCenter(os, "Read File URL(s)"));
    GTMouseDriver::click();
    GTGlobals::sleep(300);
    GTUtilsWorkflowDesigner::setDatasetInputFile(os, dataDir + "samples/FASTQ/eas.fastq");
    GTGlobals::sleep(300);
    GTUtilsWorkflowDesigner::setDatasetInputFile(os, dataDir + "samples/Assembly/chrM.sam");

    //4. Run workflow, and check result files on dashboard
    GTUtilsWorkflowDesigner::runWorkflow(os);
    GTUtilsTaskTreeView::waitTaskFinished(os);

    QStringList outFiles = GTUtilsDashboard::getOutputFiles(os);

    CHECK_SET_ERR(outFiles.contains("eas_fastqc.html"), QString("Output files not contains desired file eas_fastqc.html"));
    CHECK_SET_ERR(outFiles.contains("chrM_fastqc.html"), QString("Output files not contains desired file chrM_fastqc.html"));
    CHECK_SET_ERR(outFiles.contains("eas_fastqc_1.html"), QString("Output files not contains desired file eas_fastqc_1.html"));
    CHECK_SET_ERR(outFiles.contains("chrM_fastqc_1.html"), QString("Output files not contains desired file chrM_fastqc_1.html"));
}

GUI_TEST_CLASS_DEFINITION(test_6256) {
    //1. Open WD
    GTUtilsWorkflowDesigner::openWorkflowDesigner(os);
    QString tempDir = QDir(sandBoxDir + "test_6256").absolutePath();

    class Custom : public CustomScenario {
        void run(HI::GUITestOpStatus &os) {
            AppSettingsDialogFiller::openTab(os, AppSettingsDialogFiller::WorkflowDesigner);
            QWidget *dialog = QApplication::activeModalWidget();
            QDir().mkpath(tempDir);
            GTFile::setReadOnly(os, tempDir);
            GTLineEdit::setText(os, GTWidget::findExactWidget<QLineEdit *>(os, "workflowOutputEdit", dialog), tempDir);
            GTUtilsDialog::clickButtonBox(os, dialog, QDialogButtonBox::Ok);
        }
    public:
        QString tempDir;
    };
    //2. Open application settings and change workflow output directory to nonexistent path
    Custom* c = new Custom();
    c->tempDir = tempDir;
    GTUtilsDialog::waitForDialog(os, new AppSettingsDialogFiller(os, c));
    GTMenu::clickMainMenuItem(os, QStringList() << "Settings" << "Preferences...", GTGlobals::UseMouse);
    //3. Add "Read File URL" element and validate workflow
    //Expected state: there are 2 erorrs after validation
    GTUtilsWorkflowDesigner::addElement(os, "Read File URL(s)", true);
    GTUtilsWorkflowDesigner::validateWorkflow(os);
    GTGlobals::sleep(1000);
    GTKeyboardDriver::keyClick(Qt::Key_Enter);
    GTGlobals::sleep(1000);
    GTFile::setReadWrite(os, tempDir);

    CHECK_SET_ERR(GTUtilsWorkflowDesigner::getErrors(os).size() == 2, "Unexpected number of errors");
}

GUI_TEST_CLASS_DEFINITION(test_6262) {
    //1. Open WD
    GTUtilsWorkflowDesigner::openWorkflowDesigner(os);

    //2. Add "Filter Annotations by Name", "Filter Annotations by Name" and connect them
    WorkflowProcessItem* element1 = GTUtilsWorkflowDesigner::addElement(os, "Filter Annotations by Name");
    WorkflowProcessItem* element2 = GTUtilsWorkflowDesigner::addElement(os, "Filter Annotations by Name");

    //3. Check Input port.
    CHECK_SET_ERR(!GTGroupBox::getChecked(os, "inputPortBox"), "Input Ports table isn't closed");
    GTGroupBox::setChecked(os, "inputPortBox", true);
    GTUtilsWorkflowDesigner::click(os, "Filter Annotations by Name");
    CHECK_SET_ERR(GTGroupBox::getChecked(os, "inputPortBox"), "Input Ports table isn't opened");
    GTUtilsWorkflowDesigner::click(os, "Filter Annotations by Name 1");
    CHECK_SET_ERR(GTGroupBox::getChecked(os, "inputPortBox"), "Input Ports table isn't opened");
    GTUtilsWorkflowDesigner::click(os, "Filter Annotations by Name");
    CHECK_SET_ERR(GTGroupBox::getChecked(os, "inputPortBox"), "Input Ports table isn't opened");

    //4. Check Input port.
    GTGroupBox::setChecked(os, "inputPortBox", false);
    GTUtilsWorkflowDesigner::click(os, "Filter Annotations by Name");
    CHECK_SET_ERR(!GTGroupBox::getChecked(os, "inputPortBox"), "Input Ports table isn't closed");
    GTUtilsWorkflowDesigner::click(os, "Filter Annotations by Name 1");
    CHECK_SET_ERR(!GTGroupBox::getChecked(os, "inputPortBox"), "Input Ports table isn't closed");
    GTUtilsWorkflowDesigner::click(os, "Filter Annotations by Name");
    CHECK_SET_ERR(!GTGroupBox::getChecked(os, "inputPortBox"), "Input Ports table isn't closed");

    //5. Check Output port.
    CHECK_SET_ERR(!GTGroupBox::getChecked(os, "outputPortBox"), "Output Ports table isn't closed");
    GTGroupBox::setChecked(os, "outputPortBox", true);
    GTUtilsWorkflowDesigner::click(os, element1);
    CHECK_SET_ERR(GTGroupBox::getChecked(os, "outputPortBox"), "Output Ports table isn't opened");
    GTUtilsWorkflowDesigner::click(os, element2);
    CHECK_SET_ERR(GTGroupBox::getChecked(os, "outputPortBox"), "Output Ports table isn't opened");
    GTUtilsWorkflowDesigner::click(os, element1);
    CHECK_SET_ERR(GTGroupBox::getChecked(os, "outputPortBox"), "Output Ports table isn't opened");

    //6. Check Output port.
    GTGroupBox::setChecked(os, "outputPortBox", false);
    GTUtilsWorkflowDesigner::click(os, element1);
    CHECK_SET_ERR(!GTGroupBox::getChecked(os, "outputPortBox"), "Output Ports table isn't closed");
    GTUtilsWorkflowDesigner::click(os, element2);
    CHECK_SET_ERR(!GTGroupBox::getChecked(os, "outputPortBox"), "Output Ports table isn't closed");
    GTUtilsWorkflowDesigner::click(os, element1);
    CHECK_SET_ERR(!GTGroupBox::getChecked(os, "outputPortBox"), "Output Ports table isn't closed");
    
}

GUI_TEST_CLASS_DEFINITION(test_6277) {
//    The test checks that the second column of a table with annotations colors on the "Annotations Highlighting" options panel tab in Sequence View is wide enough.
//    UGENE behaviour differed if it was build with Qt5.4 and Qt5.7

//    1. Open "data/samples/Genbank/murine.gb".
    GTFileDialog::openFile(os, dataDir + "samples/Genbank/murine.gb");
    GTUtilsTaskTreeView::waitTaskFinished(os);

//    2. Open "Annotations Highlighting" options panel tab.
    GTUtilsOptionPanelSequenceView::openTab(os, GTUtilsOptionPanelSequenceView::AnnotationsHighlighting);

//    Expected state: the second column's width is 60 pixels; it took at least 20% of the table width; the first column took all available space.
    QTreeWidget *table = GTWidget::findExactWidget<QTreeWidget *>(os, "OP_ANNOT_HIGHLIGHT_TREE");
    CHECK_SET_ERR(nullptr != table, "OP_ANNOT_HIGHLIGHT_TREE widget is NULL");

    QScrollBar *scrollBar = table->verticalScrollBar();
    const int scrollBarWidth = nullptr == scrollBar ? 0 : (scrollBar->isVisible() ? scrollBar->width() : 0);

    // These numbers are defined in the widget stylesheet in AnnotHighlightTree.cpp
    const int MARGIN_LEFT = 5;
    const int MARGIN_RIGHT = 10;
    const int BORDER_WIDTH = 1;
    const int MAGIC_NUMBER = scrollBarWidth + MARGIN_LEFT + MARGIN_RIGHT + 2 * BORDER_WIDTH;

    const int COLOR_COLUMN_NUMBER = 1;
    int colorColumnWidth = table->columnWidth(COLOR_COLUMN_NUMBER);
    int totalTableWidth = table->width();

    const int EXPECTED_COLOR_COLUMN_WIDTH = 60;
    CHECK_SET_ERR(EXPECTED_COLOR_COLUMN_WIDTH == colorColumnWidth,
                  QString("Color column width is incorrect: expected %1, got %2")
                  .arg(EXPECTED_COLOR_COLUMN_WIDTH).arg(colorColumnWidth));

    CHECK_SET_ERR(static_cast<double>(colorColumnWidth) / totalTableWidth >= 0.2,
                  QString("Color column is too narrow: it's width is %1, the table width is %2")
                  .arg(colorColumnWidth).arg(totalTableWidth));

    const int ANNOTATION_NAME_COLUMN_NUMBER = 0;
    int annotationNameColumnWidth = table->columnWidth(ANNOTATION_NAME_COLUMN_NUMBER);
    CHECK_SET_ERR(annotationNameColumnWidth == totalTableWidth - colorColumnWidth - MAGIC_NUMBER,
                  QString("Annotation name column isn't stretched: it's width is %1, width of the color column is %2, "
                          "the table width is %3")
                  .arg(annotationNameColumnWidth).arg(colorColumnWidth).arg(totalTableWidth));

//    3. Drag and drop the options panel tab's left border to enlarge it.
    GTUtilsOptionsPanel::resizeToMaximum(os);

//    Expected state: the second column's width is 60 pixels; the first column took all available space.
    colorColumnWidth = table->columnWidth(COLOR_COLUMN_NUMBER);
    totalTableWidth = table->width();
    annotationNameColumnWidth = table->columnWidth(ANNOTATION_NAME_COLUMN_NUMBER);

    CHECK_SET_ERR(EXPECTED_COLOR_COLUMN_WIDTH == colorColumnWidth,
                  QString("Color column width is incorrect after resizing: expected %1, got %2")
                  .arg(EXPECTED_COLOR_COLUMN_WIDTH).arg(colorColumnWidth));

    CHECK_SET_ERR(annotationNameColumnWidth == totalTableWidth - colorColumnWidth - MAGIC_NUMBER,
                  QString("Annotation name column isn't stretched after resizing: it's width is %1, width of the color column is %2, "
                          "the table width is %3")
                  .arg(annotationNameColumnWidth).arg(colorColumnWidth).arg(totalTableWidth));
}

GUI_TEST_CLASS_DEFINITION(test_6279) {
    class Custom : public CustomScenario {
    public:
        virtual void run(HI::GUITestOpStatus &os) {
            QWidget *dialog = QApplication::activeModalWidget();
            CHECK_SET_ERR(dialog != NULL, "dialog not found");

            QLineEdit *lineEdit = dialog->findChild<QLineEdit*>("leAnnotationName");
            CHECK_SET_ERR(lineEdit != NULL, "line edit leAnnotationName not found");

            QRadioButton* gbFormatLocation = dialog->findChild<QRadioButton*>("rbGenbankFormat");
            CHECK_SET_ERR(gbFormatLocation != NULL, "radio button rbGenbankFormat not found");

            QLineEdit *lineEdit1 = dialog->findChild<QLineEdit*>("leLocation");
            CHECK_SET_ERR(lineEdit1 != NULL, "line edit leLocation not found");

            GTUtilsDialog::clickButtonBox(os, dialog, QDialogButtonBox::Ok);
        }
    };
    //1. Open murine.gb
    GTFileDialog::openFile(os, dataDir + "samples/Genbank/murine.gb");
    GTUtilsTaskTreeView::waitTaskFinished(os);
    //2. Click CDS annotation on pan view
    GTUtilsSequenceView::clickAnnotationPan(os, "CDS", 2970, 0, true);
    //3. Press F2 to open Edit annotation dialog
    GTUtilsDialog::waitForDialog(os, new EditAnnotationFiller(os, new Custom()));
    GTKeyboardDriver::keyClick(Qt::Key_F2);
    GTGlobals::sleep(1000);
}

GUI_TEST_CLASS_DEFINITION(test_6283) {
    class Custom : public CustomScenario {
        void run(HI::GUITestOpStatus &os){
            QWidget *dialog = QApplication::activeModalWidget();
            CHECK_SET_ERR(dialog != NULL, "AppSettingsDialogFiller isn't found");

            AppSettingsDialogFiller::openTab(os, AppSettingsDialogFiller::ExternalTools);

            //2. Open a python tab
            AppSettingsDialogFiller::isExternalToolValid(os, "python");

            //Expected:: Bio module is valid
            bool isToolValid = true;
#ifndef Q_OS_WIN
            isToolValid = AppSettingsDialogFiller::isExternalToolValid(os, "Bio");
#endif
            if (!isToolValid) {
                os.setError("Bio is not valid");
            }

            //Expected: Bio module version is 1.73
            bool hasVerion = true;
#ifndef Q_OS_WIN
            hasVerion = AppSettingsDialogFiller::isToolDescriptionContainsString(os, "Bio", "Version: 1.73");
#endif
            if (!hasVerion) {
                os.setError("Incorrect Bio version");
            }

            GTUtilsDialog::clickButtonBox(os, dialog, QDialogButtonBox::Ok);
        }
    };

    //1. Open "UGENE Application Settings", select "External Tools" tab.
    GTUtilsDialog::waitForDialog(os, new AppSettingsDialogFiller(os, new Custom()));
    GTMenu::clickMainMenuItem(os, QStringList() << "Settings" << "Preferences...", GTGlobals::UseMouse);

    CHECK_SET_ERR(!os.hasError(), os.getError());

}

GUI_TEST_CLASS_DEFINITION(test_6291) {
    //1. Open murine.gb
    GTFileDialog::openFile(os, dataDir + "samples/Genbank/murine.gb");
    GTUtilsTaskTreeView::waitTaskFinished(os);
    //2. Click CDS annotation on pan view
    //GTUtilsSequenceView::clickAnnotationPan(os, "CDS", 2970, 0, true);
    //3. Select qualifier
    QString qValue = GTUtilsAnnotationsTreeView::getQualifierValue(os, "product", GTUtilsAnnotationsTreeView::findItem(os, "CDS"));
    //QTreeWidgetItem *item = GTUtilsAnnotationsTreeView::findItem(os, "db_xref");
    GTUtilsAnnotationsTreeView::clickItem(os, "product", 1, false);
    //4. Click active action "Copy qualifier..." in menu actions
    GTMenu::clickMainMenuItem(os, QStringList() << "Actions" << "Copy/Paste" << "Copy qualifier 'product' value", GTGlobals::UseMouse);
    QString actualValue = GTClipboard::text(os);
    CHECK_SET_ERR(actualValue == qValue, QString("Qualifier text %1 differs with expected %2.").arg(actualValue).arg(qValue));
}

GUI_TEST_CLASS_DEFINITION(test_6298) {
    // 1. Open _common_data/scenarios/_regression/6298/small_with_one_char.fa
    // 2. Press "Join sequences into alignment..." radio button
    // 3. Press "OK" button
    // 4. Expected state: the alignment alphabet is "Standard amino acid"

#ifdef Q_OS_MAC
    //hack for mac
    MainWindow *mw = AppContext::getMainWindow();
    CHECK_SET_ERR(mw != NULL, "MainWindow is NULL");
    QMainWindow *mainWindow = mw->getQMainWindow();
    CHECK_SET_ERR(mainWindow != NULL, "QMainWindow is NULL");
    QWidget* w = qobject_cast<QWidget*>(mainWindow);
    GTWidget::click(os, w, Qt::LeftButton, QPoint(5,5));
    GTGlobals::sleep(500);
#endif

    GTUtilsDialog::waitForDialog(os, new SequenceReadingModeSelectorDialogFiller(os, SequenceReadingModeSelectorDialogFiller::Join));
    GTUtilsProject::openFiles(os, testDir + "_common_data/scenarios/_regression/6298/small_with_one_char.fa");

    GTGlobals::sleep(1000);
    //Expected state: alignment has been opened and whole msa alphabet is amino
    bool isAmino = GTUtilsMSAEditorSequenceArea::hasAminoAlphabet(os);
    CHECK_SET_ERR(isAmino, "Aligment has wrong alphabet type");
}

GUI_TEST_CLASS_DEFINITION(test_6301) {
    class Custom : public CustomScenario {
        void run(HI::GUITestOpStatus &os){
            QWidget *dialog = QApplication::activeModalWidget();
            CHECK_SET_ERR(dialog != NULL, "AppSettingsDialogFiller isn't found");

            AppSettingsDialogFiller::openTab(os, AppSettingsDialogFiller::ExternalTools);

            //Expected: SPAdes description contains the following string - "Version: 3.13.0"
            const bool hasVersion = AppSettingsDialogFiller::isToolDescriptionContainsString(os, "SPAdes", "Version: 3.13.0");
            if (!hasVersion) {
                os.setError("Unexpected SPAdes version");
            }

            GTUtilsDialog::clickButtonBox(os, dialog, QDialogButtonBox::Ok);
        }
    };

    //1. Open "UGENE Application Settings", select "External Tools" tab.
    GTUtilsDialog::waitForDialog(os, new AppSettingsDialogFiller(os, new Custom()));
    GTMenu::clickMainMenuItem(os, QStringList() << "Settings" << "Preferences...", GTGlobals::UseMouse);

    CHECK_SET_ERR(!os.hasError(), os.getError());

}

GUI_TEST_CLASS_DEFINITION(test_6309) {

    class SetToolUrlScenario : public CustomScenario {
    public:
        SetToolUrlScenario() : CustomScenario() {}

        void run(HI::GUITestOpStatus &os) {
            QWidget *dialog = QApplication::activeModalWidget();
            CHECK_SET_ERR(dialog, "activeModalWidget is NULL");
            QDialogButtonBox* box = qobject_cast<QDialogButtonBox*>(GTWidget::findWidget(os, "buttonBox", dialog));
            CHECK_SET_ERR(box != NULL, "buttonBox is NULL");
            QPushButton* pushButton = box->button(QDialogButtonBox::Ok);
            CHECK_SET_ERR(pushButton != NULL, "pushButton is NULL");

            AppSettingsDialogFiller::openTab(os, AppSettingsDialogFiller::ExternalTools);
            QString tabixPath = AppSettingsDialogFiller::getExternalToolPath(os, "Tabix");
            QDir tabixDir(tabixPath);
            tabixDir.cdUp();
            tabixDir.cdUp();
            QString extToolsPath = tabixDir.absolutePath();
            AppSettingsDialogFiller::setExternalToolsDir(os, extToolsPath);

            CHECK_SET_ERR(pushButton->isEnabled() == false , "pushButton is enabled");
            GTUtilsTaskTreeView::waitTaskFinished(os);
            CHECK_SET_ERR(pushButton->isEnabled() == true, "pushButton is disabled");
            GTWidget::click(os, pushButton);
        }
    };
    //1. Open UGENE
    //2. Open menu Settings->Preferences select page 'External tools'
    //3. Press top '...' button and select folder with external tools
    //Expected state: Ok button and left Tree element with preferences pages are disabled while external tools validating

    GTUtilsDialog::waitForDialog(os, new AppSettingsDialogFiller(os, new SetToolUrlScenario()));
    GTMenu::clickMainMenuItem(os, QStringList() << "Settings" << "Preferences...");
}

GUI_TEST_CLASS_DEFINITION(test_6314) {
    //1. Copy "_common_data/clustal/align.aln" to sandbox and open it
    const QString filePath = sandBoxDir + "test_6043.aln";
    GTFile::copy(os, testDir + "_common_data/clustal/align.aln", filePath);

    GTFileDialog::openFile(os, filePath);
    GTUtilsTaskTreeView::waitTaskFinished(os);

    //2. Rename the first sequence with some very long name (more than 150 chars)
    QString veryLongName;
    for (int i = 0; i < 200; i++) {
        veryLongName += "Q";
    }
    GTUtilsMSAEditorSequenceArea::renameSequence(os, "IXI_234", veryLongName);

    //3. Save sequence and close the project
    GTUtilsDialog::waitForDialog(os, new SaveProjectDialogFiller(os, QDialogButtonBox::No));
    GTMenu::clickMainMenuItem(os, QStringList() << "File" << "Save all", GTGlobals::UseMouse);
    GTUtilsTaskTreeView::waitTaskFinished(os);
    GTUtilsProject::closeProject(os);

    //4. Open the file again
    GTFileDialog::openFile(os, filePath);
    GTUtilsTaskTreeView::waitTaskFinished(os);

    //Expected: the length of the first sequence name is 150 chars
    QString name = GTUtilsMSAEditorSequenceArea::getVisibleNames(os).first();

    CHECK_SET_ERR(name.size() == 150,
                  QString("Unexpected sequence name length, expected: 150, current: %1")
                          .arg(name.size()));
}

GUI_TEST_CLASS_DEFINITION(test_6334) {
    //1. Open WD
    GTUtilsWorkflowDesigner::openWorkflowDesigner(os);

    //2. Add "Read FASTQ Files with PE Reads", "Classify Sequences with MetaPhlAn2" and connect them
    WorkflowProcessItem* readElement = GTUtilsWorkflowDesigner::addElement(os, "Read FASTQ Files with PE Reads");
    WorkflowProcessItem* metaphlan2Element = GTUtilsWorkflowDesigner::addElement(os, "Classify Sequences with MetaPhlAn2");
    GTUtilsWorkflowDesigner::connect(os, readElement, metaphlan2Element);

    //3. Set "Classify" parameters: Inpet data = PE reads
    GTUtilsWorkflowDesigner::click(os, metaphlan2Element);
    GTUtilsWorkflowDesigner::setParameter(os, "Input data", "PE reads", GTUtilsWorkflowDesigner::comboValue);

    //4. Set the "Input URL 2" slot to "empty"
    QTableWidget* table = GTUtilsWorkflowDesigner::getInputPortsTable(os, 0);
    CHECK_SET_ERR(table != nullptr, "Input Ports table isn't found");

    GTUtilsWorkflowDesigner::setTableValue(os, "Input URL 2", "<empty>", GTUtilsWorkflowDesigner::comboValue, table);

    //5. Click validateThe mandatory "Input URL 2" slot is not connected.
    GTUtilsWorkflowDesigner::click(os, metaphlan2Element);
    GTUtilsWorkflowDesigner::validateWorkflow(os);
    GTGlobals::sleep();
    GTKeyboardDriver::keyClick(Qt::Key_Enter);

    //Expected: there is the following validation error appeared:
    //Classify Sequences with MetaPhlAn2: The mandatory "Input URL 2" slot is not connected."), "Expected error isn't found
    QStringList errors = GTUtilsWorkflowDesigner::getErrors(os);
    CHECK_SET_ERR(errors.contains("Classify Sequences with MetaPhlAn2: The mandatory \"Input URL 2\" slot is not connected."), "Expected error isn't found");
}

GUI_TEST_CLASS_DEFINITION(test_6350) {
    //1. Open "human_T1.fa"
    GTFileDialog::openFile(os, dataDir + "samples/FASTA/human_T1.fa");
    GTUtilsTaskTreeView::waitTaskFinished(os);

    //2. Mark the sequence as circular
    GTUtilsProjectTreeView::markSequenceAsCircular(os, "human_T1 (UCSC April 2002 chr7:115977709-117855134)");

    //3. Select a joined region, which contains a part in the end and a part in the beginning
    GTUtilsSequenceView::selectSeveralRegionsByDialog(os, "150000..199950,1..50000");

    //4. Export selected region as sequence
    GTUtilsDialog::waitForDialog(os, new ExportSelectedRegionFiller(os, sandBoxDir + "human_T1_reg.fa", QString()));
    GTMenu::clickMainMenuItem(os, QStringList() << "Actions" << "Export" << "Export selected sequence region...", GTGlobals::UseMouse);
    GTUtilsTaskTreeView::waitTaskFinished(os);

    //Expected: there is the only sequence in the exported file
    QStringList list = GTUtilsProjectTreeView::getDocuments(os).value("human_T1_reg.fa");
    CHECK_SET_ERR(list.size() == 1,
                  QString("Unexpected sequence number, expected: 1, current: %1")
                          .arg(list.size()));
    CHECK_SET_ERR(list.first() == "[s] region [150000 199950]",
                  QString("Unexpected sequence name, expected: [s] region [150000 199950], current %1")
                          .arg(list.first()));
}

GUI_TEST_CLASS_DEFINITION(test_6378) {
    //1. Remove Python from external tools
    class Custom : public CustomScenario {
        void run(HI::GUITestOpStatus &os){
            QWidget *dialog = QApplication::activeModalWidget();
            CHECK_SET_ERR(dialog != NULL, "AppSettingsDialogFiller isn't found");
            AppSettingsDialogFiller::openTab(os, AppSettingsDialogFiller::ExternalTools);
            AppSettingsDialogFiller::clearToolPath(os, "python");
            GTUtilsDialog::clickButtonBox(os, dialog, QDialogButtonBox::Ok);
        }
    };

    //1. Open "UGENE Application Settings", select "External Tools" tab.
    GTUtilsDialog::waitForDialog(os, new AppSettingsDialogFiller(os, new Custom()));
    GTMenu::clickMainMenuItem(os, QStringList() << "Settings" << "Preferences...", GTGlobals::UseMouse);

    //2. Open WD
    GTUtilsWorkflowDesigner::openWorkflowDesigner(os);

    //3. Place Metaphlan worker on scene
    GTUtilsWorkflowDesigner::addElement(os, "Classify Sequences with MetaPhlAn2");

    //4. Validate scheme
    GTUtilsWorkflowDesigner::validateWorkflow(os);
    GTGlobals::sleep();
    GTKeyboardDriver::keyClick(Qt::Key_Enter);
    GTGlobals::sleep();
    //Expected state: validation contains message: Classify Sequences with MetaPhlAn2: External tool "Bio" is not set
    GTUtilsWorkflowDesigner::checkErrorList(os, "Classify Sequences with MetaPhlAn2: External tool \"Bio\" is not set");
}

GUI_TEST_CLASS_DEFINITION(test_6397) {
    //1. Open WD
    GTUtilsWorkflowDesigner::openWorkflowDesigner(os);

    //2. Place repeat worker
    GTUtilsWorkflowDesigner::addElement(os, "Find Repeats");

    //Expected state: default value for "Apply 'Max distance' attribute" is True
    GTUtilsWorkflowDesigner::click(os, GTUtilsWorkflowDesigner::getWorker(os, "Find Repeats"));
    QString defaultAttr = GTUtilsWorkflowDesigner::getParameter(os,  "Apply 'Max distance' attribute");
    CHECK_SET_ERR(defaultAttr == "True","Attribute value isn't 'True'");

    //3. Set "Max distance" parameter to 0
    GTUtilsWorkflowDesigner::setParameter(os, "Max distance", "0", GTUtilsWorkflowDesigner::spinValue, GTGlobals::UseKey);
    GTUtilsWorkflowDesigner::click(os, GTUtilsWorkflowDesigner::getWorker(os, "Find Repeats"));
    GTGlobals::sleep();
    GTUtilsWorkflowDesigner::clickParameter(os, "Max distance");

    QList<QWidget*> list;
    foreach(QWidget *w, GTMainWindow::getMainWindowsAsWidget(os)) {
        list.append(w);
    }

    QSpinBox *qsb = nullptr;
    foreach (QWidget *w, list) {
        foreach (QObject *o, w->findChildren<QObject*>()) {
            qsb = qobject_cast<QSpinBox*>(o);
            if (qsb != nullptr) {
                break;
            }
        }
        if (qsb != nullptr) {
            break;
        }
    }

    //Expected state: it set successfully, ensure that 0 is minimum value
    QString maxDistance = GTUtilsWorkflowDesigner::getParameter(os,  "Max distance", true);
    CHECK_SET_ERR(maxDistance == "0 bp", "Attribute value isn't 0 bp");
    CHECK_SET_ERR(qsb->minimum() == 0, "Minimum value isn't 0");

    //4. Open human_t1.fa
    GTFileDialog::openFile(os, dataDir + "samples/FASTA/human_T1.fa");
    GTUtilsTaskTreeView::waitTaskFinished(os);

    class Custom : public CustomScenario {
        void run(HI::GUITestOpStatus &os){
            GTGlobals::sleep(1000);
            QWidget* dialog = QApplication::activeModalWidget();

            QSpinBox *maxDistanceBox = qobject_cast<QSpinBox *>(GTWidget::findWidget(os, "maxDistBox", dialog));
            GTSpinBox::checkLimits(os, maxDistanceBox, 0, 1000000);

            GTUtilsDialog::clickButtonBox(os, dialog, QDialogButtonBox::Cancel);
        }
    };

    //5. Open repeat finder dialog
    //Expected state: minimum value for max distance combobox is 0
    GTUtilsDialog::waitForDialog(os, new FindRepeatsDialogFiller(os, new Custom()));
    GTMenu::clickMainMenuItem(os, QStringList() << "Actions" << "Analyze" << "Find repeats...", GTGlobals::UseMouse);
    GTGlobals::sleep();
}

GUI_TEST_CLASS_DEFINITION(test_6398) {
    //1. Open "_common_data/regression/6398/6398.gtf" file
    //Expected: 5 similarity points of the 'GTF" format
    GTUtilsDialog::waitForDialog(os, new DocumentFormatSelectorDialogFiller(os, "GTF", 5, 1));
    GTFileDialog::openFile(os, testDir + "_common_data/regression/6398/6398.gtf");
    GTUtilsTaskTreeView::waitTaskFinished(os);
}

GUI_TEST_CLASS_DEFINITION(test_6459) {
    //1. Open "data/samples/Genbank/human_T1.fa".
    //2. Open "Search in Sequence" options panel tab.
    //3. Set "Substitute" algorithm.Check "Search with ambiguous bases" checkbox.
    //4. Ensure that the search is performed on both strands(it is the default value).
    //5. Enter the following pattern : "YYYGYY".
    //Expected result: 2738 results are found.

    GTFileDialog::openFile(os, dataDir + "samples/FASTA", "human_T1.fa");
    GTUtilsTaskTreeView::waitTaskFinished(os);
    SchedulerListener listener;
    GTUtilsOptionPanelSequenceView::openTab(os, GTUtilsOptionPanelSequenceView::Search);
    GTUtilsOptionPanelSequenceView::setAlgorithm(os, "Substitute");
    GTUtilsOptionPanelSequenceView::setSearchWithAmbiguousBases(os);
    GTUtilsOptionPanelSequenceView::enterPattern(os, "YYYGYY");

    GTUtilsTaskTreeView::waitTaskFinished(os);
    CHECK_SET_ERR(GTUtilsOptionPanelSequenceView::checkResultsText(os, "Results: 1/2738"), "Results string not match");
}

GUI_TEST_CLASS_DEFINITION(test_6475_1) {
//    1. Open the Workflow Designer.
    GTUtilsWorkflowDesigner::openWorkflowDesigner(os);

//    2. Click on "Add element with external tool" button on the toolbar.
//    3. Select "_common_data/scenarios/_regression/6475/test_6475_1.etc" file.
//    Expected state: there is "test_6475_1" element on the scene.
    GTUtilsWorkflowDesigner::importCmdlineBasedElement(os, testDir + "_common_data/scenarios/_regression/6475/test_6475_1.etc");

//    4. Run the workflow.
    GTUtilsWorkflowDesigner::runWorkflow(os);

//    Expected state: the workflow finishes soon.
    GTUtilsTaskTreeView::waitTaskFinished(os, 30000);
}

GUI_TEST_CLASS_DEFINITION(test_6475_2) {
//    1. Open the Workflow Designer.
    GTUtilsWorkflowDesigner::openWorkflowDesigner(os);

//    2. Click on "Add element with external tool" button on the toolbar.
//    3. Select "_common_data/scenarios/_regression/6475/test_6475_2.etc" file.
    GTUtilsWorkflowDesigner::importCmdlineBasedElement(os, testDir + "_common_data/scenarios/_regression/6475/test_6475_2.etc");

//    4. Open "_common_data/scenarios/_regression/6475/test_6475_2.uwl".
    GTFileDialog::openFile(os, testDir + "_common_data/scenarios/_regression/6475/test_6475_2.uwl");
    GTUtilsTaskTreeView::waitTaskFinished(os);

//    5. Click on "Read File URL(s)" element.
    GTUtilsWorkflowDesigner::click(os, "Read File URL(s)");

//    6. Add "_common_data/fasta/fa2.fa" and "_common_data/fasta/fa3.fa" to "Dataset 1".
    GTUtilsWorkflowDesigner::setDatasetInputFiles(os, QStringList({testDir + "_common_data/fasta/fa2.fa", testDir + "_common_data/fasta/fa3.fa"}));

//    4. Run the workflow.
    GTLogTracer logTracer;

    GTUtilsWorkflowDesigner::runWorkflow(os);

//    Expected state: the workflow finishes soon without errors.
    GTUtilsTaskTreeView::waitTaskFinished(os, 30000);
    GTUtilsLog::check(os, logTracer);
}

GUI_TEST_CLASS_DEFINITION(test_6481_1) {
//    Test to check that element with external tool will add to dashboard an URL to file that is set as parameter with type "Output file URL" and it will be opened by UGENE by default.

//    1. Open the Workflow Designer.
    GTUtilsWorkflowDesigner::openWorkflowDesigner(os);

//    2. Click on the "Create element with external tool" button on the toolbar.
//    3. Fill the wizard with the following values (not mentioned values can be set with any value):
//        Parameters page: a parameter with a type "Output file URL".
//    4. Accept the wizard.
    CreateElementWithCommandLineToolFiller::ElementWithCommandLineSettings settings;
    settings.elementName = "test_6481_1";
    settings.tooltype = CreateElementWithCommandLineToolFiller::CommandLineToolType::IntegratedExternalTool;
    settings.parameters << CreateElementWithCommandLineToolFiller::ParameterData("output_file_url", qMakePair(CreateElementWithCommandLineToolFiller::OutputFileUrl, QString()));
    settings.command = "%USUPP_JAVA% -help $output_file_url";
    GTUtilsDialog::waitForDialog(os, new CreateElementWithCommandLineToolFiller(os, settings));
    GTToolbar::clickButtonByTooltipOnToolbar(os, MWTOOLBAR_ACTIVEMDI, "Create element with external tool");
    GTGlobals::sleep();

//    5. Create a valid workflow with the new element.
    GTUtilsWorkflowDesigner::click(os, "test_6481_1");
    GTUtilsWorkflowDesigner::setParameter(os, "output_file_url", QFileInfo(testDir + "_common_data/fasta/human_T1_cutted.fa").absoluteFilePath(), GTUtilsWorkflowDesigner::textValue);

//    6. Launch the workflow.
    GTUtilsWorkflowDesigner::runWorkflow(os);
    GTUtilsTaskTreeView::waitTaskFinished(os);

//    Expected state: the workflow execution finishes, there is an output file on the dashboard.
    const QStringList outputFiles = GTUtilsDashboard::getOutputFiles(os);
    CHECK_SET_ERR(!outputFiles.isEmpty(), "There are no output files on the dashboard");
    const int expectedCount = 1;
    CHECK_SET_ERR(expectedCount == outputFiles.size(), QString("There are too many output files on the dashboard: expected %1, got %2").arg(expectedCount).arg(outputFiles.size()));
    const QString expectedName = "human_T1_cutted.fa";
    CHECK_SET_ERR(expectedName == outputFiles.first(), QString("An unexpected output file name: expected '%1', got '%2'").arg(expectedName).arg(outputFiles.first()));

//    7. Open a menu on the output item on the dashboard.
//    Expected state: there are two options in the menu: "Open containing folder" and "Open by operating system".
    // It is not trivial to get the menu items. It is not implemented yet.

//    8. Click on the file on the dashboard.
    GTUtilsDashboard::clickOutputFile(os, outputFiles.first());

//    Expected state: UGENE tries to open the file.
    GTUtilsTaskTreeView::waitTaskFinished(os);

    GTUtilsDocument::checkDocument(os, "human_T1_cutted.fa", "AnnotatedDNAView");
}

GUI_TEST_CLASS_DEFINITION(test_6481_2) {
//    Test to check that element with external tool will add to dashboard an URL to folder that is set as parameter with type "Output folder URL" and it doesn't have an option to be opened by UGENE.

//    1. Open the Workflow Designer.
    GTUtilsWorkflowDesigner::openWorkflowDesigner(os);

//    2. Click on the "Create element with external tool" button on the toolbar.
//    3. Fill the wizard with the following values (not mentioned values can be set with any value):
//        Parameters page: a parameter with a type "Output folder URL".
//    4. Accept the wizard.
    CreateElementWithCommandLineToolFiller::ElementWithCommandLineSettings settings;
    settings.elementName = "test_6481_2";
    settings.tooltype = CreateElementWithCommandLineToolFiller::CommandLineToolType::IntegratedExternalTool;
    settings.parameters << CreateElementWithCommandLineToolFiller::ParameterData("output_folder_url", qMakePair(CreateElementWithCommandLineToolFiller::OutputFolderUrl, QString()));
    settings.command = "%USUPP_JAVA% -help $output_folder_url";
    GTUtilsDialog::waitForDialog(os, new CreateElementWithCommandLineToolFiller(os, settings));
    GTToolbar::clickButtonByTooltipOnToolbar(os, MWTOOLBAR_ACTIVEMDI, "Create element with external tool");
    GTGlobals::sleep();

//    5. Create a valid workflow with the new element.
    GTUtilsWorkflowDesigner::click(os, "test_6481_2");
    GTUtilsWorkflowDesigner::setParameter(os, "output_folder_url", QFileInfo(sandBoxDir).absoluteFilePath(), GTUtilsWorkflowDesigner::textValue);

//    6. Launch the workflow.
    GTUtilsWorkflowDesigner::runWorkflow(os);
    GTUtilsTaskTreeView::waitTaskFinished(os);

//    Expected state: the workflow execution finishes, there is an output folder on the dashboard.
    const QStringList outputFiles = GTUtilsDashboard::getOutputFiles(os);
    CHECK_SET_ERR(!outputFiles.isEmpty(), "There are no output files on the dashboard");
    const int expectedCount = 1;
    CHECK_SET_ERR(expectedCount == outputFiles.size(), QString("There are too many output files on the dashboard: expected %1, got %2").arg(expectedCount).arg(outputFiles.size()));
    const QString expectedName = "sandbox";
    CHECK_SET_ERR(expectedName == outputFiles.first(), QString("An unexpected output file name: expected '%1', got '%2'").arg(expectedName).arg(outputFiles.first()));

//    7. Open a menu on the output item on the dashboard.
//    Expected state: there is the only option "Open containing folder" in the menu.
    // It is not trivial to get the menu items. It is not implemented yet.

//    8. Click on the output item.
//    Expected state: a system file manager opens the folder.
    // It is impossible to check that the file manager is opened on the item clicking.
}

GUI_TEST_CLASS_DEFINITION(test_6481_3) {
//    Test to check that it is possible to forbid to open by UGENE an URL to file that is added to a dashboard by element with external tool.

//    1. Open the Workflow Designer.
    GTUtilsWorkflowDesigner::openWorkflowDesigner(os);

//    2. Click on the "Add element with external tool" button on the toolbar.
//    3. Select "_common_data/scenarios/_regression/6481/test_6481_3.etc". Accept the dialog.
    GTUtilsDialog::waitForDialog(os, new GTFileDialogUtils(os, testDir + "_common_data/scenarios/_regression/6481/test_6481_3.etc"));
    GTToolbar::clickButtonByTooltipOnToolbar(os, MWTOOLBAR_ACTIVEMDI, "Add element with external tool");
    GTGlobals::sleep();

//    4. Create a valid workflow with the new element.
    GTUtilsWorkflowDesigner::click(os, "test_6481_3");
    GTUtilsWorkflowDesigner::setParameter(os, "output_file_url", QFileInfo(testDir + "_common_data/fasta/human_T1_cutted.fa").absoluteFilePath(), GTUtilsWorkflowDesigner::textValue);

//    5. Launch the workflow.
    GTUtilsWorkflowDesigner::runWorkflow(os);
    GTUtilsTaskTreeView::waitTaskFinished(os);

//    Expected state: the workflow execution finishes, there is an output file on the dashboard.
    const QStringList outputFiles = GTUtilsDashboard::getOutputFiles(os);
    CHECK_SET_ERR(!outputFiles.isEmpty(), "There are no output files on the dashboard");
    const int expectedCount = 1;
    CHECK_SET_ERR(expectedCount == outputFiles.size(), QString("There are too many output files on the dashboard: expected %1, got %2").arg(expectedCount).arg(outputFiles.size()));
    const QString expectedName = "human_T1_cutted.fa";
    CHECK_SET_ERR(expectedName == outputFiles.first(), QString("An unexpected output file name: expected '%1', got '%2'").arg(expectedName).arg(outputFiles.first()));

//    7. Open a menu on the output item on the dashboard.
//    Expected state: there is the only option in the menu: "Open containing folder".
    // It is not trivial to get the menu items. It is not implemented yet.

//    8. Click on the output item.
//    Expected state: the file is opened with some other application.
    // It is impossible to check that some other application is opened on the item clicking.
}

GUI_TEST_CLASS_DEFINITION(test_6481_4) {
    //    Test to check that it is possible to forbid to add to dashboard URLs to file that is set in parameters with types "Output file URL" or "Output folder URL" in element with external tool.

    //    1. Open the Workflow Designer.
    GTUtilsWorkflowDesigner::openWorkflowDesigner(os);

    //    2. Click on the "Add element with external tool" button on the toolbar.
    //    3. Select "_common_data/scenarios/_regression/6481/test_6481_4.etc". Accept the dialog.
    GTUtilsDialog::waitForDialog(os, new GTFileDialogUtils(os, testDir + "_common_data/scenarios/_regression/6481/test_6481_4.etc"));
    GTToolbar::clickButtonByTooltipOnToolbar(os, MWTOOLBAR_ACTIVEMDI, "Add element with external tool");
    GTGlobals::sleep();

    //    4. Create a valid workflow with the new element.
    GTUtilsWorkflowDesigner::click(os, "test_6481_4");
    GTUtilsWorkflowDesigner::setParameter(os, "output_file_url", QFileInfo(testDir + "_common_data/fasta/human_T1_cutted.fa").absoluteFilePath(), GTUtilsWorkflowDesigner::textValue);
    GTUtilsWorkflowDesigner::setParameter(os, "output_folder_url", QDir(sandBoxDir).absolutePath(), GTUtilsWorkflowDesigner::textValue);

    //    5. Launch the workflow.
    GTUtilsWorkflowDesigner::runWorkflow(os);
    GTUtilsTaskTreeView::waitTaskFinished(os);

    //    Expected state: the workflow execution finishes, there are no entries in the output widget on the dashboard.
    const QStringList outputFiles = GTUtilsDashboard::getOutputFiles(os);
    const int expectedCount = 0;
    CHECK_SET_ERR(expectedCount == outputFiles.size(), QString("There are too many output files on the dashboard: expected %1, got %2").arg(expectedCount).arg(outputFiles.size()));
}

GUI_TEST_CLASS_DEFINITION(test_6474_1) {
    //1. Open "_common_data/scenarios/_regression/6474/6474.aln"
    GTFileDialog::openFile(os, testDir + "_common_data/scenarios/_regression/6474/6474.aln");

    //2. Open the highlighting tab
    GTUtilsOptionPanelMsa::openTab(os, GTUtilsOptionPanelMsa::Highlighting);

    //3. Select the "Percentage identity (colored)" color scheme
    QString cs = GTUtilsOptionPanelMsa::getColorScheme(os);
    GTUtilsOptionPanelMsa::setColorScheme(os, "Percentage identity (colored)    ", GTGlobals::UseMouse);

    QStringList backgroundColors = { "#ffff00", "#00ffff", "#00ffff", "#00ff00", "#00ff00", "#ffffff", "#ffffff", "#ffffff", "#ffffff" };
    QStringList fontColors = { "#ff0000", "#0000ff", "#0000ff", "#000000", "#000000", "#000000", "#000000", "#000000", "#000000" };

    //Expected colors:
    //background - #ffff00, #00ffff, #00ffff, #00ff00, #00ff00, #ffffff, #ffffff, #ffffff, #ffffff
    //font - #ff0000, #0000ff, #0000ff, #000000, #000000, #000000, #000000, #000000, #000000
    //Zoom to max before GTUtilsMSAEditorSequenceArea::getFontColor
    GTUtilsMSAEditorSequenceArea::zoomToMax(os);
    for (int i = 0; i < 9; i++) {
        QPoint p(i, 0);
        QString backgroundColor = GTUtilsMSAEditorSequenceArea::getColor(os, p);
        QString fontColor = GTUtilsMSAEditorSequenceArea::getFontColor(os, p);
        coreLog.info(QString("Background color on the %1th column of the 1th row: %2").arg(i + 1).arg(backgroundColor));
        coreLog.info(QString("Font color on the %1th column of the 1th row: %2").arg(i + 1).arg(fontColor));
        QString expectedBackgroundColor = backgroundColors[i];
        QString expectedFontColor = fontColors[i];
        CHECK_SET_ERR(backgroundColor == expectedBackgroundColor, QString("Unexpected background color on the %1th column of the 1th row, expected: %2, current: %3").arg(i + 1).arg(expectedBackgroundColor).arg(backgroundColor));
        CHECK_SET_ERR(fontColor == expectedFontColor, QString("Unexpected font color on the %1th column of the 1th row, expected: %2, current: %3").arg(i + 1).arg(expectedFontColor).arg(fontColor));
    }
}

GUI_TEST_CLASS_DEFINITION(test_6474_2) {
    //1. Open "_common_data/scenarios/_regression/6474/6474.aln"
    GTFileDialog::openFile(os, testDir + "_common_data/scenarios/_regression/6474/6474.aln");

    //2. Open the highlighting tab
    GTUtilsOptionPanelMsa::openTab(os, GTUtilsOptionPanelMsa::Highlighting);

    //3. Select the "Percentage identity (colored)" color scheme
    QString cs = GTUtilsOptionPanelMsa::getColorScheme(os);
    GTUtilsOptionPanelMsa::setColorScheme(os, "Percentage identity (colored)    ", GTGlobals::UseMouse);

    //Zoom to max before GTUtilsMSAEditorSequenceArea::getFontColor
    GTUtilsMSAEditorSequenceArea::zoomToMax(os);
    QStringList backgroundColors = { "#00ffff", "#ffffff" };
    QStringList fontColors = { "#0000ff", "#000000" };
    QList<int> columns = { 1, 2, 5, 6 };
    //Expected colors:
    //background - 2, 3 column: #00ffff; 6, 7 column: #ffffff
    //font - 2, 3 column: #0000ff; 6, 7 column: #000000
    foreach(const int i, columns) {
        QPoint p(i, 0);
        QString backgroundColor = GTUtilsMSAEditorSequenceArea::getColor(os, p);
        QString fontColor = GTUtilsMSAEditorSequenceArea::getFontColor(os, p);
        coreLog.info(QString("Background color on the %1th column of the 1th row: %2").arg(i + 1).arg(backgroundColor));
        coreLog.info(QString("Font color on the %1th column of the 1th row: %2").arg(i + 1).arg(fontColor));
        int num = 1;
        if (i == 1 || i == 2) {
            num = 0;
        }
        QString expectedBackgroundColor = backgroundColors[num];
        QString expectedFontColor = fontColors[num];
        CHECK_SET_ERR(backgroundColor == expectedBackgroundColor, QString("Unexpected background color on the %1th column of the 1th row, expected: %2, current: %3").arg(i + 1).arg(expectedBackgroundColor).arg(backgroundColor));
        CHECK_SET_ERR(fontColor == expectedFontColor, QString("Unexpected font color on the %1th column of the 1th row, expected: %2, current: %3").arg(i + 1).arg(expectedFontColor).arg(fontColor));
    }

    //4. Set Threshold to 900
    QSlider* colorThresholdSlider = qobject_cast<QSlider*>(GTWidget::findWidget(os, "colorThresholdSlider"));
    CHECK_SET_ERR(nullptr != colorThresholdSlider, "Can't find colorThresholdSlider");

    GTSlider::setValue(os, colorThresholdSlider, 900);
    GTGlobals::sleep();
    //Expected colors:
    //background - all columns #ffffff
    //font - all columns ##000000
    foreach(const int i, columns) {
        QPoint p(i, 0);
        QString backgroundColor = GTUtilsMSAEditorSequenceArea::getColor(os, p);
        QString fontColor = GTUtilsMSAEditorSequenceArea::getFontColor(os, p);
        coreLog.info(QString("Background color on the %1th column of the 1th row: %2").arg(i + 1).arg(backgroundColor));
        coreLog.info(QString("Font color on the %1th column of the 1th row: %2").arg(i + 1).arg(fontColor));
        QString expectedBackgroundColor = backgroundColors[1];
        QString expectedFontColor = fontColors[1];
        CHECK_SET_ERR(backgroundColor == expectedBackgroundColor, QString("Unexpected background color on the %1th column of the 1th row, expected: %2, current: %3").arg(i + 1).arg(expectedBackgroundColor).arg(backgroundColor));
        CHECK_SET_ERR(fontColor == expectedFontColor, QString("Unexpected font color on the %1th column of the 1th row, expected: %2, current: %3").arg(i + 1).arg(expectedFontColor).arg(fontColor));
    }

    //5. Set Threshold to 100
    GTSlider::setValue(os, colorThresholdSlider, 100);
    GTGlobals::sleep();
    //Expected colors:
    //background - all columns #00ffff
    //font - all columns ##0000ff
    foreach(const int i, columns) {
        QPoint p(i, 0);
        QString backgroundColor = GTUtilsMSAEditorSequenceArea::getColor(os, p);
        QString fontColor = GTUtilsMSAEditorSequenceArea::getFontColor(os, p);
        coreLog.info(QString("Background color on the %1th column of the 1th row: %2").arg(i + 1).arg(backgroundColor));
        coreLog.info(QString("Font color on the %1th column of the 1th row: %2").arg(i + 1).arg(fontColor));
        QString expectedBackgroundColor = backgroundColors[0];
        QString expectedFontColor = fontColors[0];
        CHECK_SET_ERR(backgroundColor == expectedBackgroundColor, QString("Unexpected background color on the %1th column of the 1th row, expected: %2, current: %3").arg(i + 1).arg(expectedBackgroundColor).arg(backgroundColor));
        CHECK_SET_ERR(fontColor == expectedFontColor, QString("Unexpected font color on the %1th column of the 1th row, expected: %2, current: %3").arg(i + 1).arg(expectedFontColor).arg(fontColor));
    }
}

GUI_TEST_CLASS_DEFINITION(test_6488_1) {
//    1. Open Workflow Designer.
    GTUtilsWorkflowDesigner::openWorkflowDesigner(os);

//    2. Click "Create element with external tool" button on the toolbar.
//    3. Fill the dialog with the following data:
//        Element name: "UGENE-6488 test element 1"
//        Command line tool: Integrated external tool "python"
//        No inputs, parameters and outputs
//        Command: "just a command"
//        Element description on the scene: "description on the scene"
//        Detailed element description: "detailed element description"
//    4. Accept the dialog.
//    Expected state: the element was created and put on the scene.
    CreateElementWithCommandLineToolFiller::ElementWithCommandLineSettings settings;
    settings.elementName = "UGENE-6488 test element 1";
    settings.tooltype = CreateElementWithCommandLineToolFiller::CommandLineToolType::IntegratedExternalTool;
    settings.command = "just a command";
    settings.description = "detailed element description";
    settings.prompter = "description on the scene";
    GTUtilsDialog::waitForDialog(os, new CreateElementWithCommandLineToolFiller(os, settings));
    GTToolbar::clickButtonByTooltipOnToolbar(os, MWTOOLBAR_ACTIVEMDI, "Create element with external tool");
    GTGlobals::sleep();

//    5. Click on the element on the scene.
    GTUtilsWorkflowDesigner::click(os, "UGENE-6488 test element 1");

//    6. Call a context menu on the element on the scene.
//    7. Select "Edit configuration..." menu item.
//    8. Go to the "Command" page in the wizard.
//    9. Set "a modified command" text as command.
//    10. Go to the last page, accept the dialog.
    class ModifyScenario : public CustomScenario {
        void run(GUITestOpStatus &os) {
            QWidget *dialog = QApplication::activeModalWidget();
            CHECK_SET_ERR(nullptr != dialog, "Active modal widget is nullptr");

            QWizard *wizard = qobject_cast<QWizard *>(dialog);
            CHECK_SET_ERR(nullptr != wizard, "Can't cast current dialog to QWizard");

            GTWidget::click(os, wizard->button(QWizard::NextButton));
            GTWidget::click(os, wizard->button(QWizard::NextButton));
            GTWidget::click(os, wizard->button(QWizard::NextButton));
            GTWidget::click(os, wizard->button(QWizard::NextButton));

            GTTextEdit::setText(os, GTWidget::findExactWidget<QTextEdit *>(os, "teCommand", dialog), "a modified command");

            GTWidget::click(os, wizard->button(QWizard::NextButton));
            GTWidget::click(os, wizard->button(QWizard::NextButton));

            GTWidget::click(os, wizard->button(QWizard::FinishButton));
        }
    };

    GTUtilsDialog::waitForDialog(os, new CreateElementWithCommandLineToolFiller(os, new ModifyScenario()));
    GTUtilsDialog::waitForDialog(os, new PopupChooserByText(os, { "Edit configuration..." }));
    GTUtilsWorkflowDesigner::click(os, "UGENE-6488 test element 1", QPoint(), Qt::RightButton);

//    11. Edit the element again.
//    12. Go to the "Command" page in the wizard.
//    Expected state: the command is "a modified command".
    class CheckScenario : public CustomScenario {
        void run(GUITestOpStatus &os) {
            QWidget *dialog = QApplication::activeModalWidget();
            CHECK_SET_ERR(nullptr != dialog, "Active modal widget is nullptr");

            QWizard *wizard = qobject_cast<QWizard *>(dialog);
            CHECK_SET_ERR(nullptr != wizard, "Can't cast current dialog to QWizard");

            GTWidget::click(os, wizard->button(QWizard::NextButton));
            GTWidget::click(os, wizard->button(QWizard::NextButton));
            GTWidget::click(os, wizard->button(QWizard::NextButton));
            GTWidget::click(os, wizard->button(QWizard::NextButton));

            const QString expectedText = "a modified command";
            const QString actualText = GTTextEdit::getText(os, GTWidget::findExactWidget<QTextEdit *>(os, "teCommand", dialog));
            CHECK_SET_ERR(actualText == expectedText, QString("Unexpected command text: expected '%1', got '%2'").arg(expectedText).arg(actualText));

            GTKeyboardDriver::keyClick(Qt::Key_Escape);
        }
    };

    GTUtilsWorkflowDesigner::removeItem(os, "UGENE-6488 test element 1");
    GTUtilsWorkflowDesigner::addElement(os, "UGENE-6488 test element 1");

    GTUtilsDialog::waitForDialog(os, new CreateElementWithCommandLineToolFiller(os, new CheckScenario()));
    GTUtilsDialog::waitForDialog(os, new PopupChooserByText(os, { "Edit configuration..." }));
    GTUtilsWorkflowDesigner::click(os, "UGENE-6488 test element 1", QPoint(), Qt::RightButton);

    GTGlobals::sleep();
}

GUI_TEST_CLASS_DEFINITION(test_6488_2) {
//    1. Open Workflow Designer.
    GTUtilsWorkflowDesigner::openWorkflowDesigner(os);

//    2. Click "Create element with external tool" button on the toolbar.
//    3. Fill the dialog with the following data:
//        Element name: "UGENE-6488 test element"
//        Command line tool: Integrated external tool "python"
//        No inputs, parameters and outputs
//        Command: "just a command"
//        Element description on the scene: "description on the scene"
//        Detailed element description: "detailed element description"
//    4. Accept the dialog.
//    Expected state: the element was created and put on the scene.
    CreateElementWithCommandLineToolFiller::ElementWithCommandLineSettings settings;
    settings.elementName = "UGENE-6488 test element 2";
    settings.tooltype = CreateElementWithCommandLineToolFiller::CommandLineToolType::IntegratedExternalTool;
    settings.command = "just a command";
    settings.description = "detailed element description";
    settings.prompter = "description on the scene";
    GTUtilsDialog::waitForDialog(os, new CreateElementWithCommandLineToolFiller(os, settings));
    GTToolbar::clickButtonByTooltipOnToolbar(os, MWTOOLBAR_ACTIVEMDI, "Create element with external tool");

//    5. Click on the element on the scene.
    GTUtilsWorkflowDesigner::click(os, "UGENE-6488 test element 2");
    GTGlobals::sleep();

//    6. Call a context menu on the element on the scene.
//    7. Select "Edit configuration..." menu item.
//    8. Go to the "Element appearance" page in the wizard.
//    9. Set "a modified description on the scene" text as element description on the scene.
//    10. Go to the last page, accept the dialog.
    class ModifyScenario : public CustomScenario {
        void run(GUITestOpStatus &os) {
            QWidget *dialog = QApplication::activeModalWidget();
            CHECK_SET_ERR(nullptr != dialog, "Active modal widget is nullptr");

            QWizard *wizard = qobject_cast<QWizard *>(dialog);
            CHECK_SET_ERR(nullptr != wizard, "Can't cast current dialog to QWizard");

            GTWidget::click(os, wizard->button(QWizard::NextButton));
            GTWidget::click(os, wizard->button(QWizard::NextButton));
            GTWidget::click(os, wizard->button(QWizard::NextButton));
            GTWidget::click(os, wizard->button(QWizard::NextButton));
            GTWidget::click(os, wizard->button(QWizard::NextButton));

            GTTextEdit::setText(os, GTWidget::findExactWidget<QTextEdit *>(os, "tePrompter", dialog), "a modified description on the scene");

            GTWidget::click(os, wizard->button(QWizard::NextButton));

            GTWidget::click(os, wizard->button(QWizard::FinishButton));
        }
    };

    GTUtilsDialog::waitForDialog(os, new PopupChooserByText(os, { "Edit configuration..." }));
    GTUtilsDialog::waitForDialog(os, new CreateElementWithCommandLineToolFiller(os, new ModifyScenario()));
    GTUtilsWorkflowDesigner::click(os, "UGENE-6488 test element 2", QPoint(), Qt::RightButton);

//    11. Edit the element again.
//    12. Go to the "Element appearance" page in the wizard.
//    Expected state: the element description on the scene is "a modified description on the scene".
    class CheckScenario : public CustomScenario {
        void run(GUITestOpStatus &os) {
            QWidget *dialog = QApplication::activeModalWidget();
            CHECK_SET_ERR(nullptr != dialog, "Active modal widget is nullptr");

            QWizard *wizard = qobject_cast<QWizard *>(dialog);
            CHECK_SET_ERR(nullptr != wizard, "Can't cast current dialog to QWizard");

            GTWidget::click(os, wizard->button(QWizard::NextButton));
            GTWidget::click(os, wizard->button(QWizard::NextButton));
            GTWidget::click(os, wizard->button(QWizard::NextButton));
            GTWidget::click(os, wizard->button(QWizard::NextButton));
            GTWidget::click(os, wizard->button(QWizard::NextButton));

            const QString expectedText = "a modified description on the scene";
            const QString actualText = GTTextEdit::getText(os, GTWidget::findExactWidget<QTextEdit *>(os, "tePrompter", dialog));
            CHECK_SET_ERR(actualText == expectedText, QString("Unexpected command text: expected '%1', got '%2'").arg(expectedText).arg(actualText));

            GTKeyboardDriver::keyClick(Qt::Key_Escape);
        }
    };

    GTUtilsWorkflowDesigner::removeItem(os, "UGENE-6488 test element 2");
    GTUtilsWorkflowDesigner::addElement(os, "UGENE-6488 test element 2");

    GTUtilsDialog::waitForDialog(os, new PopupChooserByText(os, { "Edit configuration..." }));
    GTUtilsDialog::waitForDialog(os, new CreateElementWithCommandLineToolFiller(os, new CheckScenario()));
    GTUtilsWorkflowDesigner::click(os, "UGENE-6488 test element 2", QPoint(), Qt::RightButton);

    GTGlobals::sleep();
}

GUI_TEST_CLASS_DEFINITION(test_6490) {
//    Test to check that element with external tool will
//    successfully create and run the command: `%TOOL_PATH% $oooo $oooo$oooo $oooo $oooo$oooo$oooo`.

//    1. Open the Workflow Designer.
    GTUtilsWorkflowDesigner::openWorkflowDesigner(os);

//    2. Click on the "Create element with external tool" button on the toolbar.
//    3. Fill the wizard with the following values (not mentioned values can be set with any value):
//        Parameters page: a parameter with a type "Output file URL".
//    4. Accept the wizard.
    CreateElementWithCommandLineToolFiller::ElementWithCommandLineSettings settings;
    settings.elementName = "test_6490";
    settings.tooltype = CreateElementWithCommandLineToolFiller::CommandLineToolType::IntegratedExternalTool;
    settings.parameters << CreateElementWithCommandLineToolFiller::ParameterData("oooo",
                                                                                 qMakePair(CreateElementWithCommandLineToolFiller::ParameterString, QString("-version")), QString("Desc-version"), QString("OoOoO"));

    settings.command = "%USUPP_JAVA% $oooo $oooo$oooo $oooo $oooo$oooo$oooo";
    GTUtilsDialog::waitForDialog(os, new CreateElementWithCommandLineToolFiller(os, settings));
    GTToolbar::clickButtonByTooltipOnToolbar(os, MWTOOLBAR_ACTIVEMDI, "Create element with external tool");
    GTGlobals::sleep();

//    5. Create a valid workflow with the new element.
    GTUtilsWorkflowDesigner::click(os, "test_6490");

//    6. Launch the workflow.
    GTLogTracer logTracer;
    GTUtilsWorkflowDesigner::runWorkflow(os);
    GTUtilsTaskTreeView::waitTaskFinished(os);

//    Expected state: the workflow execution finishes, there is an log string `-version -version-version -version -version-version-version`.
    bool desiredMessage = logTracer.checkMessage("$oooo $oooo$oooo $oooo $oooo$oooo$oooo");
    CHECK_SET_ERR(desiredMessage, "No expected message in the log");
}

GUI_TEST_CLASS_DEFINITION(test_6541_1) {
//  1. Open "COI_SHORT_21x88.aln".
    GTFileDialog::openFile(os, testDir + "_common_data/realign_sequences_in_alignment/", "COI_SHORT_21x70.aln");
    QAbstractButton* realignButton = GTAction::button(os, "Realign sequence(s) to other sequences");
//         Expected result : no sequences are selected.
//         Expected result : the "Realign sequence(s) to other sequences" button is disabled.
    GTUtilsMSAEditorSequenceArea::checkSelectedRect(os, QRect());
    CHECK_SET_ERR(!realignButton->isEnabled(), "'Realign sequence(s) to other sequences' is unexpectably enabled");

//         Select all sequences in the alignment.
//         Expected result : the "Realign sequence(s) to other sequences" button is disabled.
    GTUtilsMSAEditorSequenceArea::selectArea(os, QPoint(0, 0), QPoint(69,20));
    CHECK_SET_ERR(!realignButton->isEnabled(), "'Realign sequence(s) to other sequences' is unexpectably enabled");

//         Select none sequences.
//         Expected result : the "Realign sequence(s) to other sequences" button is disabled.
    GTUtilsMSAEditorSequenceArea::cancelSelection(os);
    CHECK_SET_ERR(!realignButton->isEnabled(), "'Realign sequence(s) to other sequences' is unexpectably enabled");

//         Select 3 sequences in the alignment.
//         Expected result : the "Realign sequence(s) to other sequences" button is enabled.
    GTUtilsMsaEditor::selectRows(os, 18, 20);
    CHECK_SET_ERR(realignButton->isEnabled(), "'Realign sequence(s) to other sequences' is unexpectably disabled");
//         Click "Realign sequence(s) to other sequences".
//         Expected result : the sequences are realigned.
    GTWidget::click(os, realignButton);
    GTUtilsTaskTreeView::waitTaskFinished(os);
    QAbstractButton* undoButton = GTAction::button(os, "msa_action_undo");
    CHECK_SET_ERR(undoButton->isEnabled(), "'Undo' button is unexpectably disabled");
//         Open "empty_mult_seq.fa".
//         Expected result : there are no sequences in the Realignment Editor.The "Realign sequence(s) to other sequences" button is disabled.
    GTUtilsProject::closeProject(os);
    GTFileDialog::openFile(os, testDir + "_common_data/empty_sequences/", "empty_mult_seq.fa");
    realignButton = GTAction::button(os, "Realign sequence(s) to other sequences");
    CHECK_SET_ERR(!realignButton->isEnabled(), "'Realign sequence(s) to other sequences' is unexpectably enabled");
}

GUI_TEST_CLASS_DEFINITION(test_6541_2) {
//  Open "COI_SHORT_21x88_russian_letters.msf".
//  Select ���� ����    ���Ɣ, ��� �� ���� ����, �����   ���� ���� ������ sequences.
//  Expected result : "Realign sequence(s) to other sequences" button is enabled.
    GTFileDialog::openFile(os, testDir + "_common_data/realign_sequences_in_alignment/", "COI_SHORT_21x88_russian_letters.msf");
    GTUtilsMSAEditorSequenceArea::selectArea(os, QPoint(0, 17), QPoint(1, 20));
    QAbstractButton* realignButton = GTAction::button(os, "Realign sequence(s) to other sequences");
    CHECK_SET_ERR(realignButton->isEnabled(), "'Realign sequence(s) to other sequences' button is unexpectably disabled");
//  Click "Realign sequence(s) to other sequences".
//  Expected result : sequences realigned.
    GTWidget::click(os, realignButton);
    QAbstractButton* undoButton = GTAction::button(os, "msa_action_undo");
    GTUtilsTaskTreeView::waitTaskFinished(os);
    CHECK_SET_ERR(undoButton->isEnabled(), "'Undo' button is unexpectably disabled");
}

GUI_TEST_CLASS_DEFINITION(test_6541_3) {
//     Open "amino_ext.aln".
//     Select "FOSB_MOUSE" sequence.
//     Expected result : "Realign sequence(s) to other sequences" button is enabled.
//     Click "Realign sequence(s) to other sequences".
//     Expected result : sequences realigned.
    GTFileDialog::openFile(os, testDir + "_common_data/realign_sequences_in_alignment/", "amino_ext.aln");
    GTUtilsMSAEditorSequenceArea::selectArea(os, QPoint(0, 0), QPoint(1, 0));
    QAbstractButton* realignButton = GTAction::button(os, "Realign sequence(s) to other sequences");
    CHECK_SET_ERR(realignButton->isEnabled(), "'Realign sequence(s) to other sequences' button is unexpectably disabled");
    GTWidget::click(os, realignButton);
    GTUtilsTaskTreeView::waitTaskFinished(os);
    QAbstractButton* undoButton = GTAction::button(os, "msa_action_undo");
    CHECK_SET_ERR(undoButton->isEnabled(), "'Undo' button is unexpectably disabled");
    GTUtilsProject::closeProject(os);
//     Open �protein.aln�.
//     Select �Loach�, �Frog�, "Human" sequences.
//     Expected result : "Realign sequence(s) to other sequences" button is enabled.
//     Click "Realign sequence(s) to other sequences".
//     Expected result : sequences realigned.
    GTFileDialog::openFile(os, testDir + "_common_data/realign_sequences_in_alignment/", "protein.aln");
    GTUtilsMSAEditorSequenceArea::selectArea(os, QPoint(0, 3), QPoint(0, 5));
    realignButton = GTAction::button(os, "Realign sequence(s) to other sequences");
    CHECK_SET_ERR(realignButton->isEnabled(), "'Realign sequence(s) to other sequences' button is unexpectably disabled");
    GTWidget::click(os, realignButton);
    GTUtilsTaskTreeView::waitTaskFinished(os);
    undoButton = GTAction::button(os, "msa_action_undo");
    CHECK_SET_ERR(undoButton->isEnabled(), "'Undo' button is unexpectably disabled");
    GTUtilsProject::closeProject(os);
//     Open �RAW.aln�.Select any sequence.
//     Expected result : "Realign sequence(s) to other sequences" button is disabled.
    GTFileDialog::openFile(os, testDir + "_common_data/clustal/", "RAW.aln");
    realignButton = GTAction::button(os, "Realign sequence(s) to other sequences");
    CHECK_SET_ERR(!realignButton->isEnabled(), "'Realign sequence(s) to other sequences' button is unexpectably enabled");
}

GUI_TEST_CLASS_DEFINITION(test_6544){

    // 1. Open a DNA sequence in the SV.
    GTFileDialog::openFile(os, dataDir + "/samples/FASTA", "human_T1.fa");
    GTUtilsTaskTreeView::waitTaskFinished(os);

    // 2. Open the "Search in Sequence" tab on the options panel.
    GTKeyboardDriver::keyClick( 'f', Qt::ControlModifier);
    GTGlobals::sleep();

    // 3. Input a pattern that contains a character of the extended DNA alphabet, e.g. "ACWT".

    QWidget *patternInputLine = QApplication::focusWidget();
    CHECK_SET_ERR(NULL != patternInputLine && patternInputLine->objectName() == "textPattern", "Focus is not on FindPattern widget");

    GTKeyboardDriver::keySequence("ACWT");
    GTGlobals::sleep(1000);

    // 4. Set algorithm to "Substitute" in the "Search algorithm" group.
    GTUtilsOptionPanelSequenceView::setAlgorithm(os, "Substitute");

    // 5. Expected/current result: the search field background is red.
    QTextEdit* editPatterns = GTWidget::findExactWidget<QTextEdit*>(os, "textPattern");
    QString style0 = editPatterns->styleSheet();
    CHECK_SET_ERR(style0 == "background-color: rgb(255, 152, 142);", "unexpected styleSheet: " + style0);

    // 6. Make the "Search with ambiguous bases" option checked.

    GTUtilsOptionPanelSequenceView::setSearchWithAmbiguousBases(os);
    GTGlobals::sleep(200);

    // 7. Expected result: the search field should have white background.
    QString style1 = editPatterns->styleSheet();
    CHECK_SET_ERR(style1 == "background-color: white;", "unexpected styleSheet: " + style1);
}

GUI_TEST_CLASS_DEFINITION(test_6546){
    //1. Open an alignment in the Alignment Editor.
    GTFileDialog::openFile(os, dataDir + "samples/CLUSTALW", "COI.aln");
    GTUtilsTaskTreeView::waitTaskFinished(os);

    //2. Select a region with more than one character.
    GTUtilsMSAEditorSequenceArea::selectArea(os, QPoint(1, 1), QPoint(3, 3));

    // Hold Ctrl key (or Cmd on macOS) and click on a sequence name.
    GTUtilsMsaEditor::moveToSequenceName(os, "Montana_montana");
    GTKeyboardDriver::keyPress(Qt::Key_Control);
    GTMouseDriver::click();

    const MSAEditor* msaEditor = GTUtilsMsaEditor::getEditor(os);
    const QRect& selection = msaEditor->getCurrentSelection();
    CHECK_SET_ERR(selection.x() == 1, QString("Expected selection x: 1, actual: %1").arg(selection.x()));
    CHECK_SET_ERR(selection.width() == 3, QString("Expected selection width: 3, actual: %1").arg(selection.width()));
    CHECK_SET_ERR(selection.y() == 4, QString("Expected selection y: 4, actual: %1").arg(selection.y()));
    CHECK_SET_ERR(selection.height() == 1, QString("Expected selection height: 1, actual: %1").arg(selection.height()));
}

GUI_TEST_CLASS_DEFINITION(test_6546_1){

    //1. Open an alignment in the Alignment Editor.
    GTFileDialog::openFile(os, dataDir + "samples/CLUSTALW", "COI.aln");
    GTUtilsTaskTreeView::waitTaskFinished(os);

    //2. Select a region with more than one character.
    GTUtilsMSAEditorSequenceArea::selectArea(os, QPoint(1, 1), QPoint(3, 1));

    // Hold Ctrl key (or Cmd on macOS) and click on a sequence name.
    GTUtilsMsaEditor::moveToSequenceName(os, "Montana_montana");
    GTKeyboardDriver::keyPress(Qt::Key_Control);
    GTMouseDriver::click();

    const MSAEditor* msaEditor = GTUtilsMsaEditor::getEditor(os);
    const QRect& selection = msaEditor->getCurrentSelection();
    CHECK_SET_ERR(selection.x() == 1, QString("Expected selection x: 1, actual: %1").arg(selection.x()));
    CHECK_SET_ERR(selection.width() == 3, QString("Expected selection width: 3, actual: %1").arg(selection.width()));
    CHECK_SET_ERR(selection.y() == 4, QString("Expected selection y: 4, actual: %1").arg(selection.y()));
    CHECK_SET_ERR(selection.height() == 1, QString("Expected selection height: 1, actual: %1").arg(selection.height()));
}

GUI_TEST_CLASS_DEFINITION(test_6546_2){

    //1. Open an alignment in the Alignment Editor.
    GTFileDialog::openFile(os, dataDir + "samples/CLUSTALW", "COI.aln");
    GTUtilsTaskTreeView::waitTaskFinished(os);

    //2. Select a region with more than one character.
    GTUtilsMSAEditorSequenceArea::selectArea(os, QPoint(1, 4), QPoint(4, 4));

    // Hold Ctrl key (or Cmd on macOS) and click on a sequence name.
    GTUtilsMsaEditor::moveToSequenceName(os, "Montana_montana");
    GTKeyboardDriver::keyPress(Qt::Key_Control);
    GTMouseDriver::click();

    const MSAEditor* msaEditor = GTUtilsMsaEditor::getEditor(os);
    const QRect& selection = msaEditor->getCurrentSelection();
    CHECK_SET_ERR(selection.x() == 1, QString("Expected selection x: 1, actual: %1").arg(selection.x()));
    CHECK_SET_ERR(selection.width() == 4, QString("Expected selection width: 3, actual: %1").arg(selection.width()));
    CHECK_SET_ERR(selection.y() == 4, QString("Expected selection y: 4, actual: %1").arg(selection.y()));
    CHECK_SET_ERR(selection.height() == 1, QString("Expected selection height: 1, actual: %1").arg(selection.height()));
}

GUI_TEST_CLASS_DEFINITION(test_6546_3){

    //1. Open an alignment in the Alignment Editor.
    GTFileDialog::openFile(os, dataDir + "samples/CLUSTALW", "COI.aln");
    GTUtilsTaskTreeView::waitTaskFinished(os);

    //2. Select a region with more than one character.
    GTUtilsMSAEditorSequenceArea::selectArea(os, QPoint(1, 1), QPoint(3, 3));

    // Hold Ctrl key (or Cmd on macOS) and click on a sequence name.
    GTUtilsMsaEditor::moveToSequenceName(os, "Montana_montana");
    GTKeyboardDriver::keyPress(Qt::Key_Control);
    GTMouseDriver::click();

    const MSAEditor* msaEditor = GTUtilsMsaEditor::getEditor(os);
    const QRect& selection = msaEditor->getCurrentSelection();
    CHECK_SET_ERR(selection.x() == 1, QString("Expected selection x: 1, actual: %1").arg(selection.x()));
    CHECK_SET_ERR(selection.width() == 3, QString("Expected selection width: 3, actual: %1").arg(selection.width()));
    CHECK_SET_ERR(selection.y() == 4, QString("Expected selection y: 4, actual: %1").arg(selection.y()));
    CHECK_SET_ERR(selection.height() == 1, QString("Expected selection height: 1, actual: %1").arg(selection.height()));
}

GUI_TEST_CLASS_DEFINITION(test_6546_4){

    //1. Open an alignment in the Alignment Editor.
    GTFileDialog::openFile(os, dataDir + "samples/CLUSTALW", "COI.aln");
    GTUtilsTaskTreeView::waitTaskFinished(os);

    //2. Select a region with more than one character.
    GTUtilsMSAEditorSequenceArea::selectArea(os, QPoint(1, 1), QPoint(3, 1));

    GTKeyboardDriver::keyPress(Qt::Key_Control);
    GTUtilsMsaEditor::clickSequenceName(os, "Montana_montana");
    GTKeyboardDriver::keyPress(Qt::Key_Shift);
    GTUtilsMsaEditor::clickSequenceName(os, "Zychia_baranovi");
    GTKeyboardDriver::keyRelease(Qt::Key_Shift);
    GTKeyboardDriver::keyRelease(Qt::Key_Control);

    const MSAEditor* msaEditor = GTUtilsMsaEditor::getEditor(os);
    const QRect& selection = msaEditor->getCurrentSelection();
    CHECK_SET_ERR(selection.x() == 1, QString("Expected selection x: 1, actual: %1").arg(selection.x()));
    CHECK_SET_ERR(selection.width() == 3, QString("Expected selection width: 3, actual: %1").arg(selection.width()));
    CHECK_SET_ERR(selection.y() == 4, QString("Expected selection y: 4, actual: %1").arg(selection.y()));
    CHECK_SET_ERR(selection.height() == 5, QString("Expected selection height: 5, actual: %1").arg(selection.height()));
}

GUI_TEST_CLASS_DEFINITION(test_6546_5){

    //1. Open an alignment in the Alignment Editor.
    GTFileDialog::openFile(os, dataDir + "samples/CLUSTALW", "COI.aln");
    GTUtilsTaskTreeView::waitTaskFinished(os);

    //2. Select a region with more than one character.
    GTUtilsMSAEditorSequenceArea::selectArea(os, QPoint(1, 1), QPoint(3, 1));

    GTKeyboardDriver::keyPress(Qt::Key_Control);
    GTUtilsMsaEditor::clickSequenceName(os, "Isophya_altaica_EF540820");
    GTKeyboardDriver::keyPress(Qt::Key_Shift);
    GTUtilsMsaEditor::clickSequenceName(os, "Zychia_baranovi");
    GTKeyboardDriver::keyRelease(Qt::Key_Shift);
    GTKeyboardDriver::keyRelease(Qt::Key_Control);

    const MSAEditor* msaEditor = GTUtilsMsaEditor::getEditor(os);
    const QRect& selection = msaEditor->getCurrentSelection();
    CHECK_SET_ERR(selection.x() == 1, QString("Expected selection x: 1, actual: %1").arg(selection.x()));
    CHECK_SET_ERR(selection.width() == 3, QString("Expected selection width: 3, actual: %1").arg(selection.width()));
    CHECK_SET_ERR(selection.y() == 1, QString("Expected selection y: 1, actual: %1").arg(selection.y()));
    CHECK_SET_ERR(selection.height() == 8, QString("Expected selection height: 8, actual: %1").arg(selection.height()));

}

GUI_TEST_CLASS_DEFINITION(test_6546_6){

    //1. Open an alignment in the Alignment Editor.
    GTFileDialog::openFile(os, dataDir + "samples/CLUSTALW", "COI.aln");
    GTUtilsTaskTreeView::waitTaskFinished(os);

    //2. Select a region with more than one character.
    GTUtilsMSAEditorSequenceArea::selectArea(os, QPoint(1, 1), QPoint(3, 3));

    GTKeyboardDriver::keyPress(Qt::Key_Control);
    GTKeyboardDriver::keyPress(Qt::Key_Shift);

    GTUtilsMsaEditor::clickSequenceName(os, "Zychia_baranovi");
    GTKeyboardDriver::keyRelease(Qt::Key_Shift);
    GTKeyboardDriver::keyRelease(Qt::Key_Control);

    const MSAEditor* msaEditor = GTUtilsMsaEditor::getEditor(os);
    const QRect& selection = msaEditor->getCurrentSelection();
    CHECK_SET_ERR(selection.x() == 1, QString("Expected selection x: 1, actual: %1").arg(selection.x()));
    CHECK_SET_ERR(selection.width() == 3, QString("Expected selection width: 3, actual: %1").arg(selection.width()));
    CHECK_SET_ERR(selection.y() == 1, QString("Expected selection y: 1, actual: %1").arg(selection.y()));
    CHECK_SET_ERR(selection.height() == 8, QString("Expected selection height: 8, actual: %1").arg(selection.height()));
}

GUI_TEST_CLASS_DEFINITION(test_6546_7){

    //1. Open an alignment in the Alignment Editor.
    GTFileDialog::openFile(os, dataDir + "samples/CLUSTALW", "COI.aln");
    GTUtilsTaskTreeView::waitTaskFinished(os);

    //2. Select a region with more than one character.
    GTUtilsMSAEditorSequenceArea::selectArea(os, QPoint(1, 1), QPoint(3, 3));

    GTKeyboardDriver::keyPress(Qt::Key_Control);
    GTUtilsMsaEditor::clickSequenceName(os, "Bicolorana_bicolor_EF540830");
    GTKeyboardDriver::keyPress(Qt::Key_Shift);
    GTUtilsMsaEditor::clickSequenceName(os, "Zychia_baranovi");
    GTKeyboardDriver::keyRelease(Qt::Key_Shift);
    GTKeyboardDriver::keyRelease(Qt::Key_Control);

    const MSAEditor* msaEditor = GTUtilsMsaEditor::getEditor(os);
    const QRect& selection = msaEditor->getCurrentSelection();
    CHECK_SET_ERR(selection.x() == 1, QString("Expected selection x: 1, actual: %1").arg(selection.x()));
    CHECK_SET_ERR(selection.width() == 3, QString("Expected selection width: 3, actual: %1").arg(selection.width()));
    CHECK_SET_ERR(selection.y() == 2, QString("Expected selection y: 2, actual: %1").arg(selection.y()));
    CHECK_SET_ERR(selection.height() == 7, QString("Expected selection height: 7, actual: %1").arg(selection.height()));

}

GUI_TEST_CLASS_DEFINITION(test_6546_8){

    //1. Open an alignment in the Alignment Editor.
    GTFileDialog::openFile(os, dataDir + "samples/CLUSTALW", "COI.aln");
    GTUtilsTaskTreeView::waitTaskFinished(os);

    //2. Select a region with more than one character.
    GTUtilsMSAEditorSequenceArea::selectArea(os, QPoint(1, 1), QPoint(3, 1));

    GTKeyboardDriver::keyPress(Qt::Key_Shift);
    GTUtilsMsaEditor::clickSequenceName(os, "Montana_montana");
    GTUtilsMsaEditor::clickSequenceName(os, "Zychia_baranovi");
    GTKeyboardDriver::keyRelease(Qt::Key_Shift);

    const MSAEditor* msaEditor = GTUtilsMsaEditor::getEditor(os);
    const QRect& selection = msaEditor->getCurrentSelection();
    CHECK_SET_ERR(selection.x() == 0, QString("Expected selection x: 0, actual: %1").arg(selection.x()));
    CHECK_SET_ERR(selection.width() == 604, QString("Expected selection width: 604, actual: %1").arg(selection.width()));
    CHECK_SET_ERR(selection.y() == 1, QString("Expected selection y: 1, actual: %1").arg(selection.y()));
    CHECK_SET_ERR(selection.height() == 8, QString("Expected selection height: 8, actual: %1").arg(selection.height()));
}

GUI_TEST_CLASS_DEFINITION(test_6546_9){

    //1. Open an alignment in the Alignment Editor.
    GTFileDialog::openFile(os, dataDir + "samples/CLUSTALW", "COI.aln");
    GTUtilsTaskTreeView::waitTaskFinished(os);

    //2. Select a region with more than one character.
    GTUtilsMSAEditorSequenceArea::selectArea(os, QPoint(1, 1), QPoint(3, 1));

    GTKeyboardDriver::keyPress(Qt::Key_Shift);
    GTUtilsMsaEditor::clickSequenceName(os, "Isophya_altaica_EF540820");
    GTUtilsMsaEditor::clickSequenceName(os, "Zychia_baranovi");
    GTKeyboardDriver::keyRelease(Qt::Key_Shift);

    const MSAEditor* msaEditor = GTUtilsMsaEditor::getEditor(os);
    const QRect& selection = msaEditor->getCurrentSelection();
    CHECK_SET_ERR(selection.x() == 0, QString("Expected selection x: 0, actual: %1").arg(selection.x()));
    CHECK_SET_ERR(selection.width() == 604, QString("Expected selection width: 604, actual: %1").arg(selection.width()));
    CHECK_SET_ERR(selection.y() == 1, QString("Expected selection y: 1, actual: %1").arg(selection.y()));
    CHECK_SET_ERR(selection.height() == 8, QString("Expected selection height: 8, actual: %1").arg(selection.height()));

}

GUI_TEST_CLASS_DEFINITION(test_6546_10){

    //1. Open an alignment in the Alignment Editor.
    GTFileDialog::openFile(os, dataDir + "samples/CLUSTALW", "COI.aln");
    GTUtilsTaskTreeView::waitTaskFinished(os);

    //2. Select a region with more than one character.
    GTUtilsMSAEditorSequenceArea::selectArea(os, QPoint(1, 1), QPoint(3, 3));

    GTKeyboardDriver::keyPress(Qt::Key_Shift);

    GTUtilsMsaEditor::clickSequenceName(os, "Zychia_baranovi");
    GTKeyboardDriver::keyRelease(Qt::Key_Shift);

    const MSAEditor* msaEditor = GTUtilsMsaEditor::getEditor(os);
    const QRect& selection = msaEditor->getCurrentSelection();
    CHECK_SET_ERR(selection.x() == 0, QString("Expected selection x: 0, actual: %1").arg(selection.x()));
    CHECK_SET_ERR(selection.width() == 604, QString("Expected selection width: 604, actual: %1").arg(selection.width()));
    CHECK_SET_ERR(selection.y() == 1, QString("Expected selection y: 1, actual: %1").arg(selection.y()));
    CHECK_SET_ERR(selection.height() == 8, QString("Expected selection height: 8, actual: %1").arg(selection.height()));
}

GUI_TEST_CLASS_DEFINITION(test_6546_11){

    //1. Open an alignment in the Alignment Editor.
    GTFileDialog::openFile(os, dataDir + "samples/CLUSTALW", "COI.aln");
    GTUtilsTaskTreeView::waitTaskFinished(os);

    //2. Select a region with more than one character.
    GTUtilsMSAEditorSequenceArea::selectArea(os, QPoint(1, 1), QPoint(3, 3));

    GTUtilsMsaEditor::clickSequenceName(os, "Bicolorana_bicolor_EF540830");
    GTKeyboardDriver::keyPress(Qt::Key_Shift);
    GTUtilsMsaEditor::clickSequenceName(os, "Zychia_baranovi");
    GTKeyboardDriver::keyRelease(Qt::Key_Shift);

    const MSAEditor* msaEditor = GTUtilsMsaEditor::getEditor(os);
    const QRect& selection = msaEditor->getCurrentSelection();
    CHECK_SET_ERR(selection.x() == 0, QString("Expected selection x: 0, actual: %1").arg(selection.x()));
    CHECK_SET_ERR(selection.width() == 604, QString("Expected selection width: 604, actual: %1").arg(selection.width()));
    CHECK_SET_ERR(selection.y() == 2, QString("Expected selection y: 1, actual: %1").arg(selection.y()));
    CHECK_SET_ERR(selection.height() == 7, QString("Expected selection height: 8, actual: %1").arg(selection.height()));

}

GUI_TEST_CLASS_DEFINITION(test_6564){

    // 1. Open general/_common_data/scenarios/msal/ma2_gap_col.aln.
    GTFileDialog::openFile(os, testDir + "_common_data/scenarios/msa/ma2_gap_col.aln");
    GTUtilsTaskTreeView::waitTaskFinished(os);

    // 2. Enable "Collapsing mode". As result 2 names in the name list are hidden.
    GTWidget::click(os, GTToolbar::getWidgetForActionName(os, GTToolbar::getToolbar(os, "mwtoolbar_activemdi"), "Enable collapsing"));

    // 3. Try to select 2 last names: "Podisma_sapporensis" or "Hetrodes_pupus_EF540832".
    // 4. Expected State: name is selected

    GTUtilsMsaEditor::clickSequenceName(os, "Podisma_sapporensis");
    GTKeyboardDriver::keyPress(Qt::Key_Shift);
    GTUtilsMsaEditor::clickSequenceName(os, "Hetrodes_pupus_EF540832");
    GTKeyboardDriver::keyRelease(Qt::Key_Shift);

    const MSAEditor* msaEditor = GTUtilsMsaEditor::getEditor(os);
    const QRect& selection = msaEditor->getCurrentSelection();
    CHECK_SET_ERR(selection.x() == 0, QString("Expected selection x: 0, actual: %1").arg(selection.x()));
    CHECK_SET_ERR(selection.width() == 14, QString("Expected selection width: 14, actual: %1").arg(selection.width()));
    CHECK_SET_ERR(selection.y() == 6, QString("Expected selection y: 6, actual: %1").arg(selection.y()));
    CHECK_SET_ERR(selection.height() == 2, QString("Expected selection height: 2, actual: %1").arg(selection.height()));

}

GUI_TEST_CLASS_DEFINITION(test_6569) {
    //1. Open the WD.
    GTUtilsWorkflowDesigner::openWorkflowDesigner(os);

    //2. Find the "Grouper" element on the palette, click on it and click on the scene.
    WorkflowProcessItem* grouperElement = GTUtilsWorkflowDesigner::addElement(os, "Grouper");
    GTUtilsWorkflowDesigner::click(os, grouperElement);

    //Expected: No crash

}

GUI_TEST_CLASS_DEFINITION(test_6580) {
//    Test to check that element with external tool will
//    successfully create and run the command: `%TOOL_PATH% $oooo $oooo$oooo $oooo $oooo$oooo$oooo`.

//    1. Open the Workflow Designer.
    GTUtilsWorkflowDesigner::openWorkflowDesigner(os);

//    2. Click on the "Create element with external tool" button on the toolbar.
//    3. Fill the wizard with the following values (not mentioned values can be set with any value):
//        Parameters page: a parameter with a type "Output file URL".
//    4. Accept the wizard.
    CreateElementWithCommandLineToolFiller::ElementWithCommandLineSettings settings;
    settings.elementName = "test_6580";
    settings.tooltype = CreateElementWithCommandLineToolFiller::CommandLineToolType::IntegratedExternalTool;
    settings.parameters << CreateElementWithCommandLineToolFiller::ParameterData("oooo",
                                                                                 qMakePair(CreateElementWithCommandLineToolFiller::ParameterString, QString("-version")), QString("Desc-version"), QString("OoOoO"));

    settings.command = "%USUPP_JAVA% $OoOoO $OoOoO$OoOoO $OoOoO $OoOoO$OoOoO$OoOoO";
    GTUtilsDialog::waitForDialog(os, new CreateElementWithCommandLineToolFiller(os, settings));
    GTToolbar::clickButtonByTooltipOnToolbar(os, MWTOOLBAR_ACTIVEMDI, "Create element with external tool");
    GTGlobals::sleep();

//    5. Create a valid workflow with the new element.
    GTUtilsWorkflowDesigner::click(os, "test_6580");

//    6. Launch the workflow.
    GTLogTracer logTracer;
    GTUtilsWorkflowDesigner::runWorkflow(os);
    GTUtilsTaskTreeView::waitTaskFinished(os);

//    Expected state: the workflow execution finishes, there is an log string `-version -version-version -version -version-version-version`.
    bool desiredMessage = logTracer.checkMessage("-version -version-version -version -version-version-version");
    CHECK_SET_ERR(desiredMessage, "No expected message in the log");
}

GUI_TEST_CLASS_DEFINITION(test_6581) {
    // 1. Open "test/general/_common_data/scenarios/_regression/6581/COI_modified_one_char_sequence.aln".
    GTFileDialog::openFile(os, testDir + "_common_data/scenarios/_regression/6581", "COI_modified_one_char_sequence.aln");
    GTUtilsTaskTreeView::waitTaskFinished(os);

    // 2. Click "Align sequence to this alignment" button on the toolbarand select attached sequence "Sequence.txt".
    GTUtilsDialog::waitForDialog(os, new GTFileDialogUtils(os, testDir + "_common_data/scenarios/_regression/6581/Sequence.txt"));
    QAbstractButton* align = GTAction::button(os, "Align sequence(s) to this alignment");
    CHECK_SET_ERR(align != nullptr, "MSA \"Align sequence(s) to this alignment\" action not found");

    GTWidget::click(os, align);
    GTUtilsTaskTreeView::waitTaskFinished(os);

    // Expected result: the sequence has been aligned to the alignment.
    QStringList names = GTUtilsMSAEditorSequenceArea::getNameList(os);
    CHECK_SET_ERR(names.size() == 18, QString("Unexpected name list size, expected: 18, current: %1").arg(names.size()));
    CHECK_SET_ERR(names[17] == "F", QString("Unexpected name, expected: \"F\", current: %1").arg(names[17]));
}

GUI_TEST_CLASS_DEFINITION(test_6586_1) {
    //1. Open WD
    GTUtilsWorkflowDesigner::openWorkflowDesigner(os);

    class Scenario : public CustomScenario {
        void run(HI::GUITestOpStatus& os) {
            QWidget* dialog = QApplication::activeModalWidget();
            CHECK_SET_ERR(nullptr != dialog, "activeModalWidget is missed");

            //3. Skip the first page
            QRadioButton* rbIntegratedTool = qobject_cast<QRadioButton*>(GTWidget::findWidget(os, "rbIntegratedTool", dialog));
            CHECK_SET_ERR(nullptr != rbIntegratedTool, "rbIntegratedTool not found");

            GTRadioButton::click(os, rbIntegratedTool);
            GTUtilsWizard::clickButton(os, GTUtilsWizard::Next);

            QStringList addButtonNames = { "pbAddInput", "pbAdd", "pbAddOutput" };
            QStringList dataTableNames = { "tvInput", "tvAttributes", "tvOutput" };
            QStringList deleteButtonNames = { "pbDeleteInput", "pbDelete", "pbDeleteOutput" };

            for (int i = 0; i < addButtonNames.size(); i++) {
                //4. Add two rows and text "name"
                QWidget* add = GTWidget::findWidget(os, addButtonNames[i], dialog);
                CHECK_SET_ERR(nullptr != add, "Add button not found");

                QTableView* table = qobject_cast<QTableView*>(GTWidget::findWidget(os, dataTableNames[i]));
                CHECK_SET_ERR(nullptr != table, "QTableView not found");

                GTWidget::click(os, add);
                GTWidget::click(os, add);

                //Expected: focus on the table view, the first column of the second row was selected
                CHECK_SET_ERR(table->hasFocus(), "QTableView doesn't have focus");

                GTKeyboardDriver::keySequence("name");
                QAbstractItemModel* baseModel = table->model();
                CHECK_SET_ERR(nullptr != baseModel, "QItemSelectionModel not found");

                QString expectedString = baseModel->data(baseModel->index(1, 0)).toString();
                CHECK_SET_ERR(expectedString == "name", QString("Expected string not found, expected: name, current: %1").arg(expectedString));

                QWidget* del = GTWidget::findWidget(os, deleteButtonNames[i], dialog);
                CHECK_SET_ERR(nullptr != del, "Delete button not found");

                GTWidget::click(os, del);
                GTWidget::click(os, del);

                //5. Go to the nex page and process 4 again
                GTUtilsWizard::clickButton(os, GTUtilsWizard::Next);
                //6. 4-5 should be done 3 times in general
            }

            GTUtilsWizard::clickButton(os, GTUtilsWizard::Cancel);

        }
    };

    //2. Open "Create Cmdline Based Worker Wizard"
    GTUtilsDialog::waitForDialog(os, new CreateElementWithCommandLineToolFiller(os, new Scenario));
    QAbstractButton* createElement = GTAction::button(os, "createElementWithCommandLineTool");
    GTWidget::click(os, createElement);
}

GUI_TEST_CLASS_DEFINITION(test_6586_2) {
    //1. Open WD
    GTUtilsWorkflowDesigner::openWorkflowDesigner(os);

    class Scenario : public CustomScenario {
        void run(HI::GUITestOpStatus& os) {
            QWidget* dialog = QApplication::activeModalWidget();
            CHECK_SET_ERR(nullptr != dialog, "activeModalWidget is missed");

            //3. Skip the first page
            QRadioButton* rbIntegratedTool = qobject_cast<QRadioButton*>(GTWidget::findWidget(os, "rbIntegratedTool", dialog));
            CHECK_SET_ERR(nullptr != rbIntegratedTool, "rbIntegratedTool not found");

            GTRadioButton::click(os, rbIntegratedTool);
            GTUtilsWizard::clickButton(os, GTUtilsWizard::Next);

            QStringList addButtonNames = { "pbAddInput", "pbAdd", "pbAddOutput" };
            QStringList dataTableNames = { "tvInput", "tvAttributes", "tvOutput" };
            QStringList deleteButtonNames = { "pbDeleteInput", "pbDelete", "pbDeleteOutput" };

            for (int i = 0; i < addButtonNames.size(); i++) {
                //4. Add two rows, remove one and text "name"
                QWidget* add = GTWidget::findWidget(os, addButtonNames[i], dialog);
                CHECK_SET_ERR(nullptr != add, "Add button not found");

                QTableView* table = qobject_cast<QTableView*>(GTWidget::findWidget(os, dataTableNames[i]));
                CHECK_SET_ERR(nullptr != table, "QTableView not found");

                QWidget* del = GTWidget::findWidget(os, deleteButtonNames[i], dialog);
                CHECK_SET_ERR(nullptr != del, "Delete button not found");

                GTWidget::click(os, add);
                GTWidget::click(os, add);
                GTWidget::click(os, del);

                //Expected: focus on the table view, the first column of the second row was selected
                CHECK_SET_ERR(table->hasFocus(), "QTableView doesn't have focus");

                GTKeyboardDriver::keySequence("name");
                QAbstractItemModel* baseModel = table->model();
                CHECK_SET_ERR(nullptr != baseModel, "QItemSelectionModel not found");

                QString expectedString = baseModel->data(baseModel->index(0, 0)).toString();
                CHECK_SET_ERR(expectedString == "name", QString("Expected string not found, expected: name, current: %1").arg(expectedString));

                GTWidget::click(os, del);

                //5. Go to the nex page and process 4 again
                GTUtilsWizard::clickButton(os, GTUtilsWizard::Next);
                //6. 4-5 should be done 3 times in general
            }

            GTUtilsWizard::clickButton(os, GTUtilsWizard::Cancel);

        }
    };

    //2. Open "Create Cmdline Based Worker Wizard"
    GTUtilsDialog::waitForDialog(os, new CreateElementWithCommandLineToolFiller(os, new Scenario));
    QAbstractButton* createElement = GTAction::button(os, "createElementWithCommandLineTool");
    GTWidget::click(os, createElement);
}

GUI_TEST_CLASS_DEFINITION(test_6616_1) {
    // 1. Open "samples/Genbank/murine.gb".
    GTFileDialog::openFile(os, dataDir + "samples/Genbank/murine.gb");
    GTUtilsTaskTreeView::waitTaskFinished(os);

    // 2. Click "Hide overview", "Hide zoom view" and "Hide details view"
    QWidget* toolbar = GTWidget::findWidget(os, "views_tool_bar_NC_001363");
    CHECK_SET_ERR(toolbar != nullptr, "Cannot find views_tool_bar_NC_001363");

    GTWidget::click(os, GTWidget::findWidget(os, "show_hide_overview", toolbar));
    GTGlobals::sleep();

    GTWidget::click(os, GTWidget::findWidget(os, "show_hide_details_view", toolbar));
    GTGlobals::sleep();

    GTWidget::click(os, GTWidget::findWidget(os, "show_hide_zoom_view", toolbar));
    GTGlobals::sleep();

    // 3. Close the project and open it again
    GTUtilsProject::closeProject(os);
    GTFileDialog::openFile(os, dataDir + "samples/Genbank/murine.gb");
    GTUtilsTaskTreeView::waitTaskFinished(os);

    // Expected state: Overiview, Details view and Zoom view are invisible
    toolbar = GTWidget::findWidget(os, "views_tool_bar_NC_001363");
    CHECK_SET_ERR(toolbar != nullptr, "Cannot find views_tool_bar_NC_001363");

    QStringList views = { "show_hide_overview" , "show_hide_details_view", "show_hide_zoom_view", };
    foreach(const QString& v, views) {
        QWidget* widget = GTWidget::findWidget(os, v, toolbar);
        CHECK_SET_ERR(widget != nullptr, QString("Cannot find %1 widget").arg(v));

        QToolButton* button = qobject_cast<QToolButton*>(widget);
        CHECK_SET_ERR(button != nullptr, QString("Cannot find %1 QToolButton").arg(v));
        CHECK_SET_ERR(!button->isChecked(), QString("%1 QToolButton should bew unchecked").arg(v));

    }
}

GUI_TEST_CLASS_DEFINITION(test_6616_2) {
    // 1. Open "samples/Genbank/murine.gb".
    GTFileDialog::openFile(os, dataDir + "samples/Genbank/murine.gb");
    GTUtilsTaskTreeView::waitTaskFinished(os);

    // 2. Disable "Wrap sequence", "Show complementary strand"
    QAction* wrapMode = GTAction::findActionByText(os, "Wrap sequence");
    CHECK_SET_ERR(wrapMode != nullptr, "Cannot find Wrap sequence action");
    if (wrapMode->isChecked()) {
        GTWidget::click(os, GTAction::button(os, wrapMode));
    }

    QAction* compStrand = GTAction::findActionByText(os, "Show complementary strand");
    CHECK_SET_ERR(compStrand != nullptr, "Cannot find \"Show complementary strand\" action");

    GTWidget::click(os, GTAction::button(os, compStrand));

    // 3. Choose "Translate selection" mode
    QWidget* translationsMenuToolbarButton = GTWidget::findWidget(os, "translationsMenuToolbarButton");
    CHECK_SET_ERR(translationsMenuToolbarButton != nullptr, "Cannot find translationsMenuToolbarButton");

    GTUtilsDialog::waitForDialog(os, new PopupChooser(os, QStringList() << "translate_selection_radiobutton"));
    GTWidget::click(os, translationsMenuToolbarButton);
    GTGlobals::sleep();
    GTKeyboardDriver::keyClick(Qt::Key_Escape);

    // 4. Close the project and open it again
    GTUtilsProject::closeProject(os);
    GTFileDialog::openFile(os, dataDir + "samples/Genbank/murine.gb");
    GTUtilsTaskTreeView::waitTaskFinished(os);

    // Expected state: "Wrap sequence", "Show complementary strand" are disabled, all graphs are visible
    wrapMode = GTAction::findActionByText(os, "Wrap sequence");
    CHECK_SET_ERR(wrapMode != nullptr, "Cannot find Wrap sequence action");
    CHECK_SET_ERR(!wrapMode->isChecked(), "Wrap sequence mode should be disabled");

    compStrand = GTAction::findActionByText(os, "Show complementary strand");
    CHECK_SET_ERR(compStrand != nullptr, "Cannot find Wrap sequence action");
    CHECK_SET_ERR(!compStrand->isChecked(), "Show complementary strand mode should be disabled");

    translationsMenuToolbarButton = GTWidget::findWidget(os, "translationsMenuToolbarButton");
    CHECK_SET_ERR(translationsMenuToolbarButton != nullptr, "Cannot find translationsMenuToolbarButton");

    GTUtilsDialog::waitForDialog(os, new PopupChecker(os, QStringList() << "translate_selection_radiobutton", PopupChecker::IsChecked));
    GTWidget::click(os, translationsMenuToolbarButton);

}

GUI_TEST_CLASS_DEFINITION(test_6616_3) {
    // 1. Open "samples/Genbank/murine.gb".
    GTFileDialog::openFile(os, dataDir + "samples/Genbank/murine.gb");
    GTUtilsTaskTreeView::waitTaskFinished(os);

    // 2. Choose "Set up frames manually" mode and disable the all frames
    QWidget* translationsMenuToolbarButton = GTWidget::findWidget(os, "translationsMenuToolbarButton");
    CHECK_SET_ERR(translationsMenuToolbarButton != nullptr, "Cannot find translationsMenuToolbarButton");

    GTUtilsDialog::waitForDialog(os, new PopupChooser(os, QStringList() << "set_up_frames_manually_radiobutton"));
    GTWidget::click(os, translationsMenuToolbarButton);
    GTGlobals::sleep();

    QStringList frames = { "Frame +1", "Frame +2", "Frame +3", "Frame -1", "Frame -2", "Frame -3" };
    foreach(const QString & frame, frames) {
        GTUtilsDialog::waitForDialog(os, new PopupChooserByText(os, QStringList() << frame));
    }
    GTWidget::click(os, translationsMenuToolbarButton);

    // 3. Close the project and open it again
    GTUtilsProject::closeProject(os);
    GTFileDialog::openFile(os, dataDir + "samples/Genbank/murine.gb");
    GTUtilsTaskTreeView::waitTaskFinished(os);

    // Expected state: "Set up frames manually" mode is choosen and the all frames are disable
    translationsMenuToolbarButton = GTWidget::findWidget(os, "translationsMenuToolbarButton");
    CHECK_SET_ERR(translationsMenuToolbarButton != nullptr, "Cannot find translationsMenuToolbarButton");

    GTUtilsDialog::waitForDialog(os, new PopupChecker(os, QStringList() << "set_up_frames_manually_radiobutton", PopupChecker::IsChecked));
    GTWidget::click(os, translationsMenuToolbarButton);
    GTGlobals::sleep();


    GTUtilsDialog::waitForDialog(os, new PopupCheckerByText(os, QStringList(), frames));
    GTWidget::click(os, translationsMenuToolbarButton);
    GTGlobals::sleep();
    GTKeyboardDriver::keyClick(Qt::Key_Escape);
}

GUI_TEST_CLASS_DEFINITION(test_6616_4) {
    // 1. Open "samples/Genbank/murine.gb".
    GTFileDialog::openFile(os, dataDir + "samples/Genbank/murine.gb");
    GTUtilsTaskTreeView::waitTaskFinished(os);

    // 2. Choose "Show all frames" mode
    QWidget* translationsMenuToolbarButton = GTWidget::findWidget(os, "translationsMenuToolbarButton");
    CHECK_SET_ERR(translationsMenuToolbarButton != nullptr, "Cannot find translationsMenuToolbarButton");

    GTUtilsDialog::waitForDialog(os, new PopupChooser(os, QStringList() << "show_all_frames_radiobutton"));
    GTWidget::click(os, translationsMenuToolbarButton);
    GTGlobals::sleep();
    GTKeyboardDriver::keyClick(Qt::Key_Escape);

    // 3. Close the project and open it again
    GTUtilsProject::closeProject(os);
    GTFileDialog::openFile(os, dataDir + "samples/Genbank/murine.gb");
    GTUtilsTaskTreeView::waitTaskFinished(os);

    // Expected state: "Show all frames" mode is choosen
    translationsMenuToolbarButton = GTWidget::findWidget(os, "translationsMenuToolbarButton");
    CHECK_SET_ERR(translationsMenuToolbarButton != nullptr, "Cannot find translationsMenuToolbarButton");

    GTUtilsDialog::waitForDialog(os, new PopupChecker(os, QStringList() << "show_all_frames_radiobutton", PopupChecker::IsChecked));
    GTWidget::click(os, translationsMenuToolbarButton);
    GTGlobals::sleep();

}

GUI_TEST_CLASS_DEFINITION(test_6616_5) {
    // 1. Open "samples/Genbank/murine.gb".
    GTFileDialog::openFile(os, dataDir + "samples/Genbank/murine.gb");
    GTUtilsTaskTreeView::waitTaskFinished(os);

    // 2. Click "Toggle annotation density graph"
    QAction* destGraph = GTAction::findAction(os, "density_graph_action");
    CHECK_SET_ERR(destGraph != nullptr, "Cannot find \"Toggle annotation density graph\" action");

    GTWidget::click(os, GTAction::button(os, destGraph));

    // 3. Close the project and open it again
    GTUtilsProject::closeProject(os);
    GTFileDialog::openFile(os, dataDir + "samples/Genbank/murine.gb");
    GTUtilsTaskTreeView::waitTaskFinished(os);

    // Expected state: "Toggle annotation density graph" is turned on

    destGraph = GTAction::findAction(os, "density_graph_action");
    CHECK_SET_ERR(destGraph != nullptr, "Cannot find \"Toggle annotation density graph\" action");
    CHECK_SET_ERR(destGraph->isChecked(), "\"Toggle annotation density graph\" is unchecked, but should be");
}

GUI_TEST_CLASS_DEFINITION(test_6619) {
    // 1. Open "_common_data/scenarios/_regression/6619/murine2.gb".
    GTLogTracer lt;
    GTFileDialog::openFile(os, testDir + "_common_data/scenarios/_regression/6619", "murine2.gb");
    GTUtilsTaskTreeView::waitTaskFinished(os);

    // 2. Click on the "NP 597742.2" in the Zoom view.
    GTUtilsSequenceView::clickAnnotationPan(os, "CDS", 2970);

    // 3. Click on the 3000th character in the Details view.
    GTUtilsSequenceView::setCursor(os, 3000, true);
    GTKeyboardDriver::keyClick(Qt::Key_Escape);

    //Expected: No errors
    CHECK_SET_ERR(!lt.hasError(), "Unexpected errors");
}

GUI_TEST_CLASS_DEFINITION(test_6620) {
    // 1. Open "test/general/_common_data/sanger/sanger_01.ab1".
    GTFileDialog::openFile(os, testDir + "_common_data/sanger", "sanger_01.ab1");
    GTUtilsTaskTreeView::waitTaskFinished(os);

    // Expected state: Details view is visible
    QWidget* toolbar = GTWidget::findWidget(os, "views_tool_bar_SZYD_Cas9_5B70");
    CHECK_SET_ERR(toolbar != nullptr, "Cannot find views_tool_bar_SZYD_Cas9_5B70");

    QWidget* widget = GTWidget::findWidget(os, "show_hide_details_view", toolbar);
    CHECK_SET_ERR(widget != nullptr, "Cannot find show_hide_details_view widget");

    QToolButton* button = qobject_cast<QToolButton*>(widget);
    CHECK_SET_ERR(button != nullptr, "Cannot find show_hide_details_view QToolButton");
    CHECK_SET_ERR(button->isChecked(), "show_hide_details_view QToolButton should bew checked");
}

<<<<<<< HEAD
GUI_TEST_CLASS_DEFINITION(test_6636) {
    // 1. Open "test/general/_common_data/sanger/COI_and_short.aln".
    GTFileDialog::openFile(os, testDir + "_common_data/clustal/COI_and_short.aln");
    GTUtilsTaskTreeView::waitTaskFinished(os);

    // 2. Select "clipboard16" sequence. Drag and drop this sequence a bit.
    //Expected state: "Undo" button is enabled
    GTUtilsMSAEditorSequenceArea::selectArea(os, QPoint(0, 18), QPoint(19, 18));
    GTUtilsMSAEditorSequenceArea::dragAndDropSelection(os, QPoint(9, 18), QPoint(18,18));

    QAbstractButton* undoButton = GTAction::button(os, "msa_action_undo");
    CHECK_SET_ERR(undoButton->isEnabled(), "'Undo' button is unexpectably disabled");
=======
GUI_TEST_CLASS_DEFINITION(test_6628_1) {
    //1.  Open "COI.aln" file.
    GTFileDialog::openFile(os, dataDir + "samples/CLUSTALW", "COI.aln");

    //2. Make sure, that MAFFT is valid
    GTUtilsExternalTools::checkValidation(os, "MAFFT");

    //3. Click "Align sequence(s) to this alignment" button on the Alignment Editor toolbar.
    //4. Select "_common_data\empty_sequences\multifasta_with_gap_seq.fa".
    int sequenceNumberBeforeAlignment = GTUtilsMsaEditor::getSequencesCount(os);
    GTLogTracer lt;
    GTUtilsDialog::waitForDialog(os, new GTFileDialogUtils(os, testDir + "_common_data/empty_sequences/multifasta_with_gap_seq.fa"));
    QAbstractButton* align = GTAction::button(os, "Align sequence(s) to this alignment");
    CHECK_SET_ERR(align != nullptr, "MSA \"Align sequence(s) to this alignment\" action not found");

    GTUtilsNotifications::waitForNotification(os, true, "The following sequence(s) were not aligned as they do not contain meaningful characters: \"seq2\", \"seq4\".");
    GTWidget::click(os, align);
    GTUtilsTaskTreeView::waitTaskFinished(os);

    //Expected result : sequences made of gaps only are not aligned, i.e. "seq1", "seq3"and "seq5" are aligned.
    int sequenceNumberAfterAlignment = GTUtilsMsaEditor::getSequencesCount(os);
    CHECK_SET_ERR(sequenceNumberAfterAlignment == sequenceNumberBeforeAlignment + 3,
        QString("Unexpected number of sequences, expected: %1, current: %2").arg(sequenceNumberBeforeAlignment + 3)
                    .arg(sequenceNumberAfterAlignment));
    GTUtilsMSAEditorSequenceArea::hasSequencesWithNames(os, { "seq1", "seq3", "seq5" });

    //Also, an error it the log appears:The following sequence(s) were not aligned as they do not contain meaningful characters: "seq2", "seq4".
    GTUtilsLog::checkContainsError(os, lt, "The following sequence(s) were not aligned as they do not contain meaningful characters: \"seq2\", \"seq4\".");
}

GUI_TEST_CLASS_DEFINITION(test_6628_2) {
    //1.  Open "COI.aln" file.
    GTFileDialog::openFile(os, dataDir + "samples/CLUSTALW", "COI.aln");

    //2. Remove the "MAFFT" external toos
    GTUtilsExternalTools::removeTool(os, "MAFFT");

    //3. Click "Align sequence(s) to this alignment" button on the Alignment Editor toolbar.
    //4. Select "_common_data\empty_sequences\multifasta_with_gap_seq.fa".
    int sequenceNumberBeforeAlignment = GTUtilsMsaEditor::getSequencesCount(os);
    GTLogTracer lt;
    GTUtilsDialog::waitForDialog(os, new GTFileDialogUtils(os, testDir + "_common_data/empty_sequences/multifasta_with_gap_seq.fa"));
    QAbstractButton* align = GTAction::button(os, "Align sequence(s) to this alignment");
    CHECK_SET_ERR(align != nullptr, "MSA \"Align sequence(s) to this alignment\" action not found");

    GTUtilsNotifications::waitForNotification(os, true, "The following sequence(s) were not aligned as they do not contain meaningful characters: \"seq2\", \"seq4\".");
    GTWidget::click(os, align);
    GTUtilsTaskTreeView::waitTaskFinished(os);

    //Expected result : sequences made of gaps only are not aligned, i.e. "seq1", "seq3"and "seq5" are aligned.
    int sequenceNumberAfterAlignment = GTUtilsMsaEditor::getSequencesCount(os);
    CHECK_SET_ERR(sequenceNumberAfterAlignment == sequenceNumberBeforeAlignment + 3,
                  QString("Unexpected number of sequences, expected: %1, current: %2").arg(sequenceNumberBeforeAlignment + 3)
                                                                                      .arg(sequenceNumberAfterAlignment));
    GTUtilsMSAEditorSequenceArea::hasSequencesWithNames(os, { "seq1", "seq3", "seq5" });

    //Also, an error it the log appears:The following sequence(s) were not aligned as they do not contain meaningful characters: "seq2", "seq4".
    GTUtilsLog::checkContainsError(os, lt, "The following sequence(s) were not aligned as they do not contain meaningful characters: \"seq2\", \"seq4\".");
}

GUI_TEST_CLASS_DEFINITION(test_6628_3) {
    //1.  Open "COI.aln" file.
    GTFileDialog::openFile(os, dataDir + "samples/CLUSTALW", "COI.aln");

    //2. Remove the "MAFFT" external toos
    GTUtilsExternalTools::removeTool(os, "MAFFT");

    //3. Click "Align sequence(s) to this alignment" button on the Alignment Editor toolbar.
    //4. Select "_common_data\empty_sequences\gap_only_seq.fa".
    int sequenceNumberBeforeAlignment = GTUtilsMsaEditor::getSequencesCount(os);
    GTLogTracer lt;
    GTUtilsDialog::waitForDialog(os, new GTFileDialogUtils(os, testDir + "_common_data/empty_sequences/gap_only_seq.fa"));
    QAbstractButton* align = GTAction::button(os, "Align sequence(s) to this alignment");
    CHECK_SET_ERR(align != nullptr, "MSA \"Align sequence(s) to this alignment\" action not found");

    GTUtilsNotifications::waitForNotification(os, true, "The following sequence(s) were not aligned as they do not contain meaningful characters: \"gap-only-sequence\".");
    GTWidget::click(os, align);
    GTUtilsTaskTreeView::waitTaskFinished(os);

    //Expected result: the alignment is not modified.
    int sequenceNumberAfterAlignment = GTUtilsMsaEditor::getSequencesCount(os);
    CHECK_SET_ERR(sequenceNumberAfterAlignment == sequenceNumberBeforeAlignment,
        QString("Unexpected number of sequences, expected: %1, current: %2").arg(sequenceNumberBeforeAlignment)
        .arg(sequenceNumberAfterAlignment));

    //Also, an error it the log appears: The following sequence(s) were not aligned as they do not contain meaningful characters: \"gap-only-sequence\".
    GTUtilsLog::checkContainsError(os, lt, "The following sequence(s) were not aligned as they do not contain meaningful characters: \"gap-only-sequence\".");
}

GUI_TEST_CLASS_DEFINITION(test_6628_4) {
    //1.  Open "COI.aln" file.
    GTFileDialog::openFile(os, dataDir + "samples/CLUSTALW", "COI.aln");

    //2. Make sure, that MAFFT is valid
    GTUtilsExternalTools::checkValidation(os, "MAFFT");

    //3. Click "Align sequence(s) to this alignment" button on the Alignment Editor toolbar.
    //4. Select "_common_data\empty_sequences\gap_only_seq.fa".
    int sequenceNumberBeforeAlignment = GTUtilsMsaEditor::getSequencesCount(os);
    GTLogTracer lt;
    GTUtilsDialog::waitForDialog(os, new GTFileDialogUtils(os, testDir + "_common_data/empty_sequences/gap_only_seq.fa"));
    QAbstractButton* align = GTAction::button(os, "Align sequence(s) to this alignment");
    CHECK_SET_ERR(align != nullptr, "MSA \"Align sequence(s) to this alignment\" action not found");

    GTUtilsNotifications::waitForNotification(os, true, "The following sequence(s) were not aligned as they do not contain meaningful characters: \"gap-only-sequence\".");
    GTWidget::click(os, align);
    GTUtilsTaskTreeView::waitTaskFinished(os);

    //Expected result: the alignment is not modified.
    int sequenceNumberAfterAlignment = GTUtilsMsaEditor::getSequencesCount(os);
    CHECK_SET_ERR(sequenceNumberAfterAlignment == sequenceNumberBeforeAlignment,
        QString("Unexpected number of sequences, expected: %1, current: %2").arg(sequenceNumberBeforeAlignment)
        .arg(sequenceNumberAfterAlignment));

    //Also, an error it the log appears: The following sequence(s) were not aligned as they do not contain meaningful characters: \"gap-only-sequence\".
    GTUtilsLog::checkContainsError(os, lt, "The following sequence(s) were not aligned as they do not contain meaningful characters: \"gap-only-sequence\".");
}

GUI_TEST_CLASS_DEFINITION(test_6628_5) {
    //1.  Open "COI.aln" file.
    GTFileDialog::openFile(os, dataDir + "samples/CLUSTALW", "COI.aln");

    //2. Click "Align sequence(s) to this alignment" button on the Alignment Editor toolbar.
    //3. Select "_common_data\empty_sequences\empty_file.fa".
    int sequenceNumberBeforeAlignment = GTUtilsMsaEditor::getSequencesCount(os);
    GTLogTracer lt;
    GTUtilsDialog::waitForDialog(os, new GTFileDialogUtils(os, testDir + "_common_data/empty_sequences/empty_file.fa"));
    QAbstractButton* align = GTAction::button(os, "Align sequence(s) to this alignment");
    CHECK_SET_ERR(align != nullptr, "MSA \"Align sequence(s) to this alignment\" action not found");

    GTUtilsNotifications::waitForNotification(os, true, "'Load sequences and add to alignment task' task failed: Data from the \"empty_file.fa\" file can't be alignment to the \"COI\" alignment - the file is empty.");
    GTWidget::click(os, align);
    GTUtilsTaskTreeView::waitTaskFinished(os);

    //Expected result: the COI alignment is not modified,
    int sequenceNumberAfterAlignment = GTUtilsMsaEditor::getSequencesCount(os);
    CHECK_SET_ERR(sequenceNumberAfterAlignment == sequenceNumberBeforeAlignment,
        QString("Unexpected number of sequences, expected: %1, current: %2").arg(sequenceNumberBeforeAlignment)
        .arg(sequenceNumberAfterAlignment));

    //but the error notification is the following: Data from the "empty-file.fa" file can't be alignment to the "COI" alignment - the file is empty.
    GTUtilsLog::checkContainsError(os, lt, "Task {Load sequences and add to alignment task} finished with error: Data from the \"empty_file.fa\" file can't be alignment to the \"COI\" alignment - the file is empty.");
}

GUI_TEST_CLASS_DEFINITION(test_6628_6) {
    //1.  Open "COI.aln" file.
    GTFileDialog::openFile(os, dataDir + "samples/CLUSTALW", "COI.aln");

    //2. Click "Align sequence(s) to this alignment" button on the Alignment Editor toolbar.
    //3. Select "_common_data\empty_sequences\incorrect_fasta_header_only.fa".
    int sequenceNumberBeforeAlignment = GTUtilsMsaEditor::getSequencesCount(os);
    GTLogTracer lt;
    GTUtilsDialog::waitForDialog(os, new GTFileDialogUtils(os, testDir + "_common_data/empty_sequences/incorrect_fasta_header_only.fa"));
    QAbstractButton* align = GTAction::button(os, "Align sequence(s) to this alignment");
    CHECK_SET_ERR(align != nullptr, "MSA \"Align sequence(s) to this alignment\" action not found");

    GTUtilsNotifications::waitForNotification(os, true, "'Load sequences and add to alignment task' task failed: Data from the \"incorrect_fasta_header_only.fa\" file can't be alignment to the \"COI\" alignment - the file format is invalid.");
    GTWidget::click(os, align);
    GTUtilsTaskTreeView::waitTaskFinished(os);

    //Expected result: the COI alignment is not modified,
    int sequenceNumberAfterAlignment = GTUtilsMsaEditor::getSequencesCount(os);
    CHECK_SET_ERR(sequenceNumberAfterAlignment == sequenceNumberBeforeAlignment,
        QString("Unexpected number of sequences, expected: %1, current: %2").arg(sequenceNumberBeforeAlignment)
        .arg(sequenceNumberAfterAlignment));

    //but the error notification is the following: Data from the "empty-file.fa" file can't be alignment to the "COI" alignment - the file format is invalid.
    GTUtilsLog::checkContainsError(os, lt, "Task {Load sequences and add to alignment task} finished with error: Data from the \"incorrect_fasta_header_only.fa\" file can't be alignment to the \"COI\" alignment - the file format is invalid.");
}

GUI_TEST_CLASS_DEFINITION(test_6628_7) {
    //1.  Open "COI.aln" file.
    GTFileDialog::openFile(os, dataDir + "samples/CLUSTALW", "COI.aln");

    //2. Click "Align sequence(s) to this alignment" button on the Alignment Editor toolbar.
    //3. Select "_common_data\empty_sequences\incorrect_multifasta_with_empty_seq.fa".
    int sequenceNumberBeforeAlignment = GTUtilsMsaEditor::getSequencesCount(os);
    GTLogTracer lt;
    GTUtilsDialog::waitForDialog(os, new GTFileDialogUtils(os, testDir + "_common_data/empty_sequences/incorrect_multifasta_with_empty_seq.fa"));
    QAbstractButton* align = GTAction::button(os, "Align sequence(s) to this alignment");
    CHECK_SET_ERR(align != nullptr, "MSA \"Align sequence(s) to this alignment\" action not found");

    GTUtilsNotifications::waitForNotification(os, true, "'Load sequences and add to alignment task' task failed: Data from the \"incorrect_multifasta_with_empty_seq.fa\" file can't be alignment to the \"COI\" alignment - the file format is invalid.");
    GTWidget::click(os, align);
    GTUtilsTaskTreeView::waitTaskFinished(os);

    //Expected result: the COI alignment is not modified,
    int sequenceNumberAfterAlignment = GTUtilsMsaEditor::getSequencesCount(os);
    CHECK_SET_ERR(sequenceNumberAfterAlignment == sequenceNumberBeforeAlignment,
        QString("Unexpected number of sequences, expected: %1, current: %2").arg(sequenceNumberBeforeAlignment)
        .arg(sequenceNumberAfterAlignment));

    //but the error notification is the following: Data from the "empty-file.fa" file can't be alignment to the "COI" alignment - the file format is invalid.
    GTUtilsLog::checkContainsError(os, lt, "Task {Load sequences and add to alignment task} finished with error: Data from the \"incorrect_multifasta_with_empty_seq.fa\" file can't be alignment to the \"COI\" alignment - the file format is invalid.");
>>>>>>> 8b941e16
}

} // namespace GUITest_regression_scenarios

} // namespace U2<|MERGE_RESOLUTION|>--- conflicted
+++ resolved
@@ -3666,20 +3666,6 @@
     CHECK_SET_ERR(button->isChecked(), "show_hide_details_view QToolButton should bew checked");
 }
 
-<<<<<<< HEAD
-GUI_TEST_CLASS_DEFINITION(test_6636) {
-    // 1. Open "test/general/_common_data/sanger/COI_and_short.aln".
-    GTFileDialog::openFile(os, testDir + "_common_data/clustal/COI_and_short.aln");
-    GTUtilsTaskTreeView::waitTaskFinished(os);
-
-    // 2. Select "clipboard16" sequence. Drag and drop this sequence a bit.
-    //Expected state: "Undo" button is enabled
-    GTUtilsMSAEditorSequenceArea::selectArea(os, QPoint(0, 18), QPoint(19, 18));
-    GTUtilsMSAEditorSequenceArea::dragAndDropSelection(os, QPoint(9, 18), QPoint(18,18));
-
-    QAbstractButton* undoButton = GTAction::button(os, "msa_action_undo");
-    CHECK_SET_ERR(undoButton->isEnabled(), "'Undo' button is unexpectably disabled");
-=======
 GUI_TEST_CLASS_DEFINITION(test_6628_1) {
     //1.  Open "COI.aln" file.
     GTFileDialog::openFile(os, dataDir + "samples/CLUSTALW", "COI.aln");
@@ -3874,7 +3860,20 @@
 
     //but the error notification is the following: Data from the "empty-file.fa" file can't be alignment to the "COI" alignment - the file format is invalid.
     GTUtilsLog::checkContainsError(os, lt, "Task {Load sequences and add to alignment task} finished with error: Data from the \"incorrect_multifasta_with_empty_seq.fa\" file can't be alignment to the \"COI\" alignment - the file format is invalid.");
->>>>>>> 8b941e16
+}
+
+GUI_TEST_CLASS_DEFINITION(test_6636) {
+    // 1. Open "test/general/_common_data/sanger/COI_and_short.aln".
+    GTFileDialog::openFile(os, testDir + "_common_data/clustal/COI_and_short.aln");
+    GTUtilsTaskTreeView::waitTaskFinished(os);
+
+    // 2. Select "clipboard16" sequence. Drag and drop this sequence a bit.
+    //Expected state: "Undo" button is enabled
+    GTUtilsMSAEditorSequenceArea::selectArea(os, QPoint(0, 18), QPoint(19, 18));
+    GTUtilsMSAEditorSequenceArea::dragAndDropSelection(os, QPoint(9, 18), QPoint(18,18));
+
+    QAbstractButton* undoButton = GTAction::button(os, "msa_action_undo");
+    CHECK_SET_ERR(undoButton->isEnabled(), "'Undo' button is unexpectably disabled");
 }
 
 } // namespace GUITest_regression_scenarios
