--- conflicted
+++ resolved
@@ -1314,7 +1314,6 @@
         "No expected message in the log");
 }
 
-<<<<<<< HEAD
 GUI_TEST_CLASS_DEFINITION(test_6240) {
     //1. Open WD. This step allows us to prevent a bad case, when, at the first opening of WD, the dialog "Choose output directory" appears and the filler below is catching it
     GTUtilsWorkflowDesigner::openWorkflowDesigner(os);
@@ -1364,7 +1363,6 @@
     CHECK_SET_ERR(GTUtilsProjectTreeView::checkItem(os, first), QString("The sequence %1 is absent in the project tree view").arg(first));
     CHECK_SET_ERR(GTUtilsProjectTreeView::checkItem(os, second), QString("The sequence %1 is absent in the project tree view").arg(second));
 }
-=======
 GUI_TEST_CLASS_DEFINITION(test_6238) {
     //1. Open _common_data/regression/6238/6238.fastq on macOS
     //Expected: it wasn't opened, the notification "The problem appeared during the data reading. Please, make sure that all input data are correct" appeared
@@ -1373,7 +1371,6 @@
     GTUtilsTaskTreeView::waitTaskFinished(os);
 }
 
->>>>>>> 3e3c35a3
 
 } // namespace GUITest_regression_scenarios
 
