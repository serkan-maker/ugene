--- conflicted
+++ resolved
@@ -41,10 +41,7 @@
     ExportAnnotationsFiller(HI::GUITestOpStatus &_os,
                             const QString &_exportToFile,
                             fileFormat _format,
-<<<<<<< HEAD
-=======
                             bool _addToProject = false,
->>>>>>> 5fe9a0ca
                             bool _saveSequencesUnderAnnotations = true,
                             bool _saveSequenceNames = true,
                             GTGlobals::UseMethod method = GTGlobals::UseMouse);
@@ -59,10 +56,7 @@
     QString exportToFile;
     fileFormat format;
     QMap<fileFormat, QString> comboBoxItems;
-<<<<<<< HEAD
-=======
     bool addToProject;
->>>>>>> 5fe9a0ca
     bool saveSequencesUnderAnnotations;
     bool saveSequenceNames;
 
