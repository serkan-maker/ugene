--- conflicted
+++ resolved
@@ -151,13 +151,10 @@
     if (freqOptimRadioPressed) {
         GTRadioButton::click(os, GTWidget::findExactWidget<QRadioButton*>(os, "freqOptimRadio", dialog));
     }
-     if (bootstrap >= 0) {
+
+    if (bootstrap >= 0) {
         GTTabWidget::setCurrentIndex(os, GTWidget::findExactWidget<QTabWidget *>(os, "twSettings", dialog), 1);
-<<<<<<< HEAD
-        GTRadioButton::click(os, GTWidget::findExactWidget<QRadioButton *>(os, "bootstrapRadioButton"));
-=======
         GTRadioButton::click(os, GTWidget::findExactWidget<QRadioButton *>(os, "bootstrapCheckBox"));
->>>>>>> 5cf04bb5
         GTSpinBox::setValue(os, GTWidget::findExactWidget<QSpinBox *>(os, "bootstrapSpinBox"), bootstrap);
     }
 
