/**
 * UGENE - Integrated Bioinformatics Tools.
 * Copyright (C) 2008-2017 UniPro <ugene@unipro.ru>
 * http://ugene.net
 *
 * This program is free software; you can redistribute it and/or
 * modify it under the terms of the GNU General Public License
 * as published by the Free Software Foundation; either version 2
 * of the License, or (at your option) any later version.
 *
 * This program is distributed in the hope that it will be useful,
 * but WITHOUT ANY WARRANTY; without even the implied warranty of
 * MERCHANTABILITY or FITNESS FOR A PARTICULAR PURPOSE. See the
 * GNU General Public License for more details.
 *
 * You should have received a copy of the GNU General Public License
 * along with this program; if not, write to the Free Software
 * Foundation, Inc., 51 Franklin Street, Fifth Floor, Boston,
 * MA 02110-1301, USA.
 */

#include <QThread>

#include <U2Core/AppContext.h>
#include <U2Core/AppResources.h>
#include <U2Core/AppSettings.h>
#include <U2Core/BaseDocumentFormats.h>
#include <U2Core/L10n.h>

#include <U2Designer/DelegateEditors.h>

#include <U2Gui/DialogUtils.h>

#include <U2Lang/ActorPrototypeRegistry.h>
#include <U2Lang/BaseSlots.h>
#include <U2Lang/BaseTypes.h>
#include <U2Lang/WorkflowEnv.h>

#include "DatabaseSizeRelation.h"
#include "DatabaseValidator.h"
#include "KrakenClassifyWorker.h"
#include "KrakenClassifyWorkerFactory.h"
#include "KrakenClassifyPrompter.h"
#include "KrakenSupport.h"
#include "../../ngs_reads_classification/src/NgsReadsClassificationPlugin.h"
#include "../../ngs_reads_classification/src/GetReadListWorker.h"

namespace U2 {
namespace LocalWorkflow {

const QString KrakenClassifyWorkerFactory::ACTOR_ID = "kraken-classify";

const QString KrakenClassifyWorkerFactory::INPUT_PORT_ID = "in";
const QString KrakenClassifyWorkerFactory::OUTPUT_PORT_ID = "out";

const QString KrakenClassifyWorkerFactory::INPUT_DATA_ATTR_ID = "input-data";
const QString KrakenClassifyWorkerFactory::DATABASE_ATTR_ID = "database";
const QString KrakenClassifyWorkerFactory::OUTPUT_URL_ATTR_ID = "output-url";
const QString KrakenClassifyWorkerFactory::QUICK_OPERATION_ATTR_ID = "quick-operation";
const QString KrakenClassifyWorkerFactory::MIN_HITS_NUMBER_ATTR_ID = "min-hits";
const QString KrakenClassifyWorkerFactory::THREADS_NUMBER_ATTR_ID = "threads";
const QString KrakenClassifyWorkerFactory::PRELOAD_DATABASE_ATTR_ID = "preload";

const QString KrakenClassifyWorkerFactory::SINGLE_END_TEXT = QObject::tr("SE reads or scaffolds");
const QString KrakenClassifyWorkerFactory::PAIRED_END_TEXT = QObject::tr("PE reads");

KrakenClassifyWorkerFactory::KrakenClassifyWorkerFactory()
    : DomainFactory(ACTOR_ID)
{

}

Worker *KrakenClassifyWorkerFactory::createWorker(Actor *actor) {
    return new KrakenClassifyWorker(actor);
}

void KrakenClassifyWorkerFactory::init() {
    QList<PortDescriptor *> ports;
    {
        const Descriptor inSlotDesc(GetReadsListWorkerFactory::SE_SLOT().getId(),
                                       KrakenClassifyPrompter::tr("Input URL 1"),
                                       KrakenClassifyPrompter::tr("Input URL 1."));

        const Descriptor inPairedSlotDesc(GetReadsListWorkerFactory::PE_SLOT().getId(),
                                          KrakenClassifyPrompter::tr("Input URL 2"),
                                          KrakenClassifyPrompter::tr("Input URL 2."));

        QMap<Descriptor, DataTypePtr> inType;
        inType[inSlotDesc] = BaseTypes::STRING_TYPE();
        inType[inPairedSlotDesc] = BaseTypes::STRING_TYPE();

        QMap<Descriptor, DataTypePtr> outType;
        outType[TaxonomySupport::TAXONOMY_CLASSIFICATION_SLOT()] = TaxonomySupport::TAXONOMY_CLASSIFICATION_TYPE();

        const Descriptor inPortDesc(INPUT_PORT_ID,
                                    KrakenClassifyPrompter::tr("Input sequences"),
                                    KrakenClassifyPrompter::tr("URL(s) to FASTQ or FASTA file(s) should be provided.\n\n"
                                                               "In case of SE reads or scaffolds use the \"Input URL 1\" slot only.\n\n"
                                                               "In case of PE reads input \"left\" reads to \"Input URL 1\", \"right\" reads to \"Input URL 2\".\n\n"
                                                               "See also the \"Input data\" parameter of the element."));
        const Descriptor outPortDesc(OUTPUT_PORT_ID, KrakenClassifyPrompter::tr("Kraken Classification"), KrakenClassifyPrompter::tr("A map of sequence names with the associated taxonomy IDs, classified by Kraken."));

        ports << new PortDescriptor(inPortDesc, DataTypePtr(new MapDataType(ACTOR_ID + "-in", inType)), true /*input*/);
        ports << new PortDescriptor(outPortDesc, DataTypePtr(new MapDataType(ACTOR_ID + "-out", outType)), false /*input*/, true /*multi*/);
    }

    QList<Attribute *> attributes;
    {
        const Descriptor inputDataDesc(INPUT_DATA_ATTR_ID, KrakenClassifyPrompter::tr("Input data"),
                                             KrakenClassifyPrompter::tr("To classify single-end (SE) reads or scaffolds, received by reads de novo assembly, set this parameter to \"SE reads or scaffolds\".<br><br>"
                                                                        "To classify paired-end (PE) reads, set the value to \"PE reads\".<br><br>"
                                                                        "One or two slots of the input port are used depending on the value of the parameter. Pass URL(s) to data to these slots.<br><br>"
                                                                        "The input files should be in FASTA or FASTQ formats."));

        const Descriptor databaseDesc(DATABASE_ATTR_ID, KrakenClassifyPrompter::tr("Database"),
                                      KrakenClassifyPrompter::tr("A path to the folder with the Kraken database files."));

        const Descriptor outputUrlDesc(OUTPUT_URL_ATTR_ID, KrakenClassifyPrompter::tr("Output file"),
                                       KrakenClassifyPrompter::tr("Specify the output file name."));

        const Descriptor quickOperationDesc(QUICK_OPERATION_ATTR_ID, KrakenClassifyPrompter::tr("Quick operation"),
                                            KrakenClassifyPrompter::tr("Stop classification of an input read after the certain number of hits.<br><br>"
                                                                       "The value can be specified in the \"Minimum number of hits\" parameter."));

        const Descriptor minHitsDesc(MIN_HITS_NUMBER_ATTR_ID, KrakenClassifyPrompter::tr("Minimum number of hits"),
                                     KrakenClassifyPrompter::tr("The number of hits that are required to declare an input sequence classified.<br><br>"
                                                                "This can be especially useful with custom databases when testing to see if sequences either do or do not belong to a particular genome."));

        const Descriptor threadsDesc(THREADS_NUMBER_ATTR_ID, KrakenClassifyPrompter::tr("Number of threads"),
                                     KrakenClassifyPrompter::tr("Use multiple threads (--threads)."));

        const Descriptor preloadDatabaseDesc(PRELOAD_DATABASE_ATTR_ID, KrakenClassifyPrompter::tr("Load database into memory"),
                                             KrakenClassifyPrompter::tr("Load the Kraken database into RAM (--preload).<br><br>"
                                                                        "This can be useful to improve the speed. The database size should be less than the RAM size.<br><br>"
                                                                        "The other option to improve the speed is to store the database on ramdisk. Set this parameter to \"False\" in this case."));

<<<<<<< HEAD
        attributes << new Attribute(inputDataDesc, BaseTypes::STRING_TYPE(), Attribute::None, KrakenClassifyTaskSettings::SINGLE_END);
=======
        Attribute *inputDataAttribute = new Attribute(inputDataDesc, BaseTypes::STRING_TYPE(), false, KrakenClassifyTaskSettings::SINGLE_END);
        inputDataAttribute->addSlotRelation(SlotRelationDescriptor(INPUT_PORT_ID, GetReadsListWorkerFactory::PE_SLOT().getId(), QVariantList() << KrakenClassifyTaskSettings::PAIRED_END));
        attributes << inputDataAttribute;
>>>>>>> 24595b5e

        Attribute *databaseAttribute = new Attribute(databaseDesc, BaseTypes::STRING_TYPE(), true);
        attributes << databaseAttribute;

        attributes << new Attribute(outputUrlDesc, BaseTypes::STRING_TYPE(), Attribute::Required | Attribute::CanBeEmpty);
        attributes << new Attribute(quickOperationDesc, BaseTypes::BOOL_TYPE(), Attribute::None, false);

        Attribute *minHitsAttribute = new Attribute(minHitsDesc, BaseTypes::NUM_TYPE(), Attribute::None, 1);
        attributes << minHitsAttribute;

        attributes << new Attribute(preloadDatabaseDesc, BaseTypes::BOOL_TYPE(), Attribute::None, true);
        attributes << new Attribute(threadsDesc, BaseTypes::NUM_TYPE(), Attribute::None, AppContext::getAppSettings()->getAppResourcePool()->getIdealThreadCount());

        minHitsAttribute->addRelation(new VisibilityRelation(QUICK_OPERATION_ATTR_ID, "true"));
        databaseAttribute->addRelation(new DatabaseSizeRelation(PRELOAD_DATABASE_ATTR_ID));
    }

    QMap<QString, PropertyDelegate *> delegates;
    {
        QVariantMap inputDataMap;
        inputDataMap[SINGLE_END_TEXT] = KrakenClassifyTaskSettings::SINGLE_END;
        inputDataMap[PAIRED_END_TEXT] = KrakenClassifyTaskSettings::PAIRED_END;
        delegates[INPUT_DATA_ATTR_ID] = new ComboBoxDelegate(inputDataMap);

        delegates[DATABASE_ATTR_ID] = new URLDelegate("", "kraken/database", false, true, false);

        DelegateTags outputUrlTags;
        outputUrlTags.set(DelegateTags::PLACEHOLDER_TEXT, "auto");
        outputUrlTags.set(DelegateTags::FILTER, DialogUtils::prepareDocumentsFileFilter(BaseDocumentFormats::PLAIN_TEXT, true, QStringList()));
        outputUrlTags.set(DelegateTags::FORMAT, BaseDocumentFormats::PLAIN_TEXT);
        delegates[OUTPUT_URL_ATTR_ID] = new URLDelegate(outputUrlTags, "kraken/output");

        delegates[QUICK_OPERATION_ATTR_ID] = new ComboBoxWithBoolsDelegate();

        QVariantMap threadsProperties;
        threadsProperties["minimum"] = 1;
        threadsProperties["maximum"] = QThread::idealThreadCount();
        delegates[THREADS_NUMBER_ATTR_ID] = new SpinBoxDelegate(threadsProperties);

        delegates[PRELOAD_DATABASE_ATTR_ID] = new ComboBoxWithBoolsDelegate();
    }

    const Descriptor desc(ACTOR_ID, KrakenClassifyPrompter::tr("Classify Sequences with Kraken"),
                          KrakenClassifyPrompter::tr("Kraken is a taxonomic sequence classifier that assigns taxonomic labels to short DNA reads. "
                                                     "It does this by examining the k-mers within a read and querying a database with those."));
    ActorPrototype *proto = new IntegralBusActorPrototype(desc, ports, attributes);
    proto->setEditor(new DelegateEditor(delegates));
    proto->setPrompter(new KrakenClassifyPrompter(NULL));
    proto->addExternalTool(KrakenSupport::CLASSIFY_TOOL);
    proto->setValidator(new DatabaseValidator());
    WorkflowEnv::getProtoRegistry()->registerProto(NgsReadsClassificationPlugin::WORKFLOW_ELEMENTS_GROUP, proto);

    DomainFactory *localDomain = WorkflowEnv::getDomainRegistry()->getById(LocalDomainFactory::ID);
    localDomain->registerEntry(new KrakenClassifyWorkerFactory());
}

void KrakenClassifyWorkerFactory::cleanup() {
    WorkflowEnv::getProtoRegistry()->unregisterProto(ACTOR_ID);

    DomainFactory *localDomain = WorkflowEnv::getDomainRegistry()->getById(LocalDomainFactory::ID);
    localDomain->unregisterEntry(ACTOR_ID);
}

}   // namespace LocalWorkflow
}   // namespace U2<|MERGE_RESOLUTION|>--- conflicted
+++ resolved
@@ -134,13 +134,9 @@
                                                                         "This can be useful to improve the speed. The database size should be less than the RAM size.<br><br>"
                                                                         "The other option to improve the speed is to store the database on ramdisk. Set this parameter to \"False\" in this case."));
 
-<<<<<<< HEAD
-        attributes << new Attribute(inputDataDesc, BaseTypes::STRING_TYPE(), Attribute::None, KrakenClassifyTaskSettings::SINGLE_END);
-=======
         Attribute *inputDataAttribute = new Attribute(inputDataDesc, BaseTypes::STRING_TYPE(), false, KrakenClassifyTaskSettings::SINGLE_END);
         inputDataAttribute->addSlotRelation(SlotRelationDescriptor(INPUT_PORT_ID, GetReadsListWorkerFactory::PE_SLOT().getId(), QVariantList() << KrakenClassifyTaskSettings::PAIRED_END));
         attributes << inputDataAttribute;
->>>>>>> 24595b5e
 
         Attribute *databaseAttribute = new Attribute(databaseDesc, BaseTypes::STRING_TYPE(), true);
         attributes << databaseAttribute;
