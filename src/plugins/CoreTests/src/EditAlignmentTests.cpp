--- conflicted
+++ resolved
@@ -135,13 +135,8 @@
             .arg(actual->getMsaRows().size()));
         return ReportResult_Finished;
     }
-<<<<<<< HEAD
-    for(int i = 0; i < actual->getRows().size(); i++){
-        const MultipleSequenceAlignmentRow actItem = actual->getRow(i), expItem = expected->getRow(i);
-=======
     for(int i = 0; i < actual->getMsaRows().size(); i++){
         const MultipleSequenceAlignmentRow actItem = actual->getMsaRow(i), expItem = expected->getMsaRow(i);
->>>>>>> e065ddf4
         if (*actItem != *expItem){
             stateInfo.setError(GTest::tr("Expected and actual alignments not equal"));
             return ReportResult_Finished;
