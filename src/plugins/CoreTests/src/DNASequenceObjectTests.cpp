--- conflicted
+++ resolved
@@ -621,7 +621,7 @@
     bool ok_flag=false;
     U2OpStatus2Log os;
     const MultipleSequenceAlignment ma = myMSequence->getMsa();
-    foreach(const MultipleSequenceAlignmentRow& myItem , ma->getRows()){
+    foreach(const MultipleSequenceAlignmentRow& myItem , ma->getMsaRows()){
         if (myItem->getName() == seqName){
             ok_flag=true;
             QByteArray objSubSeq = myItem->mid(startPos, subseq.length(), os)->toByteArray(subseq.length(), os);
@@ -678,11 +678,7 @@
     }
 
     bool ok_flag=false;
-<<<<<<< HEAD
-    foreach(const MultipleSequenceAlignmentRow& myItem , myMSequence->getMsa()->getRows()){
-=======
     foreach(const MultipleSequenceAlignmentRow& myItem , myMSequence->getMsa()->getMsaRows()){
->>>>>>> e065ddf4
         if (myItem->getName() == seqName){
             ok_flag = true;
             //QByteArray qualityCodes = myItem.getCoreQuality().qualCodes;
@@ -806,13 +802,8 @@
 
         MultipleSequenceAlignment one = myMSequence->getMsa();
         MultipleSequenceAlignment two = myMSequence2->getMsa();
-<<<<<<< HEAD
-        const QList <MultipleSequenceAlignmentRow> alignedSeqs1 = one->getRows();
-        const QList <MultipleSequenceAlignmentRow> alignedSeqs2 = two->getRows();
-=======
         const QList <MultipleSequenceAlignmentRow> alignedSeqs1 = one->getMsaRows();
         const QList <MultipleSequenceAlignmentRow> alignedSeqs2 = two->getMsaRows();
->>>>>>> e065ddf4
 
         if( alignedSeqs1.size() != alignedSeqs2.size() ) {
             stateInfo.setError(QString( "different_sequences_number_in_msa_in_%1_object" ).arg( i ));
@@ -903,13 +894,8 @@
     }
     const MultipleSequenceAlignment one = myMSequence->getMsa();
     const MultipleSequenceAlignment two = myMSequence2->getMsa();
-<<<<<<< HEAD
-    const QList<MultipleSequenceAlignmentRow> &myQList1 = one->getRows();
-    const QList<MultipleSequenceAlignmentRow> &myQList2 = two->getRows();
-=======
     const QList<MultipleSequenceAlignmentRow> &myQList1 = one->getMsaRows();
     const QList<MultipleSequenceAlignmentRow> &myQList2 = two->getMsaRows();
->>>>>>> e065ddf4
 
     for (int n = 0; (n != myQList1.size()) || (n != myQList2.size()); n++) {
         const MultipleSequenceAlignmentRow &myItem1 = myQList1.at(i);
