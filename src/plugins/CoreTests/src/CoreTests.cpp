/**
 * UGENE - Integrated Bioinformatics Tools.
 * Copyright (C) 2008-2020 UniPro <ugene@unipro.ru>
 * http://ugene.net
 *
 * This program is free software; you can redistribute it and/or
 * modify it under the terms of the GNU General Public License
 * as published by the Free Software Foundation; either version 2
 * of the License, or (at your option) any later version.
 *
 * This program is distributed in the hope that it will be useful,
 * but WITHOUT ANY WARRANTY; without even the implied warranty of
 * MERCHANTABILITY or FITNESS FOR A PARTICULAR PURPOSE. See the
 * GNU General Public License for more details.
 *
 * You should have received a copy of the GNU General Public License
 * along with this program; if not, write to the Free Software
 * Foundation, Inc., 51 Franklin Street, Fifth Floor, Boston,
 * MA 02110-1301, USA.
 */

#include <U2Core/AppContext.h>
#include <U2Core/GAutoDeleteList.h>

#include <U2Test/GTestFrameworkComponents.h>
#include <U2Test/XMLTestFormat.h>

#include "CoreTests.h"

//built-in test impls
#include "AnnotationTableObjectTest.h"
#include "AsnParserTests.h"
#include "BinaryFindOpenCLTests.h"
#include "BioStruct3DObjectTests.h"
#include "CMDLineTests.h"
#include "DNASequenceObjectTests.h"
#include "DNATranslationImplTests.h"
#include "DnaAssemblyTests.h"
#include "DnaStatisticsTests.h"
#include "DocumentModelTests.h"
#include "EditAlignmentTests.h"
#include "EditSequenceTests.h"
#include "FindAlgorithmTests.h"
#include "FindPatternMsaTaskTest.h"
#include "FormatDetectionTests.h"
#include "GUrlTests.h"
#include "LoadRemoteDocumentTests.h"
#include "McaObjectTests.h"
#include "MsaObjectTests.h"
#include "PWMatrixTests.h"
#include "PhyTreeObjectTests.h"
#include "RealignSequencesInAlignmentTaskTest.h"
#include "SMatrixTests.h"
#include "SecStructPredictTests.h"
#include "SequenceWalkerTests.h"
#include "AnnotationUtilsTests.h"
#include "TaskTests.h"
#include "TextObjectTests.h"
#include "UtilTestActions.h"

namespace U2 {

extern "C" Q_DECL_EXPORT U2::Plugin* U2_PLUGIN_INIT_FUNC()
{
    return new CoreTests();
}

CoreTests::CoreTests() : Plugin("Core tests", "Core lib tests") {
    registerFactories();
}
CoreTests::~CoreTests() {
}

template <class Factory>
bool CoreTests::registerFactory(XMLTestFormat *xmlTestFormat) {
    GAutoDeleteList<XMLTestFactory>* l = new GAutoDeleteList<XMLTestFactory>(this);
    l->qlist = Factory::createTestFactories();

    bool res = true;
    foreach(XMLTestFactory* f, l->qlist) {
        bool ok = xmlTestFormat->registerTestFactory(f);
        res = res && ok;
    }

    assert(res);
    return res;
}

void CoreTests::registerFactories() {

    GTestFormatRegistry* tfr = AppContext::getTestFramework()->getTestFormatRegistry();
    XMLTestFormat *xmlTestFormat = qobject_cast<XMLTestFormat*>(tfr->findFormat("XML"));
    assert(xmlTestFormat!=NULL);

    registerFactory<SMatrixTests>(xmlTestFormat);

    //Document model tests
    registerFactory<DocumentModelTests>(xmlTestFormat);

    // MultipleChromatogramAlignmentObject Tests
    registerFactory<McaObjectTests>(xmlTestFormat);

    // MultipleSequenceAlignmentObject Tests
    registerFactory<MsaObjectTests>(xmlTestFormat);

    //U2SequenceObject Tests
    registerFactory<DNASequenceObjectTests>(xmlTestFormat);

    //DNATranslationImplTests Tests
    registerFactory<DNATranslationImplTests>(xmlTestFormat);

    //Sequence Walker Test
    registerFactory<SequenceWalkerTests>(xmlTestFormat);

    //BioStruct3D Object Tests
    registerFactory<BioStruct3DObjectTests>(xmlTestFormat);

    //PhyTree Object Tests
    registerFactory<PhyTreeObjectTests>(xmlTestFormat);

    //Task Tests
    registerFactory<TaskTests>(xmlTestFormat);

    // Edit sequence tests
    registerFactory<EditSequenceTests>(xmlTestFormat);

    // Annotation tests
    registerFactory<AnnotationTableObjectTest>(xmlTestFormat);

    // AsnParser tests
    registerFactory<AsnParserTests>(xmlTestFormat);

    // SecStructPredict tests
    registerFactory<SecStructPredictTests>(xmlTestFormat);

    // DnaAssembly tests
    registerFactory<DnaAssemblyTests>(xmlTestFormat);

    registerFactory<CreateSubalignimentTests>(xmlTestFormat);

    registerFactory<LoadRemoteDocumentTests>(xmlTestFormat);

    // PWMatrix tests
    registerFactory<PWMatrixTests>(xmlTestFormat);

    // CMDLine tests
    registerFactory<CMDLineTests>(xmlTestFormat);

    // GUrl tests
    registerFactory<GUrlTests>(xmlTestFormat);

    // BinaryFindOpencl tests
#ifdef OPENCL_SUPPORT
    registerFactory<BinaryFindOpenCLTests>(xmlTestFormat);
#endif

    // FindAlforithm tests
    registerFactory<FindAlgorithmTests>(xmlTestFormat);

    // Automatic format detection tests
    registerFactory<FormatDetectionTests>(xmlTestFormat);

    registerFactory<TextObjectTests>(xmlTestFormat);

    // Some utility actions to use them in tests
    registerFactory<UtilTestActions>(xmlTestFormat);

    registerFactory<RealignTests>(xmlTestFormat);

    registerFactory<FindPatternMsaTests>(xmlTestFormat);

    registerFactory<AnnotationUtilsTests>(xmlTestFormat);
<<<<<<< HEAD
=======

    registerFactory<DnaStatisticsTests>(xmlTestFormat);
>>>>>>> 92d7268e
}

}//namespace<|MERGE_RESOLUTION|>--- conflicted
+++ resolved
@@ -170,11 +170,8 @@
     registerFactory<FindPatternMsaTests>(xmlTestFormat);
 
     registerFactory<AnnotationUtilsTests>(xmlTestFormat);
-<<<<<<< HEAD
-=======
 
     registerFactory<DnaStatisticsTests>(xmlTestFormat);
->>>>>>> 92d7268e
 }
 
 }//namespace