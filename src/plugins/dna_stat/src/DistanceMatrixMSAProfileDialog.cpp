--- conflicted
+++ resolved
@@ -287,14 +287,9 @@
                 QString name = s.ma->getMsaRow(i)->getName();
                 TextUtils::wrapForCSV(name);
                 resultText += name;
-<<<<<<< HEAD
-                for (int j = 0; j < s.ma.getNumRows(); j++) {
-                    int val = algo->getSimilarity(i, j, s.usePercents);
-=======
                 for (int j = 0; j < s.ma->getNumRows(); j++) {
                     int val = algo->getSimilarity(i, j, s.usePercents);
 
->>>>>>> b3ee000b
                     resultText += "," + QString::number(val) + (s.usePercents ? "%" : "");
                     FileAndDirectoryUtils::dumpStringToFile(f, resultText);
                 }
