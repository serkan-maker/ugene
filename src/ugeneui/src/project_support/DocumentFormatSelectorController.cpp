--- conflicted
+++ resolved
@@ -145,12 +145,8 @@
                 formatsList.append(formatName);
             }
         }
-<<<<<<< HEAD
         formatsList.sort(Qt::CaseInsensitive);
         d->userSelectedFormat->insertItems(0, formatsList);
-=======
-        d->userSelectedFormat->model()->sort(0);
->>>>>>> 66d110e3
 
         hbox->addWidget(rb);
         hbox->addWidget(label);
