--- conflicted
+++ resolved
@@ -41,11 +41,6 @@
 #endif
 {
     setContextMenuPolicy(Qt::NoContextMenu);
-#if !(QT_VERSION < 0x050400)
-    MultilingualWebEnginePage* thisPage = new MultilingualWebEnginePage(this);
-    setPage(thisPage);
-#endif
-
     loadPage(htmlPath);
 #if (QT_VERSION < 0x050400) //Qt 5.7
     page()->setLinkDelegationPolicy(QWebPage::DelegateExternalLinks);
@@ -91,7 +86,6 @@
     connect(this, SIGNAL(linkClicked(QUrl)), this, SLOT(sl_linkActivated(QUrl)));
     load(QUrl(htmlPath));
 #else
-<<<<<<< HEAD
     QWebEnginePage *page = new QWebEnginePage(parentWidget());
     QUrl url(htmlPath);
     url.setQuery(QStringLiteral("webChannelBaseUrl=") + "ws://127.0.0.1:12345");
@@ -100,18 +94,4 @@
 #endif
 }
 
-=======
-    page()->load(QUrl(htmlPath));
-#endif
-}
-
-#if (QT_VERSION >= 0x050400) //Qt 5.7
-bool MultilingualWebEnginePage::acceptNavigationRequest(const QUrl &, NavigationType type, bool) {
-    if (type == NavigationTypeLinkClicked) {
-        return false;
-    }
-    return true;
-}
-#endif
->>>>>>> 66cbc5af
 } // namespace