<!--
 UGENE - Integrated Bioinformatics Tools.
 Copyright (C) 2008-2017 UniPro <ugene@unipro.ru>
 http://ugene.unipro.ru

 This program is free software; you can redistribute it and/or
 modify it under the terms of the GNU General Public License
 as published by the Free Software Foundation; either version 2
 of the License, or (at your option) any later version.

 This program is distributed in the hope that it will be useful,
 but WITHOUT ANY WARRANTY; without even the implied warranty of
 MERCHANTABILITY or FITNESS FOR A PARTICULAR PURPOSE. See the
 GNU General Public License for more details.

 You should have received a copy of the GNU General Public License
 along with this program; if not, write to the Free Software
 Foundation, Inc., 51 Franklin Street, Fifth Floor, Boston,
 MA 02110-1301, USA.
-->
<!DOCTYPE html>
<html xmlns="http://www.w3.org/1999/xhtml">
<head>
    <meta charset="utf-8"/>
    <link rel="stylesheet" type="text/css" href="qrc:///javascript/bootstrap/css/bootstrap.min.css"/>
    <script src="qrc:///ugene/javascript/Common.js"></script>
    <style>
        * {
            text-indent: 20px;
        }
        h3 {
            margin-bottom: 15px;
        }
        .features_list li {
            margin-bottom: 14px;
            list-style-type: square;
            list-style-position: inside;
        }
        .features_list li:last-child {
            margin-bottom: 0;
        }
        .sub_paragraph {
            margin-left: 50px;
        }
        .sub_features_list li {
            margin-top: 4px;
            margin-bottom: 4px;
            margin-left: -6px;
            list-style-type: none;
        }
        .sub_features_list li:before {
            content: "- ";
        }
        .research_field {
            font-style: italic;
            font-weight: bold;
            margin-right: 1px;
        }
        .textWithIndent {
            margin-left: 10px;
        }

    </style>

</head>
<body>
<div>
<<<<<<< HEAD
    <h3 lang="en" class="translatable">Major changes in UGENE 1.26</h3>
    <ul class="features_list translatable" lang="en">
        <li><span class="research_field">General:</span>
            <ul class="sub_features_list">
                <li>Support of high-resolution Retina displays</li>
                <li>By default, all documents are opened in tabs instead of windows. To change this parameter go to the Application Settings</li>
            </ul>
        </li>
        <li><span class="research_field">NGS:</span> All databases, supported by SnpEff, are now available for prediction of variant effects</li>
        <li><span class="research_field">Bug fixes and minor improvements</span></li>
    </ul>
    <p class="textWithIndent translatable" lang="en">A new view for working with Sanger reads - the Chromatogram Alignment Editor - is planned for 1.27 version. Stay tuned!</p>

    <h3 lang="ru" class="translatable">Изменения в UGENE 1.26</h3>
    <ul class="features_list translatable" lang="ru">
        <li><span class="research_field">Общие:</span>
            <ul class="sub_features_list">
                <li>Поддержка мониторов с высоким разрешением Retina</li>                                                                                                       
                <li>По умолчанию все документы открыты в отдельных вкладках, а не в окнах. Изменить способ отображения можно в настройках приложения</li>
            </ul>
        </li>
        <li><span class="research_field">NGS:</span> Поддержка всех доступных баз данных SnpEff для предсказания эффектов вариаций</li>
        <li><span class="research_field">Исправление ошибок, мелкие улучшения</span></li>
    </ul>
    <p class="textWithIndent translatable" lang="ru">Выпуск нового редактора выравнивания хроматограмм, предназначенного для визуализации и анализа данных секвенирования по Сэнгеру, запланирован на версию 1.27. Следите за новосяти UGENE!</p>
=======
    <h3 lang="en">Changes in UGENE 1.27</h3>
    <ul class="features_list" lang="en">
                <li><span class="research_field">Sanger Reads Editor</span>
                    </br><span class="sub_paragraph">A brand new framework for analysis of Sanger sequencing results:</span>
                    </p>
                        <ul class="sub_features_list">
                            <li>Reads mapping to a reference sequence</li>
                            <li>Browsing of the result alignment with trace chromatograms</li>
                            <li>Editing of reads</li>
                            <li>Exporting of the results</li>
                        </ul>
                        </p>
                        <span class="sub_paragraph">See <a href="https://youtu.be/lDovNM1oZEw">this introductory video</a> for the quick start.</span>
                </li>
                <li><span class="research_field">Bug fixes and minor improvements</span></li>
    </ul>

    <h3 lang="ru">Изменения в UGENE 1.27</h3>
    <ul class="features_list" lang="ru">
                <li><span class="research_field">Редактор данных секвенирования по Сэнгеру</span>
                </br><span class="sub_paragraph">Добавлен новый модуль для обработки данных секвенирования по Сэнгеру:</span>
                </p>
                        <ul class="sub_features_list">
                            <li>Картирование прочтений на референсную последовательность</li>
                            <li>Визуализация выровненных прочтений с хроматограммами</li>
                            <li>Редактирование данных</li>
                            <li>Экспорт результатов</li>
                        </ul>
                        </p>
                        <span class="sub_paragraph">См. также <a href="https://youtu.be/lDovNM1oZEw">видео</a>, посвященное новому редактору (на английском языке).</span>
                </li>
                <li><span class="research_field">Исправление ошибок, мелкие улучшения</span></li>
    </ul>
>>>>>>> a4226eee
</div>
<script>
    function getBodyHeight(){
        return document.documentElement.scrollHeight;
    }
    function bindLinks(){
        var elements = document.getElementsByTagName('A');
        for(var i = 0; i< elements.length; i++){
            elements[i].onclick = openUrl;
        }
    }

    function openUrl() {
      confirm(this.href);
      return false;
    }
</script>
</body>
</html><|MERGE_RESOLUTION|>--- conflicted
+++ resolved
@@ -61,39 +61,11 @@
         }
 
     </style>
-
 </head>
 <body>
 <div>
-<<<<<<< HEAD
-    <h3 lang="en" class="translatable">Major changes in UGENE 1.26</h3>
+    <h3 lang="en" class="translatable">Changes in UGENE 1.27</h3>
     <ul class="features_list translatable" lang="en">
-        <li><span class="research_field">General:</span>
-            <ul class="sub_features_list">
-                <li>Support of high-resolution Retina displays</li>
-                <li>By default, all documents are opened in tabs instead of windows. To change this parameter go to the Application Settings</li>
-            </ul>
-        </li>
-        <li><span class="research_field">NGS:</span> All databases, supported by SnpEff, are now available for prediction of variant effects</li>
-        <li><span class="research_field">Bug fixes and minor improvements</span></li>
-    </ul>
-    <p class="textWithIndent translatable" lang="en">A new view for working with Sanger reads - the Chromatogram Alignment Editor - is planned for 1.27 version. Stay tuned!</p>
-
-    <h3 lang="ru" class="translatable">Изменения в UGENE 1.26</h3>
-    <ul class="features_list translatable" lang="ru">
-        <li><span class="research_field">Общие:</span>
-            <ul class="sub_features_list">
-                <li>Поддержка мониторов с высоким разрешением Retina</li>                                                                                                       
-                <li>По умолчанию все документы открыты в отдельных вкладках, а не в окнах. Изменить способ отображения можно в настройках приложения</li>
-            </ul>
-        </li>
-        <li><span class="research_field">NGS:</span> Поддержка всех доступных баз данных SnpEff для предсказания эффектов вариаций</li>
-        <li><span class="research_field">Исправление ошибок, мелкие улучшения</span></li>
-    </ul>
-    <p class="textWithIndent translatable" lang="ru">Выпуск нового редактора выравнивания хроматограмм, предназначенного для визуализации и анализа данных секвенирования по Сэнгеру, запланирован на версию 1.27. Следите за новосяти UGENE!</p>
-=======
-    <h3 lang="en">Changes in UGENE 1.27</h3>
-    <ul class="features_list" lang="en">
                 <li><span class="research_field">Sanger Reads Editor</span>
                     </br><span class="sub_paragraph">A brand new framework for analysis of Sanger sequencing results:</span>
                     </p>
@@ -109,8 +81,8 @@
                 <li><span class="research_field">Bug fixes and minor improvements</span></li>
     </ul>
 
-    <h3 lang="ru">Изменения в UGENE 1.27</h3>
-    <ul class="features_list" lang="ru">
+    <h3 lang="ru" class="translatable">Изменения в UGENE 1.27</h3>
+    <ul class="features_list translatable" lang="ru">
                 <li><span class="research_field">Редактор данных секвенирования по Сэнгеру</span>
                 </br><span class="sub_paragraph">Добавлен новый модуль для обработки данных секвенирования по Сэнгеру:</span>
                 </p>
@@ -125,7 +97,6 @@
                 </li>
                 <li><span class="research_field">Исправление ошибок, мелкие улучшения</span></li>
     </ul>
->>>>>>> a4226eee
 </div>
 <script>
     function getBodyHeight(){
