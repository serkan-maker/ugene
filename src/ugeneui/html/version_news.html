<!--
 UGENE - Integrated Bioinformatics Tools.
 Copyright (C) 2008-2016 UniPro <ugene@unipro.ru>
 http://ugene.unipro.ru

 This program is free software; you can redistribute it and/or
 modify it under the terms of the GNU General Public License
 as published by the Free Software Foundation; either version 2
 of the License, or (at your option) any later version.

 This program is distributed in the hope that it will be useful,
 but WITHOUT ANY WARRANTY; without even the implied warranty of
 MERCHANTABILITY or FITNESS FOR A PARTICULAR PURPOSE. See the
 GNU General Public License for more details.

 You should have received a copy of the GNU General Public License
 along with this program; if not, write to the Free Software
 Foundation, Inc., 51 Franklin Street, Fifth Floor, Boston,
 MA 02110-1301, USA.
-->
<!DOCTYPE html>
<html xmlns="http://www.w3.org/1999/xhtml">
<head>
    <meta charset="utf-8"/>
    <link rel="stylesheet" type="text/css" href="qrc:///javascript/bootstrap/css/bootstrap.min.css"/>
    <script src="qrc:///ugene/javascript/Common.js"></script>
    <style>
        * {
            text-indent: 20px;
        }
        h3 {
            margin-bottom: 25px;
        }
        .features_list li {
            margin-bottom: 14px;
            list-style-type: square;
            list-style-position: inside;
        }
        .features_list li:last-child {
            margin-bottom: 0;
        }
        .sub_features_list li {
            margin-top: 4px;
            margin-bottom: 4px;
            margin-left: -6px;
            list-style-type: none;
        }
        .sub_features_list li:before {
            content: "- ";
        }
        .research_field {
            font-style: italic;
            font-weight: bold;
            margin-right: 1px;
        }
    </style>

</head>
<body>
<div>
<<<<<<< HEAD
    <a href="http://ugene.net">link</a>
    <h3 lang="en" class="translatable">Major changes in UGENE 1.24</h3>
    <ul class="features_list translatable" lang="en">
        <li><span class="research_field">Workflow Designer:</span>
            <ul class="sub_features_list">
                <li>New element: "Convert SnpEff Variations to Annotations". Element converts variations with SnpEff information into standard annotations, so you can observe them in the Sequence View.</li>
                <li>NGS workflows improvements.</li>
=======
    <h3 lang="en">Changes in UGENE 1.25</h3>
        <h3 lang="ru">Изменения в UGENE 1.25</h3>
    <ul class="features_list" lang="en">
                <li><span class="research_field">NGS:</span>
                    <ul class="sub_features_list">
                <li>New parameter for reads mappers (BWA, Bowtie2, etc.) to remove "unpaired" reads from quality-filtered paired-end FASTQ files before the mapping</li>
                <li>Support of different options for CutAdapt parameters in the "Raw NGS data processing" wizards (5' adapters, 3' adapters, 5' and 3' adapters)</li>
                                <li>Optimization of the coverage calculation in the Assembly Browser</li>
>>>>>>> f830cc52
            </ul>
                </li>
                <li><span class="research_field">Bug fixes and minor improvements</span></li>
    </ul>
<<<<<<< HEAD

    <h3 lang="ru" class="translatable">Изменения в UGENE 1.24</h3>
    <ul class="features_list translatable" lang="ru">
        <li><span class="research_field">Дизайнер вычислительных схем:</span>
            <ul class="sub_features_list">
                <li>Новый элемент: "Преобразование вариаций SnpEff в аннотации". Элемент преобразует вариации с информацией от SnpEff в стандартные аннотации, которые вы можете открыть в редакторе последовательностей.</li>
                <li>Улучшения схем NGS.</li>
            </ul>
        </li>
        <li>Исправление ошибок.</li>
=======
        <ul class="features_list" lang="ru">
                <li><span class="research_field">NGS:</span>
                        <ul class="sub_features_list">
                                        <li>Возможность фильтрации прочтений, не имеющих пары, при картировании парных прочтений на референсную последовательность (с помощью BWA, Bowtie2 и т. п.)</li>
                                        <li>Расширеный набор параметров для обрезания адаптерных последовательностей (5'-адаптеры, 3'-адаптеры, 5'- и 3'-адаптеры) в диалогах настройки схем анализа сырых данных NGS</li>
                                        <li>Оптимизация вычисления покрытия в Assembly Browser</li>
                        </ul>
                </li>
                <li><span class="research_field">Исправление ошибок, мелкие улучшения</span></li>
>>>>>>> f830cc52
    </ul>
</div>
<script>
    function getBodyHeight(){
        return document.documentElement.scrollHeight;
    }
</script>
</body>
</html><|MERGE_RESOLUTION|>--- conflicted
+++ resolved
@@ -58,7 +58,6 @@
 </head>
 <body>
 <div>
-<<<<<<< HEAD
     <a href="http://ugene.net">link</a>
     <h3 lang="en" class="translatable">Major changes in UGENE 1.24</h3>
     <ul class="features_list translatable" lang="en">
@@ -66,21 +65,10 @@
             <ul class="sub_features_list">
                 <li>New element: "Convert SnpEff Variations to Annotations". Element converts variations with SnpEff information into standard annotations, so you can observe them in the Sequence View.</li>
                 <li>NGS workflows improvements.</li>
-=======
-    <h3 lang="en">Changes in UGENE 1.25</h3>
-        <h3 lang="ru">Изменения в UGENE 1.25</h3>
-    <ul class="features_list" lang="en">
-                <li><span class="research_field">NGS:</span>
-                    <ul class="sub_features_list">
-                <li>New parameter for reads mappers (BWA, Bowtie2, etc.) to remove "unpaired" reads from quality-filtered paired-end FASTQ files before the mapping</li>
-                <li>Support of different options for CutAdapt parameters in the "Raw NGS data processing" wizards (5' adapters, 3' adapters, 5' and 3' adapters)</li>
-                                <li>Optimization of the coverage calculation in the Assembly Browser</li>
->>>>>>> f830cc52
             </ul>
                 </li>
                 <li><span class="research_field">Bug fixes and minor improvements</span></li>
     </ul>
-<<<<<<< HEAD
 
     <h3 lang="ru" class="translatable">Изменения в UGENE 1.24</h3>
     <ul class="features_list translatable" lang="ru">
@@ -91,17 +79,6 @@
             </ul>
         </li>
         <li>Исправление ошибок.</li>
-=======
-        <ul class="features_list" lang="ru">
-                <li><span class="research_field">NGS:</span>
-                        <ul class="sub_features_list">
-                                        <li>Возможность фильтрации прочтений, не имеющих пары, при картировании парных прочтений на референсную последовательность (с помощью BWA, Bowtie2 и т. п.)</li>
-                                        <li>Расширеный набор параметров для обрезания адаптерных последовательностей (5'-адаптеры, 3'-адаптеры, 5'- и 3'-адаптеры) в диалогах настройки схем анализа сырых данных NGS</li>
-                                        <li>Оптимизация вычисления покрытия в Assembly Browser</li>
-                        </ul>
-                </li>
-                <li><span class="research_field">Исправление ошибок, мелкие улучшения</span></li>
->>>>>>> f830cc52
     </ul>
 </div>
 <script>
