#include "EventFilter.h"
#include <QDebug>

KeyEvent::KeyEvent(){
    key = Qt::Key_unknown;
    type = QEvent::None;
}

KeyEvent::KeyEvent(QKeyEvent *e){
    key = (Qt::Key)e->key();
    type = e->type();
}

Qt::Key KeyEvent::getKey(){return key;}
QEvent::Type KeyEvent::getType(){return type;}

MouseEvent::MouseEvent(){
    button = Qt::NoButton;
    type = QEvent::None;
}

MouseEvent::MouseEvent(QMouseEvent *e){
    button = e->button();
    type = e->type();
}

Qt::MouseButton MouseEvent::getButton(){return button;}
QEvent::Type MouseEvent::getType(){return type;}

EventFilter::EventFilter(QObject *parent) :
    QObject(parent)
{
}

bool EventFilter::eventFilter(QObject *o, QEvent *e){
    QKeyEvent* keyEvent = dynamic_cast<QKeyEvent*>(e);
<<<<<<< HEAD
    if(keyEvent != NULL){
        QEvent::Type type = keyEvent->type();
        if(type == QEvent::KeyPress || type == QEvent::KeyRelease){
            keyEvents.append(KeyEvent(keyEvent));
            return QObject::eventFilter(o,e);
        }
    }

    QMouseEvent* mouseEvent = dynamic_cast<QMouseEvent*>(e);
    if(mouseEvent != NULL){
        QEvent::Type type = mouseEvent->type();
        if(type == QEvent::MouseButtonDblClick || type == QEvent::MouseButtonPress || type == QEvent::MouseButtonRelease){
            mouseEvents.append(MouseEvent(mouseEvent));
            return QObject::eventFilter(o,e);
        }
=======
    if(keyEvent != NULL && (keyEvent->type() == QEvent::KeyPress || keyEvent->type() == QEvent::KeyRelease)){
        KeyEvent k(keyEvent);
        qDebug()<<QString("KeyEvent appeared. Type: %1, key: %2").arg(k.getType()).arg(k.getKey());
        keyEvents.append(KeyEvent(keyEvent));
>>>>>>> f6aa2b84
    }
    return QObject::eventFilter(o,e);
}<|MERGE_RESOLUTION|>--- conflicted
+++ resolved
@@ -34,7 +34,6 @@
 
 bool EventFilter::eventFilter(QObject *o, QEvent *e){
     QKeyEvent* keyEvent = dynamic_cast<QKeyEvent*>(e);
-<<<<<<< HEAD
     if(keyEvent != NULL){
         QEvent::Type type = keyEvent->type();
         if(type == QEvent::KeyPress || type == QEvent::KeyRelease){
@@ -50,12 +49,6 @@
             mouseEvents.append(MouseEvent(mouseEvent));
             return QObject::eventFilter(o,e);
         }
-=======
-    if(keyEvent != NULL && (keyEvent->type() == QEvent::KeyPress || keyEvent->type() == QEvent::KeyRelease)){
-        KeyEvent k(keyEvent);
-        qDebug()<<QString("KeyEvent appeared. Type: %1, key: %2").arg(k.getType()).arg(k.getKey());
-        keyEvents.append(KeyEvent(keyEvent));
->>>>>>> f6aa2b84
     }
     return QObject::eventFilter(o,e);
 }