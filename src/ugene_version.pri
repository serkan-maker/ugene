# This file contains UGENE version info

# product version
<<<<<<< HEAD
UGENE_VERSION=1.26.1
=======
UGENE_VERSION=1.26.2
>>>>>>> 9bccef2a

# minimum UGENE version whose SQLite databases are compatible with this version
UGENE_MIN_VERSION_SQLITE=1.25.0

# minimum UGENE version whose MySQL databases are compatible with this version
UGENE_MIN_VERSION_MYSQL=1.25.0

# distribution info
isEmpty( U2_DISTRIBUTION_INFO ) {
U2_DISTRIBUTION_INFO=sources
}

# int version levels for executables
UGENE_VER_MAJOR=1
UGENE_VER_MINOR=26
<<<<<<< HEAD
UGENE_VER_PATCH=1
=======
UGENE_VER_PATCH=2
>>>>>>> 9bccef2a
<|MERGE_RESOLUTION|>--- conflicted
+++ resolved
@@ -1,11 +1,7 @@
 # This file contains UGENE version info
 
 # product version
-<<<<<<< HEAD
-UGENE_VERSION=1.26.1
-=======
 UGENE_VERSION=1.26.2
->>>>>>> 9bccef2a
 
 # minimum UGENE version whose SQLite databases are compatible with this version
 UGENE_MIN_VERSION_SQLITE=1.25.0
@@ -21,8 +17,4 @@
 # int version levels for executables
 UGENE_VER_MAJOR=1
 UGENE_VER_MINOR=26
-<<<<<<< HEAD
-UGENE_VER_PATCH=1
-=======
-UGENE_VER_PATCH=2
->>>>>>> 9bccef2a
+UGENE_VER_PATCH=2