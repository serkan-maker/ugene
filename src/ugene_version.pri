--- conflicted
+++ resolved
@@ -7,11 +7,7 @@
 UGENE_MIN_VERSION_SQLITE=1.25.0
 
 # minimum UGENE version whose MySQL databases are compatible with this version
-<<<<<<< HEAD
-UGENE_MIN_VERSION_MYSQL=1.26.0
-=======
 UGENE_MIN_VERSION_MYSQL=1.25.0
->>>>>>> f4378a76
 
 # distribution info
 isEmpty( U2_DISTRIBUTION_INFO ) {
