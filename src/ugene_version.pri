# This file contains UGENE version info

# product version
<<<<<<< HEAD
UGENE_VERSION=1.24.2
=======
UGENE_VERSION=1.25.0
>>>>>>> 66d110e3

# minimum UGENE version whose SQLite databases are compatible with this version
UGENE_MIN_VERSION_SQLITE=1.25.0

# minimum UGENE version whose MySQL databases are compatible with this version
UGENE_MIN_VERSION_MYSQL=1.25.0

# distribution info
isEmpty( U2_DISTRIBUTION_INFO ) {
U2_DISTRIBUTION_INFO=sources
}

# int version levels for executables
UGENE_VER_MAJOR=1
<<<<<<< HEAD
UGENE_VER_MINOR=24
UGENE_VER_PATCH=2
=======
UGENE_VER_MINOR=25
UGENE_VER_PATCH=0
>>>>>>> 66d110e3
<|MERGE_RESOLUTION|>--- conflicted
+++ resolved
@@ -1,11 +1,7 @@
 # This file contains UGENE version info
 
 # product version
-<<<<<<< HEAD
-UGENE_VERSION=1.24.2
-=======
 UGENE_VERSION=1.25.0
->>>>>>> 66d110e3
 
 # minimum UGENE version whose SQLite databases are compatible with this version
 UGENE_MIN_VERSION_SQLITE=1.25.0
@@ -20,10 +16,5 @@
 
 # int version levels for executables
 UGENE_VER_MAJOR=1
-<<<<<<< HEAD
-UGENE_VER_MINOR=24
-UGENE_VER_PATCH=2
-=======
 UGENE_VER_MINOR=25
-UGENE_VER_PATCH=0
->>>>>>> 66d110e3
+UGENE_VER_PATCH=0